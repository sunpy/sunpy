--- conflicted
+++ resolved
@@ -50,12 +50,8 @@
    - pip install $PIP_WHEEL_COMMAND matplotlib
    - pip install $PIP_WHEEL_COMMAND scipy
    - pip install $PIP_WHEEL_COMMAND openpyxl==1.8.6 pandas==$PANDAS_VERSION
-<<<<<<< HEAD
    - pip install $PIP_WHEEL_COMMAND cython
-   - pip install git+https://github.com/astropy/astropy.git
-=======
    - pip install $PIP_WHEEL_COMMAND astropy>=0.4.0
->>>>>>> dfdff61d
    - pip install $PIP_WHEEL_COMMAND $SUDS_PKG beautifulsoup4 requests
    - pip install $PIP_WHEEL_COMMAND pytest 
    - pip install $PIP_WHEEL_COMMAND glymur
