--- conflicted
+++ resolved
@@ -32,12 +32,9 @@
         - SETUP_CMD='test'
         - CONDA_CHANNELS='astropy astropy-ci-extras conda-forge'
         - CONDA_DEPENDENCIES='openjpeg Cython jinja2 scipy matplotlib requests beautifulsoup4 sqlalchemy scikit-image pytest pyyaml pandas nomkl pytest-cov coverage hypothesis'
-<<<<<<< HEAD
-        - PIP_DEPENDENCIES='suds-jurko sphinx-gallery glymur  drms pytest-sugar'
-=======
-        - PIP_DEPENDENCIES='suds-jurko sphinx-gallery glymur pytest-sugar'
+
+        - PIP_DEPENDENCIES='suds-jurko sphinx-gallery glymur drms pytest-sugar'
         - EVENT_TYPE='pull_request push'
->>>>>>> 4d2f4302
 
     matrix:
         - SETUP_CMD='egg_info'
