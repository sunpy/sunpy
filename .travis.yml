language: python

os:
    - linux

stage: Initial tests

# Setting sudo to false opts in to Travis-CI container-based builds.
sudo: false

# The apt packages below are needed but can no longer be installed with
# sudo apt-get.
addons:
    apt:
        packages:
            - libatlas-dev
            - liblapack-dev
            - gfortran
            - graphviz
            - texlive-latex-extra
            - dvipng

cache:
  directories:
  - $HOME/sunpy/data

python:
    - 2.7
    - 3.5
    - 3.6

# Configure the build environment. Global varibles are defined for all configurations.

env:
    global:
        - COLUMNS=180
        - PREVIOUS_NUMPY=1.13.3
        - NUMPY_VERSION='stable'
        - ASTROPY_VERSION='stable'
        - MAIN_CMD='python setup.py'
<<<<<<< HEAD
        - SETUP_CMD='test'
        - CONDA_CHANNELS='astropy astropy-ci-extras'
        - CONDA_DEPENDENCIES='openjpeg Cython jinja2 scipy matplotlib mock requests beautifulsoup4 sqlalchemy scikit-image pytest-mock lxml pyyaml pandas nomkl'
        - PIP_DEPENDENCIES='hypothesis suds-jurko sphinx-gallery pytest-sugar pytest-rerunfailures sunpy-sphinx-theme glymur pytest-astropy drms'
        - EVENT_TYPE='pull_request push'
=======
        - SETUP_CMD='test --coverage'
        - CONDA_CHANNELS='sunpy'
        - CONDA_DEPENDENCIES='openjpeg Cython jinja2 scipy matplotlib mock requests beautifulsoup4 sqlalchemy scikit-image pytest-mock lxml pyyaml pandas nomkl pytest-astropy suds-jurko glymur'
        - PIP_DEPENDENCIES='git+https://github.com/sphinx-gallery/sphinx-gallery pytest-sugar pytest-rerunfailures pytest-cov sunpy-sphinx-theme hypothesis'
        - EVENT_TYPE='push pull_request cron'
>>>>>>> 5c86fe28


    matrix:
        - SETUP_CMD='egg_info'

stages:
   # Do the install jobs and one offline test, it will not proceed if any fail
   - name: Initial tests
   # Cron only tests
   - name: Cron tests
     if: type = cron
   # Do the rest of the tests
   - name: Comprehensive tests

matrix:

    # Don't wait for allowed failures
    fast_finish: true

    include:
         # We order the jobs, in terms of the maintaniers mood
         # Order of tests run in build stages
         - python: 3.6
           stage: Initial tests
           env: SETUP_CMD='test --coverage'

        # Comprehensive tests below this line
         - python: 3.6
           stage: Comprehensive tests
           # Run this with pytest because our `setup.py` runner does not
           # currently pick up doctests in docs/
           env: MAIN_CMD="py.test"
                SETUP_CMD="--remote-data -k-figure --cov --cov-config sunpy/tests/coveragerc ./"

         - python: 3.6
           stage: Comprehensive tests
           env: SETUP_CMD='build_docs -w'

         # Python 2.7 (implicit astropy 2)
         - python: 2.7
           stage: Comprehensive tests
           env: SETUP_CMD='test'

         # Figure test runs use an env stored in the repo so don't have conda
         # requirements
         # Python 2.7 figure tests
         - python: 2.7
           stage: Comprehensive tests
           env: SETUP_CMD='test --figure --coverage' CONDA_DEPENDENCIES=''

         # Python 3.5 figure tests
         - python: 3.5
           stage: Comprehensive tests
           env: SETUP_CMD='test --figure --coverage' CONDA_DEPENDENCIES=''

         # Python 3.5 with astropy 2
         - python: 3.5
           stage: Comprehensive tests
           env: ASTROPY_VERSION='lts'

        # Cron tests below this line
         - os: osx
           stage: Cron tests
           language: generic
           env: PYTHON_VERSION=3.6

         - python: 3.6
           stage: Cron tests
           env: ASTROPY_VERSION='dev'

         - python: 3.6
           stage: Cron tests
           env: NUMPY_VERSION='dev'

         - python: 3.6
           stage: Cron tests
           env: NUMPY_VERSION='dev' ASTROPY_VERSION='dev'

         - python: 3.5
           stage: Cron tests
           env: SETUP_CMD='test --figure' ASTROPY_VERSION='dev'
                CONDA_DEPENDENCIES='astropy'

         # Previous numpy is tested on an older python version
         - python: 3.5
           stage: Cron tests
           env: NUMPY_VERSION=$PREVIOUS_NUMPY

         - python: 3.6
           stage: Cron tests
           # Pip Upstream checks
           env: SETUP_COMD='test' CONDA_DEPENDENCIES=''
                PIP_DEPENDENCIES='Cython jinja2 scipy matplotlib mock requests beautifulsoup4 sqlalchemy scikit-image pytest-mock lxml pyyaml pandas hypothesis suds-jurko sphinx-gallery pytest-sugar pytest-rerunfailures sunpy-sphinx-theme glymur pytest-astropy'

install:
    - git clone --depth 1 git://github.com/astropy/ci-helpers.git
    - source ci-helpers/travis/setup_conda.sh

before_script:
    # Download the sample data for the build of the documentation.
    - if [[ $SETUP_CMD != *egg_info* ]]; then python -m "sunpy.data.sample"; fi
    - if [[ $MAIN_CMD == py.test* ]]; then python setup.py build; fi
    - if [[ $SETUP_CMD == *--figure* ]]; then conda env create --file sunpy/tests/figure_tests_env_$PYTHON_VERSION.yml; source activate sunpy-figure-tests-$PYTHON_VERSION; fi

script:
    - $MAIN_CMD $SETUP_CMD

after_success:
    - if [[ $SETUP_CMD = *"cov"* ]]; then pip install codecov; codecov; fi

# Notify the IRC channel of build status
notifications:
  webhooks:
    urls:
      - https://webhooks.gitter.im/e/d1bf84e1bc1293e4dbc5
      - "https://scalar.vector.im/api/neb/services/hooks/dHJhdmlzLWNpLyU0MENhZGFpciUzQW1hdHJpeC5vcmcvJTIxTWVSZEZwRW9uTG9Dd2hvSGVUJTNBbWF0cml4Lm9yZw"
    on_success: change  # always|never|change
    on_failure: always
    on_start: never<|MERGE_RESOLUTION|>--- conflicted
+++ resolved
@@ -38,19 +38,11 @@
         - NUMPY_VERSION='stable'
         - ASTROPY_VERSION='stable'
         - MAIN_CMD='python setup.py'
-<<<<<<< HEAD
-        - SETUP_CMD='test'
-        - CONDA_CHANNELS='astropy astropy-ci-extras'
-        - CONDA_DEPENDENCIES='openjpeg Cython jinja2 scipy matplotlib mock requests beautifulsoup4 sqlalchemy scikit-image pytest-mock lxml pyyaml pandas nomkl'
-        - PIP_DEPENDENCIES='hypothesis suds-jurko sphinx-gallery pytest-sugar pytest-rerunfailures sunpy-sphinx-theme glymur pytest-astropy drms'
-        - EVENT_TYPE='pull_request push'
-=======
         - SETUP_CMD='test --coverage'
         - CONDA_CHANNELS='sunpy'
         - CONDA_DEPENDENCIES='openjpeg Cython jinja2 scipy matplotlib mock requests beautifulsoup4 sqlalchemy scikit-image pytest-mock lxml pyyaml pandas nomkl pytest-astropy suds-jurko glymur'
-        - PIP_DEPENDENCIES='git+https://github.com/sphinx-gallery/sphinx-gallery pytest-sugar pytest-rerunfailures pytest-cov sunpy-sphinx-theme hypothesis'
+        - PIP_DEPENDENCIES='git+https://github.com/sphinx-gallery/sphinx-gallery pytest-sugar pytest-rerunfailures pytest-cov sunpy-sphinx-theme hypothesis drms'
         - EVENT_TYPE='push pull_request cron'
->>>>>>> 5c86fe28
 
 
     matrix:
