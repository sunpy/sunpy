[build-system]
requires = [
  "setuptools>=62.1",
  "setuptools_scm[toml]>=8.0.1",
  "wheel",
  "extension-helpers>=1.3.0,<2",
  # Comments on numpy build requirement range:
  #
  #   1. >=2.0.x is the numpy requirement for wheel builds for distribution
  #      on PyPI - building against 2.x yields wheels that are also
  #      ABI-compatible with numpy 1.x at runtime.
  #   2. Note that building against numpy 1.x works fine too - users and
  #      redistributors can do this by installing the numpy version they like
  #      and disabling build isolation.
  #   3. The <2.3 upper bound is for matching the numpy deprecation policy,
  #      it should not be loosened.
  "numpy>=2.0.0rc1,<2.3",
]
build-backend = "setuptools.build_meta"

[project]
name = "sunpy"
description = "SunPy core package: Python for Solar Physics"
requires-python = ">=3.11"
readme = { file = "README.rst", content-type = "text/x-rst" }
license = { file = "LICENSE.rst" }
authors = [
  { name = "The SunPy Community", email = "sunpy@googlegroups.com" },
]
dependencies = [
  "astropy>=6.1.0",
  "numpy>=1.25.0",
  "packaging>=23.2",
  "parfive[ftp]>=2.1.0",
  "pyerfa>=2.0.1.1",
  "requests>=2.32.0",
  "fsspec>=2023.6.0",
]
dynamic = ["version"]
keywords = ["solar physics", "solar", "science", "sun", "wcs", "coordinates"]
classifiers = [
  "Development Status :: 5 - Production/Stable",
  "Intended Audience :: Science/Research",
  "License :: OSI Approved :: BSD License",
  "Natural Language :: English",
  "Operating System :: OS Independent",
  "Programming Language :: Python",
  "Programming Language :: Python :: 3",
  "Programming Language :: Python :: 3.11",
  "Programming Language :: Python :: 3.12",
  "Programming Language :: Python :: 3.13",
  "Topic :: Scientific/Engineering :: Physics",
]

[project.optional-dependencies]
# The list of available extras is also in the installation docs, if you add or remove one please edit it there as well.
asdf = [
  "asdf-astropy>=0.5.0",
  "asdf>=3.0.0",
]
dask = ["dask[array]>=2023.6.0"]
image = [
  "scipy>=1.11.0",
]
jpeg2000 = [
  "glymur>=0.13.0",
  # While a direct dependency of glymur, we import it to save JPEG2000 files.
  # and we had issues with specific versions lxml.
  "lxml>=4.9.1,!=5.0.0",
]
map = [
  "contourpy>=1.1.0",
  "matplotlib>=3.8.0",
  "mpl-animators>=1.2.0",
  "reproject>=0.12.0",
  "scipy>=1.11.0",
]
opencv = ["opencv-python>=4.8.0.74"]
net = [
  "beautifulsoup4>=4.13.0",
  "drms>=0.7.1",
  "python-dateutil>=2.9.0",
  "tqdm>=4.66.0",
  "zeep>=4.3.0",
]
scikit-image = ["scikit-image>=0.21.0"]
spice = ["spiceypy>=6.0.0"]
timeseries = [
  "cdflib>=1.3.2",
  "h5netcdf>=1.2.0",
  # While a not direct dependency
  # We need to raise this to ensure the goes netcdf files open.
  "h5py>=3.9.0",
  "matplotlib>=3.8.0",
  "pandas>=2.1.0",
]
visualization = [
  "matplotlib>=3.8.0",
  "mpl-animators>=1.2.0",
]
core = ["sunpy[image,map,net,timeseries,visualization]"]
all = ["sunpy[core,asdf,jpeg2000,opencv,spice,scikit-image]"]
# Because of some real *fun* dependancy constraints between aiobotocore, s3fs
# and boto3 this is the best way to get s3fs and boto3 (needed for cdflib)
# installed simultaneously. We only use this extra for tests, but it is
# provided separate for users who want to opt-in to s3 support. It should not be
# included in [all] or conda deps.
s3 = [
  "fsspec[s3]>=2023.6.0",
  "aiobotocore[boto3]>=2.6.0",  # cdflib has it's own special s3 handling which requires boto3
]
tests-only = [
  "hvpy>=1.1.0",
  "jplephem>=2.19",
  "pytest-astropy>=0.11.0",
<<<<<<< HEAD
  "pytest-mpl>=0.16",
  "pytest-xdist>=3.0.2",
  "pytest>=7.1.0",
  "itables>=2.2.4",
=======
  "pytest-mpl>=0.17.0",
  "pytest-xdist>=3.4.0",
  "pytest>=7.4.0",
>>>>>>> 2f4f5e76
]
tests = [
  "sunpy[all,s3,tests-only]",
]
docs = [
  "sphinx>=7.1.0",
  "sphinx-automodapi>=0.16.0",
  "packaging>=23.2",
  "sunpy[all]",
  "hvpy>=1.1.0",
  "ruamel.yaml>=0.18.0",
  "sphinx-changelog>=1.5.0",
  "sphinx-copybutton>=0.5.0",
  "sphinx-design>=0.5.0",
  "sphinx-gallery>=0.14.0",
  "sphinxext-opengraph>=0.9.0",
  "sunpy-sphinx-theme>=2.0.3",
  "sphinxcontrib-bibtex",
]
docs-gallery = [
  "sunpy[docs]",
  "astroquery>=0.4.6",
  "jplephem>=2.19",
]
dev = ["sunpy[docs,tests]"]

[project.urls]
Homepage = "https://sunpy.org"
"Source Code" = "https://github.com/sunpy/sunpy"
Download = "https://pypi.org/project/sunpy"
Documentation = "https://docs.sunpy.org"
Changelog = "https://docs.sunpy.org/en/stable/whatsnew/changelog.html"
"Issue Tracker" = "https://github.com/sunpy/sunpy/issues"

[tool.setuptools]
zip-safe = false
include-package-data = true
platforms = ["any"]
provides = ["sunpy"]
license-files = ["LICENSE.rst"]

[tool.setuptools.packages.find]
include = ["sunpy*"]
exclude = ["sunpy._dev*"]

[tool.setuptools.exclude-package-data]
"*" = ["*.c", "*.h"]

[tool.setuptools_scm]
version_file = "sunpy/_version.py"

[project.entry-points."asdf.resource_mappings"]
sunpy = "sunpy.io.special.asdf.entry_points:get_resource_mappings"

[project.entry-points."asdf.extensions"]
sunpy = "sunpy.io.special.asdf.entry_points:get_extensions"

[tool.distutils.bdist_wheel]
py-limited-api = "cp311"

[tool.extension-helpers]
use_extension_helpers = "true"

[tool.gilesbot]
  [tool.gilesbot.circleci_artifacts]
  enabled = true

  [tool.gilesbot.circleci_artifacts.figure_report]
  url = ".tmp/py312-figure/figure_test_images/fig_comparison.html"
  message = "Click details to see the figure test comparisons, for py312-figure."
  report_on_fail = true

  [tool.gilesbot.circleci_artifacts.figure_report_devdeps]
  url = ".tmp/py312-figure-devdeps/figure_test_images/fig_comparison.html"
  message = "Click details to see the figure test comparisons for py312-figure-devdeps."
  report_on_fail = true

  [tool.gilesbot.pull_requests]
  enabled = true

  [tool.gilesbot.towncrier_changelog]
  enabled = true
  verify_pr_number = true
  changelog_skip_label = "No Changelog Entry Needed"
  help_url = "https://github.com/sunpy/sunpy/blob/main/changelog/README.rst"

  changelog_missing_long = "There isn't a changelog file in this pull request. Please add a changelog file to the `changelog/` directory following the instructions in the changelog [README](https://github.com/sunpy/sunpy/blob/main/changelog/README.rst)."

  type_incorrect_long = "The changelog file you added is not one of the allowed types. Please use one of the types described in the changelog [README](https://github.com/sunpy/sunpy/blob/main/changelog/README.rst)"

  number_incorrect_long = "The number in the changelog file you added does not match the number of this pull request. Please rename the file."

# TODO: This should be in towncrier.toml but Giles currently only works looks in
# pyproject.toml we should move this back when it's fixed.
[tool.towncrier]
  package = "sunpy"
  filename = "CHANGELOG.rst"
  directory = "changelog/"
  issue_format = "`#{issue} <https://github.com/sunpy/sunpy/pull/{issue}>`__"
  title_format = "{version} ({project_date})"

  [[tool.towncrier.type]]
  directory = "breaking"
  name = "Breaking Changes"
  showcontent = true

  [[tool.towncrier.type]]
  directory = "deprecation"
  name = "Deprecations"
  showcontent = true

  [[tool.towncrier.type]]
  directory = "removal"
  name = "Removals"
  showcontent = true

  [[tool.towncrier.type]]
  directory = "feature"
  name = "New Features"
  showcontent = true

  [[tool.towncrier.type]]
  directory = "bugfix"
  name = "Bug Fixes"
  showcontent = true

  [[tool.towncrier.type]]
  directory = "doc"
  name = "Documentation"
  showcontent = true

  [[tool.towncrier.type]]
  directory = "trivial"
  name = "Internal Changes"
  showcontent = true<|MERGE_RESOLUTION|>--- conflicted
+++ resolved
@@ -113,16 +113,10 @@
   "hvpy>=1.1.0",
   "jplephem>=2.19",
   "pytest-astropy>=0.11.0",
-<<<<<<< HEAD
-  "pytest-mpl>=0.16",
-  "pytest-xdist>=3.0.2",
-  "pytest>=7.1.0",
   "itables>=2.2.4",
-=======
   "pytest-mpl>=0.17.0",
   "pytest-xdist>=3.4.0",
   "pytest>=7.4.0",
->>>>>>> 2f4f5e76
 ]
 tests = [
   "sunpy[all,s3,tests-only]",
