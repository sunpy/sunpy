[build-system]
requires = [
  "setuptools>=62.1,!=71.0.1",
  "setuptools_scm[toml]>=6.2",
  "wheel",
  "extension-helpers",
  # Comments on numpy build requirement range:
  #
  #   1. >=2.0.x is the numpy requirement for wheel builds for distribution
  #      on PyPI - building against 2.x yields wheels that are also
  #      ABI-compatible with numpy 1.x at runtime.
  #   2. Note that building against numpy 1.x works fine too - users and
  #      redistributors can do this by installing the numpy version they like
  #      and disabling build isolation.
  #   3. The <2.3 upper bound is for matching the numpy deprecation policy,
  #      it should not be loosened.
  "numpy>=2.0.0rc1,<2.3",
]
build-backend = "setuptools.build_meta"

[project]
name = "sunpy"
description = "SunPy core package: Python for Solar Physics"
requires-python = ">=3.10"
readme = { file = "README.rst", content-type = "text/x-rst" }
license = { file = "LICENSE.rst" }
authors = [
  { name = "The SunPy Community", email = "sunpy@googlegroups.com" },
]
dependencies = [
  "astropy>=5.3.0",
  "numpy>=1.23.5",
  "packaging>=23.0",
  "parfive[ftp]>=2.0.0",
  "pyerfa>=2.0",
  "requests>=2.28.0",
  "fsspec==2024.6.1"
]
dynamic = ["version"]
keywords = ["solar physics", "solar", "science", "sun", "wcs", "coordinates"]
classifiers = [
  "Development Status :: 5 - Production/Stable",
  "Intended Audience :: Science/Research",
  "License :: OSI Approved :: BSD License",
  "Natural Language :: English",
  "Operating System :: OS Independent",
  "Programming Language :: Python",
  "Programming Language :: Python :: 3",
  "Programming Language :: Python :: 3.10",
  "Programming Language :: Python :: 3.11",
  "Programming Language :: Python :: 3.12",
  "Topic :: Scientific/Engineering :: Physics",
]

[project.optional-dependencies]
# The list of available extras is also in the installation docs, if you add or remove one please edit it there as well.
asdf = [
  "asdf-astropy>=0.4.0",
  "asdf>=2.13.0",
]
dask = ["dask[array]>=2022.5.2"]
image = [
  # !=1.10.0 due to https://github.com/scipy/scipy/issues/17718
  "scipy>=1.9.0,!=1.10.0",
]
jpeg2000 = [
  "glymur>=0.11.0",
  # While a direct dependency of glymur, we import it to save JPEG2000 files.
  # and we had issues with specific versions lxml.
  "lxml>=4.9.0,!=5.0.0",
]
map = [
  "matplotlib>=3.5.0",
  "mpl-animators>=1.0.0",
  "reproject>=0.9.0",
  # !=1.10.0 due to https://github.com/scipy/scipy/issues/17718
<<<<<<< HEAD
  "scipy>=1.8.0,!=1.10.0"
=======
  "scipy>=1.9.0,!=1.10.0",
>>>>>>> dec278ca
]
opencv = ["opencv-python>=4.6.0.66"]
net = [
  "beautifulsoup4>=4.11.0",
  "drms>=0.7.1",
  "python-dateutil>=2.8.1",
  "tqdm>=4.64.0",
  "zeep>=4.1.0",
]
scikit-image = ["scikit-image>=0.19.0"]
spice = ["spiceypy>=5.0.0"]
timeseries = [
  "cdflib>=0.4.4,!=1.0.0",
  "h5netcdf>=1.0.0",
  # While a not direct dependency
  # We need to raise this to ensure the goes netcdf files open.
  "h5py>=3.7.0",
  "matplotlib>=3.5.0",
  "pandas>=1.4.0",
]
visualization = [
  "matplotlib>=3.5.0",
  "mpl-animators>=1.0.0",
]
core = ["sunpy[image,map,net,timeseries,visualization]"]
all = ["sunpy[core,asdf,jpeg2000,opencv,spice,scikit-image]"]
tests-only = [
  "hvpy>=1.1.0",
  "jplephem>=2.14",
  "pytest-astropy>=0.11.0",
  "pytest-mpl>=0.16",
  "pytest-xdist>=3.0.2",
  "pytest>=7.1.0",
]
tests = [
  "sunpy[all,tests-only]",
]
docs = [
  "sunpy[all]",
  "hvpy>=1.1.0",
  "ruamel.yaml>=0.17.19",
  "sphinx>=5.0.0",
  "sphinx-automodapi>=0.14.1",
  "sphinx-changelog>=1.5.0",
  "sphinx-copybutton>=0.5.0",
  "sphinx-design>=0.2.0",
  "sphinx-gallery>=0.13.0",
  "sphinxext-opengraph>=0.6.0",
  "sunpy-sphinx-theme>=2.0.3",
  "sphinx-hoverxref>=1.3.0",
]
docs-gallery = [
  "sunpy[docs]",
  "astroquery>=0.4.6",
  "jplephem>=2.14",
  "mplcairo>=0.5",
]
dev = ["sunpy[docs,tests]"]

[project.urls]
Homepage = "https://sunpy.org"
Download = "https://pypi.org/project/sunpy/"
"Source Code" = "https://github.com/sunpy/sunpy/"
Documentation = "https://docs.sunpy.org/"
Changelog = "https://docs.sunpy.org/en/stable/whatsnew/changelog.html"
"Issue Tracker" = "https://github.com/sunpy/sunpy/issues"

[tool.setuptools]
zip-safe = false
include-package-data = true
platforms = ["any"]
provides = ["sunpy"]
license-files = ["LICENSE.rst"]

[tool.setuptools.packages.find]
exclude = ["sunpy._dev"]

[tool.setuptools_scm]
write_to = "sunpy/_version.py"

[project.entry-points."asdf.resource_mappings"]
sunpy = "sunpy.io.special.asdf.entry_points:get_resource_mappings"

[project.entry-points."asdf.extensions"]
sunpy = "sunpy.io.special.asdf.entry_points:get_extensions"

[tool.distutils.bdist_wheel]
# The Py_LIMITED_API version hex in _pyana.c should match the version specified here
py-limited-api = "cp310"

[tool.extension-helpers]
use_extension_helpers = "true"

[tool.gilesbot]
  [tool.gilesbot.circleci_artifacts]
  enabled = true

  [tool.gilesbot.circleci_artifacts.figure_report]
  url = ".tmp/py312-figure/figure_test_images/fig_comparison.html"
  message = "Click details to see the figure test comparisons, for py312-figure."
  report_on_fail = true

  [tool.gilesbot.circleci_artifacts.figure_report_devdeps]
  url = ".tmp/py312-figure-devdeps/figure_test_images/fig_comparison.html"
  message = "Click details to see the figure test comparisons for py312-figure-devdeps."
  report_on_fail = true

  [tool.gilesbot.pull_requests]
  enabled = true

  [tool.gilesbot.towncrier_changelog]
  enabled = true
  verify_pr_number = true
  changelog_skip_label = "No Changelog Entry Needed"
  help_url = "https://github.com/sunpy/sunpy/blob/main/changelog/README.rst"

  changelog_missing_long = "There isn't a changelog file in this pull request. Please add a changelog file to the `changelog/` directory following the instructions in the changelog [README](https://github.com/sunpy/sunpy/blob/main/changelog/README.rst)."

  type_incorrect_long = "The changelog file you added is not one of the allowed types. Please use one of the types described in the changelog [README](https://github.com/sunpy/sunpy/blob/main/changelog/README.rst)"

  number_incorrect_long = "The number in the changelog file you added does not match the number of this pull request. Please rename the file."

# TODO: This should be in towncrier.toml but Giles currently only works looks in
# pyproject.toml we should move this back when it's fixed.
[tool.towncrier]
  package = "sunpy"
  filename = "CHANGELOG.rst"
  directory = "changelog/"
  issue_format = "`#{issue} <https://github.com/sunpy/sunpy/pull/{issue}>`__"
  title_format = "{version} ({project_date})"

  [[tool.towncrier.type]]
  directory = "breaking"
  name = "Breaking Changes"
  showcontent = true

  [[tool.towncrier.type]]
  directory = "deprecation"
  name = "Deprecations"
  showcontent = true

  [[tool.towncrier.type]]
  directory = "removal"
  name = "Removals"
  showcontent = true

  [[tool.towncrier.type]]
  directory = "feature"
  name = "New Features"
  showcontent = true

  [[tool.towncrier.type]]
  directory = "bugfix"
  name = "Bug Fixes"
  showcontent = true

  [[tool.towncrier.type]]
  directory = "doc"
  name = "Documentation"
  showcontent = true

  [[tool.towncrier.type]]
  directory = "trivial"
  name = "Internal Changes"
  showcontent = true<|MERGE_RESOLUTION|>--- conflicted
+++ resolved
@@ -74,11 +74,7 @@
   "mpl-animators>=1.0.0",
   "reproject>=0.9.0",
   # !=1.10.0 due to https://github.com/scipy/scipy/issues/17718
-<<<<<<< HEAD
-  "scipy>=1.8.0,!=1.10.0"
-=======
   "scipy>=1.9.0,!=1.10.0",
->>>>>>> dec278ca
 ]
 opencv = ["opencv-python>=4.6.0.66"]
 net = [
