--- conflicted
+++ resolved
@@ -37,15 +37,10 @@
         name="sunpy",
         packages=['sunpy', 'sunpy.cm', 'sunpy.map',
                   'sunpy.map.sources', 'sunpy.sun', 'sunpy.util',
-<<<<<<< HEAD
                   'sunpy.tests', 'sunpy.tests.map', 'sunpy.tests.net',
                   'sunpy.tests.util',
-                  'sunpy.data', 'sunpy.data.sample', 'sunpy.net',
+                  'sunpy.data', 'sunpy.data.sample', 'sunpy.net', 'sunpy.solwcs'
                   'sunpy.net.vso'],
-=======
-                  'sunpy.tests', 'sunpy.tests.map',
-                  'sunpy.data', 'sunpy.data.sample', 'sunpy.solwcs'],
->>>>>>> 9a23076b
         platforms=["Windows", "Linux", "Solaris", "Mac OS-X", "Unix"],
         url="http://www.sunpy.org/",
         version="0.01",
