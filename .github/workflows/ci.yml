name: CI

on:
  push:
    branches:
      - 'main'
      - '*.*'
      - '!*backport*'
    tags:
      - 'v*'
      - '!*dev*'
      - '!*pre*'
      - '!*post*'
  pull_request:
  # Allow manual runs through the web UI
  workflow_dispatch:

concurrency:
  group: ${{ github.workflow }}-${{ github.ref }}
  cancel-in-progress: true

jobs:
  core:
    uses: OpenAstronomy/github-actions-workflows/.github/workflows/tox.yml@main
    with:
      submodules: false
      coverage: codecov
      toxdeps: tox-pypi-filter
      posargs: -n auto --color=yes
      envs: |
        - linux: py312
    secrets:
      CODECOV_TOKEN: ${{ secrets.CODECOV_TOKEN }}

  test:
    needs: [core]
    uses: OpenAstronomy/github-actions-workflows/.github/workflows/tox.yml@main
    with:
      submodules: false
      coverage: codecov
      toxdeps: tox-pypi-filter
      posargs: -n auto --color=yes
      envs: |
        - windows: py311
        - macos: py310
        - linux: py310-oldestdeps
    secrets:
      CODECOV_TOKEN: ${{ secrets.CODECOV_TOKEN }}

  hash-docs:
    runs-on: ubuntu-latest
    steps:
      - name: Check out repository
        uses: actions/checkout@v3
      - name: Set cache key
        id: set-cache-key
        run: |
          echo "cache-key=docs-${{ hashFiles('examples/**/*.py', '**/*.rst') }}" >> $GITHUB_ENV
          echo "::set-output name=cache-key::docs-${{ hashFiles('examples/**/*.py', '**/*.rst') }}"
        shell: bash

  docs:
    needs: [core, hash-docs]
    uses: OpenAstronomy/github-actions-workflows/.github/workflows/tox.yml@main
    with:
      default_python: '3.12'
      submodules: false
      pytest: false
      toxdeps: tox-pypi-filter
      cache-path: |
        docs/_build/
        docs/generated/
        .tox/sample_data/
<<<<<<< HEAD
      cache-key: ${{ needs.compute-cache-key.outputs.cache-key }}
=======
      cache-key: docs-${{ github.sha }}
>>>>>>> d04243c4
      libraries: |
        apt:
          - graphviz
      envs: |
        - linux: build_docs

  online:
    if: "!startsWith(github.event.ref, 'refs/tags/v')"
    needs: [docs]
    uses: OpenAstronomy/github-actions-workflows/.github/workflows/tox.yml@main
    with:
      # Due to mplcario, we need to use Python 3.10 for the wheels
      default_python: '3.10'
      submodules: false
      coverage: codecov
      toxdeps: tox-pypi-filter
      envs: |
        - linux: build_docs-gallery
          pytest: false
          cache-path: |
            docs/_build/
            docs/generated/
            .tox/sample_data/
          cache-key: docs-${{ github.sha }}
          libraries:
            apt:
              - libopenjp2-7
              - graphviz
        - linux: py312-online
          posargs: -n auto --dist loadgroup --color=yes
    secrets:
      CODECOV_TOKEN: ${{ secrets.CODECOV_TOKEN }}

  cron:
    if: |
      github.event_name == 'workflow_dispatch' || (
        github.event_name == 'pull_request' &&
        contains(github.event.pull_request.labels.*.name, 'Run cron CI')
      )
    uses: OpenAstronomy/github-actions-workflows/.github/workflows/tox.yml@main
    with:
      default_python: '3.12'
      submodules: false
      coverage: codecov
      toxdeps: tox-pypi-filter
      posargs: -n auto --color=yes
      envs: |
        - linux: base_deps
        - linux: py312-devdeps
        - linux: core_deps
    secrets:
      CODECOV_TOKEN: ${{ secrets.CODECOV_TOKEN }}

  sdist_verify:
    if: |
      github.event_name == 'workflow_dispatch' || (
        github.event_name == 'pull_request' &&
        contains(github.event.pull_request.labels.*.name, 'Run cron CI')
      )
    runs-on: ubuntu-latest
    steps:
      - uses: actions/checkout@v4
      - uses: actions/setup-python@v5
        with:
          python-version: '3.12'
      - run: python -m pip install -U --user build
      - run: python -m build . --sdist
      - run: python -m pip install -U --user twine
      - run: python -m twine check dist/*

  conda:
    if: |
      github.event_name == 'workflow_dispatch' || (
        github.event_name == 'pull_request' &&
        contains(github.event.pull_request.labels.*.name, 'Run cron CI')
      )
    runs-on: ubuntu-latest
    steps:
      - uses: actions/checkout@v4
        with:
          fetch-depth: 0
          lfs: true
      - uses: conda-incubator/setup-miniconda@v3
        with:
          activate-environment: sunpy-test
          environment-file: sunpy-dev-env.yml
          python-version: "3.12"
      - name: Install sunpy
        shell: bash -el {0}
        run: |
          pip install --no-deps --no-build-isolation .
      - name: Run test
        shell: bash -el {0}
        run: |
          conda list
          cd /tmp
          pytest -vvv -r a --pyargs sunpy --cov-report=xml --cov=sunpy --cov-config=$GITHUB_WORKSPACE/pyproject.toml $GITHUB_WORKSPACE/docs -n auto --color=yes
      - uses: codecov/codecov-action@v4
        with:
          token: ${{ secrets.CODECOV_TOKEN }}
          files: ./coverage.xml

  publish:
    # Build wheels when pushing to any branch except main
    # publish.yml will only publish if tagged ^v.*
    if: |
      (
        github.event_name != 'pull_request' && (
          github.ref_name != 'main' ||
          github.event_name == 'workflow_dispatch'
        )
      ) || (
        github.event_name == 'pull_request' &&
        contains(github.event.pull_request.labels.*.name, 'Run publish')
      )
    needs: [test, docs]
    uses: OpenAstronomy/github-actions-workflows/.github/workflows/publish.yml@main
    with:
      upload_to_anaconda: ${{ (github.event_name == 'schedule' || github.event_name == 'workflow_dispatch') }}
      anaconda_user: scientific-python-nightly-wheels
      anaconda_package: sunpy
      anaconda_keep_n_latest: 1
      sdist: false
      test_extras: 'all,tests-only'
      test_command: 'pytest -p no:warnings --doctest-rst -m "not mpl_image_compare" --pyargs sunpy'
      submodules: false
      targets: |
        - cp3{10,11,12}-manylinux_x86_64
        - cp3{10,11,12}-macosx_x86_64
        - cp3{10,11,12}-macosx_arm64
    secrets:
      pypi_token: ${{ secrets.pypi_token }}
      anaconda_token: ${{ secrets.anaconda_org_upload_token }}

  publish_exotic:
    # Build wheels when pushing to any branch except main
    # publish.yml will only publish if tagged ^v.*
    if: |
      (
        github.event_name != 'pull_request' && (
          github.ref_name != 'main' ||
          github.event_name == 'workflow_dispatch'
        )
      ) || (
        github.event_name == 'pull_request' &&
        contains(github.event.pull_request.labels.*.name, 'Run publish')
      )
    needs: [test, docs]
    uses: OpenAstronomy/github-actions-workflows/.github/workflows/publish.yml@main
    with:
      upload_to_anaconda: ${{ (github.event_name == 'schedule' || github.event_name == 'workflow_dispatch') }}
      anaconda_user: scientific-python-nightly-wheels
      anaconda_package: sunpy
      anaconda_keep_n_latest: 1
      sdist: false
      test_extras: 'tests-only'
      # only test ana here to save time as it's the only compiled code
      test_command: 'pytest -p no:warnings --doctest-rst --pyargs sunpy.io.tests.test_ana'
      submodules: false
      targets: |
        - cp310-manylinux_aarch64
        - cp311-manylinux_aarch64
        - cp312-manylinux_aarch64
    secrets:
      pypi_token: ${{ secrets.pypi_token }}
      anaconda_token: ${{ secrets.anaconda_org_upload_token }}

  publish_pure:
    needs: [publish, publish_exotic]
    uses: OpenAstronomy/github-actions-workflows/.github/workflows/publish_pure_python.yml@main
    with:
      python-version: "3.12"
      test_extras: 'tests'
      test_command: 'pytest -p no:warnings --doctest-rst -m "not mpl_image_compare" --pyargs sunpy'
      submodules: false
      env: |
        SUNPY_NO_BUILD_ANA_EXTENSION: 1
    secrets:
      pypi_token: ${{ secrets.pypi_token }}

  notify:
    if: always() && github.event_name == 'workflow_dispatch'
    needs: [publish_pure, online, cron, conda]
    runs-on: ubuntu-latest
    steps:
      - uses: Cadair/matrix-notify-action@main
        with:
          matrix_token: ${{ secrets.matrix_access_token }}
          github_token: ${{ secrets.GITHUB_TOKEN }}
          homeserver: ${{ secrets.matrix_homeserver }}
          roomid: '!JYqfIVJjWANcHnfktY:cadair.com'
          ignore_pattern: '.*Load.*'
          summarise_success: true<|MERGE_RESOLUTION|>--- conflicted
+++ resolved
@@ -71,11 +71,7 @@
         docs/_build/
         docs/generated/
         .tox/sample_data/
-<<<<<<< HEAD
-      cache-key: ${{ needs.compute-cache-key.outputs.cache-key }}
-=======
       cache-key: docs-${{ github.sha }}
->>>>>>> d04243c4
       libraries: |
         apt:
           - graphviz
