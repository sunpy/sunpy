--- conflicted
+++ resolved
@@ -1,6 +1,5 @@
 Latest
 ------
-
     * changed _maps attribute in MapCube to a non-hidden type
     * Added Nobeyama Radioheliograph data support to Lightcurve object.
     * Fixed some tests on map method to support Windows
@@ -9,11 +8,8 @@
     * Added method Database.add_from_hek_query_result to HEK database
     * Added method Database.download_from_vso_query_result
     * GOES Lightcurve now makes use of a new source of GOES data, provides metadata, and data back to 1981.
-<<<<<<< HEAD
+    * Removed sqlalchemy as a requirement for SunPy
     * Added support for NOAA solar cycle prediction in lightcurves
-=======
-    * Removed sqlalchemy as a requirement for SunPy
->>>>>>> 197ba018
 
 0.4.0
 -----
