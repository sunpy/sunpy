Latest
------

 * changed _maps attribute in MapCube to a non-hidden type
 * Added Nobeyama Radioheliograph data support to Lightcurve object.
 * Fixed some tests on map method to support Windows
 * Added a window/split method to time range
 * Updates to spectrogram documentation
 * Added method Database.add_from_hek_query_result to HEK database
 * Added method Database.download_from_vso_query_result
 * GOES Lightcurve now makes use of a new source of GOES data, provides metadata, and data back to 1981.
 * Removed sqlalchemy as a requirement for SunPy
 * Added support for NOAA solar cycle prediction in lightcurves
 * Some basic tests for GenericLightCurve on types of expected input.
 * Fix algorithm in sunpy.sun.equation_of_center
 * Added Docstrings to LightCurve methods.
 * Added tests for classes in sunpy.map.sources. Note that some classes (TRACE, RHESSI) were left out because SunPy is not able to read their FITS files.
 * Added functions that implement image coalignment with support for MapCubes. 
 * Cleaned up the sunpy namespace, removed .units, /ssw and .sphinx. Also moved .coords .physics.transforms. 
 * Added contains functionality to TimeRange module
 * Added t='now' to parse_time to privide utcnow datetime.
 * Fixed time dependant functions (.sun) to default to t='now'
 * Fixed solar_semidiameter_angular_size
<<<<<<< HEAD
=======
 * Improved line quality and performances issues with map.draw_grid()
>>>>>>> 3a495643

0.4.0
-----
Features:

 * **Major** documentation refactor. A far reaching re-write and restructure.
 * Add a SunPy Database to store and search local data.
 * Add beta support for querying the HELIO HEC
 * Add beta HEK to VSO query translation.
 * Add the ability to download the GOES event list.
 * Add support for downloading and querying the LYTAF database.
 * Add support for ANA data.
 * Updated sun.constants to use astropy.constants objects which include units, source,
 and error instide. For more info check out http://docs.astropy.org/en/latest/constants/index.html
 * Add some beta support for IRIS data products
 * Add a new MapCubeAnimator class with interactive widgets which is returned by mapcube.peek().
 * The Glymur library is now used to read JPEG2000 files.
 * GOESLightCurve now supports all satellites.

Bug Fixes:

 * Add support for VSO queries through proxies.
 * Fix apparent Right Ascension calulations.
 * LightCurve meta data member now an OrderedDict Instance

0.3.2
-----
Bug Fixes:

 * Pass draw_limb arguments to patches.Circle
 * Pass graw_grid arguments to pyplot.plot()
 * Fix README code example
 * Fix Documentation links in potting guide
 * Update to new EVE data URL
 * Update LogicalLightcurve example in docs
 * Improved InteractiveVSOClient documentation
 * GOESLightCurve now fails politely if no data is avalible.

Known Bugs:

 * sunpy.util.unit_conversion.to_angstrom does not work if 'nm' is passed in.

0.3.1
-----

* Bug Fix: Fix a regression in CompositeMap that made contor plots fail.
* Bug Fix: Allow Map() to accept dict as metadata.
* Bug Fix: Pass arguments from Map() to io.read_file.

0.3.0
=====
Major Changes:

 * Removal of Optional PIL dependancy
 * Parse_time now looks through nested lists/tuples
 * Draw_limb and draw_grid are now implemented on MapCube and CompositeMap
 * Caculations for differential roation added
 * mapcube.plot() now runs a mpl animation with optional controls
 * A basic Region of Interest framework now exists under sunpy.roi
 * STEREO COR colour maps have been ported from solarsoft.
 * sunpy.time.timerange has a split() method that divides up a time range into n equal parts.
 * Added download progress bar
 * pyfits is depricated in favor of Astropy
    
spectra:

 * Plotting has been refactorted to use a consistent interface
 * spectra now no-longer inherits from numpy.ndarray instead has a .data attribute.

Map:
 * map now no-longer inherits from numpy.ndarray instead has a .data attribute.
 * make_map is deprecated in favor of Map which is a new factory class
 * sunpy.map.Map is now sunpy.map.GenericMap
 * mymap.header is now mymap.meta
 * attributes of the map class are now read only, changes have to be made through map.meta
 * new MapMeta class to replace MapHeader, MapMeta is not returned by sunpy.io
 * The groundwork for GenericMap inherting from astropy.NDData has been done, there is now a NDDataStandin class to provide basic functionality.
    
io:  
 * top level file_tools improved to be more flexible and support multiple HDUs
 * all functions in sunpy.io now assume mutliple HDUs, even JP2 ones.
 * there is now a way to override the automatic filetype detection
 * Automatic fits file detection improved
 * extract_waveunit added to io.fits for detection of common ways of storing wavelength unit in fits files.
      

Bug fixes or under the hood changes:

 * A major re-work of all interal imports has resulted in a much cleaner namespace, i.e. sunpy.util.util is no longer used to import util.
 * Some SOHO and STEREO files were not reading properly due to a date_obs parameter.
 * Sunpy will now read JP2 files without a comment parameter.
 * Memory leak in Crotate patched
 * Callisto: Max gap between files removed

0.2.0
=====
Below are the main features that have been added for this release:

* Completely re-written plotting routines for most of the core datatypes.
* JPEG 2000 support as an input file type.
* Improved documentation for much of the code base, including re-written installation instructions.
* New lightcurve object
    * LYRA support
    * GOES/XRS support
    * SDO/EVE support
* New Spectrum and Spectrogram object (in development)
    * Spectrogram plotting routines
    * Callisto spectrum type and support
    * STEREO/SWAVES support
* Map Object
    * Added support for LASCO, Yohkoh/XRT maps
    * A new CompositeMap object for overlaying maps
    * Resample method
    * Superpixel method
    * The addition of the rotate() method for 2D maps.
<|MERGE_RESOLUTION|>--- conflicted
+++ resolved
@@ -21,10 +21,7 @@
  * Added t='now' to parse_time to privide utcnow datetime.
  * Fixed time dependant functions (.sun) to default to t='now'
  * Fixed solar_semidiameter_angular_size
-<<<<<<< HEAD
-=======
  * Improved line quality and performances issues with map.draw_grid()
->>>>>>> 3a495643
 
 0.4.0
 -----
