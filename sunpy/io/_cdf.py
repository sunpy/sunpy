--- conflicted
+++ resolved
@@ -92,10 +92,7 @@
             if np.issubdtype(data.dtype, np.floating):
                 if 'FILLVAL' in attrs:
                     data[data == attrs['FILLVAL']] = np.nan
-<<<<<<< Updated upstream
-=======
-                
->>>>>>> Stashed changes
+
 
             # Get units
             if 'UNITS' in attrs:
