"""
isort:skip_file.
"""
# flake8: noqa: E402
<<<<<<< HEAD

=======
>>>>>>> bb0ff66d
import numpy as np
import pytest

import astropy.units as u
from asdf.tests.helpers import assert_roundtrip_tree

import sunpy.map
from sunpy.data.test import get_test_filepath
from sunpy.tests.helpers import asdf_entry_points
from sunpy.io.special.asdf.extension import SunpyExtension


@pytest.fixture
def aia171_test_map():
    aia_path = get_test_filepath("aia_171_level1.fits")
    return sunpy.map.Map(aia_path)


@asdf_entry_points
def test_genericmap_basic(aia171_test_map, tmpdir):

    tree = {'smap': aia171_test_map}

    assert_roundtrip_tree(tree, tmpdir, extensions=SunpyExtension())


@asdf_entry_points
def test_genericmap_mask(aia171_test_map, tmpdir):

    mask = np.zeros_like(aia171_test_map.data)
    mask[10, 10] = 1

    aia171_test_map.mask = mask
    aia171_test_map._unit = u.m

    tree = {'smap': aia171_test_map}

    assert_roundtrip_tree(tree, tmpdir, extensions=SunpyExtension())<|MERGE_RESOLUTION|>--- conflicted
+++ resolved
@@ -2,10 +2,6 @@
 isort:skip_file.
 """
 # flake8: noqa: E402
-<<<<<<< HEAD
-
-=======
->>>>>>> bb0ff66d
 import numpy as np
 import pytest
 
