--- conflicted
+++ resolved
@@ -27,10 +27,6 @@
 ----------
 | https://stackoverflow.com/questions/456672/class-factory-in-python
 """
-<<<<<<< HEAD
-import os
-=======
->>>>>>> 832f4410
 from pathlib import Path
 import re
 import sys
