import pytest
from hypothesis import given, settings

import astropy.units as u

import sunpy.net.dataretriever.sources.goes as goes
from sunpy.net import attrs as a
from sunpy.net.dataretriever.client import QueryResponse
from sunpy.net.tests.strategies import time_attr
from sunpy.time import parse_time


@pytest.fixture
def suvi_client():
    return goes.SUVIClient()


@settings(max_examples=5)
@given(time_attr())
def test_can_handle_query(time):
    # Don't use the fixture, as hypothesis complains
    suvi_client = goes.SUVIClient()
    assert suvi_client._can_handle_query(time, a.Instrument.suvi) is True
    assert suvi_client._can_handle_query(time, a.Instrument.suvi, a.Wavelength(131 * u.Angstrom)) is True
    assert suvi_client._can_handle_query(time) is False
    assert suvi_client._can_handle_query(time, a.Instrument.aia) is False
    assert suvi_client._can_handle_query(time, a.Instrument.suvi, a.goes.SatelliteNumber(16))


def mock_query_object(suvi_client):
    obj = {
        'Start Time': parse_time('2019/05/25 00:50'),
        'End Time': parse_time('2019/05/25 00:52'),
        'Instrument': 'SUVI',
        'Physobs': 'flux',
        'Source': 'GOES',
        'Provider': 'NOAA',
        'Level': '2',
        'Wavelength': 94 * u.Angstrom,
        'url': 'https://mock.url/suvi-l2-ci094.fits'
    }
    return QueryResponse([obj], client=suvi_client)


@pytest.mark.remote_data
@pytest.mark.parametrize(('start', 'end', 'wave', 'level', 'expected_num_files'), [
    ('2019/05/25 00:50', '2019/05/25 00:54', 94, '1b', 6),
    ('2019/05/25 00:50', '2019/05/25 00:54', 304, '2', 1),
])
def test_combined_search(suvi_client, start, end, wave, level, expected_num_files):
    goes_sat = a.goes.SatelliteNumber.sixteen
    qresponse = suvi_client.search(a.Time(start, end), a.Wavelength(wave * u.Angstrom), goes_sat, a.Level(level))
<<<<<<< HEAD
    print("Query Response Length:", len(qresponse))
    print(qresponse)
    # print("Query Response Table:")
    # print(qresponse.table)
    print(f"Start: {start}, End: {end}, Wavelength: {wave}, Level: {level}")
=======
>>>>>>> 8d1c7eae
    assert len(qresponse) == expected_num_files



@pytest.mark.remote_data
def test_get_all_wavelengths_level2(suvi_client):
    """Check retrieval for all wavelengths without specifying one."""
    qresponse = suvi_client.search(a.Time('2019/05/25 00:50', '2019/05/25 00:52'),
                                   a.goes.SatelliteNumber.sixteen, a.Level(2))
    print(qresponse)
    print(len(qresponse))
    assert len(qresponse) == 6, f"Expected 6 results but got {len(qresponse)}"
    wavelengths = [w.value for w in qresponse['Wavelength']]

    expected_wavelengths = {94, 131, 171, 195, 284, 304}
    assert set(wavelengths) == expected_wavelengths, f"Wavelengths do not match. Got {wavelengths}, expected {expected_wavelengths}."


def test_fetch_working_mock(suvi_client, mocker):
    mocker.patch.object(suvi_client, 'search', return_value=mock_query_object(suvi_client))
    mocker.patch.object(suvi_client, 'fetch', return_value=['mockfile.fits'])

    tr = a.Time('2019/05/25 00:50', '2019/05/25 00:52')
    wave = a.Wavelength(94 * u.Angstrom)
    goes_sat = a.goes.SatelliteNumber.sixteen

    qr = suvi_client.search(tr, a.Instrument.suvi, wave, goes_sat, a.Level(2))
    download_list = suvi_client.fetch(qr)

    assert len(download_list) == len(qr)


def test_attr_reg():
    a.Instrument.suvi = a.Instrument("SUVI")
    a.goes.SatelliteNumber.A16 = a.goes.SatelliteNumber("16")


def test_show(suvi_client):
    mock_qr = mock_query_object(suvi_client)
    qrshow = mock_qr.show()
    assert {'Start Time', 'End Time', 'Instrument', 'Physobs', 'Source', 'Provider', 'Level', 'Wavelength', 'url'}.issubset(set(qrshow.colnames))<|MERGE_RESOLUTION|>--- conflicted
+++ resolved
@@ -50,16 +50,12 @@
 def test_combined_search(suvi_client, start, end, wave, level, expected_num_files):
     goes_sat = a.goes.SatelliteNumber.sixteen
     qresponse = suvi_client.search(a.Time(start, end), a.Wavelength(wave * u.Angstrom), goes_sat, a.Level(level))
-<<<<<<< HEAD
     print("Query Response Length:", len(qresponse))
     print(qresponse)
     # print("Query Response Table:")
     # print(qresponse.table)
     print(f"Start: {start}, End: {end}, Wavelength: {wave}, Level: {level}")
-=======
->>>>>>> 8d1c7eae
     assert len(qresponse) == expected_num_files
-
 
 
 @pytest.mark.remote_data
@@ -67,13 +63,7 @@
     """Check retrieval for all wavelengths without specifying one."""
     qresponse = suvi_client.search(a.Time('2019/05/25 00:50', '2019/05/25 00:52'),
                                    a.goes.SatelliteNumber.sixteen, a.Level(2))
-    print(qresponse)
-    print(len(qresponse))
-    assert len(qresponse) == 6, f"Expected 6 results but got {len(qresponse)}"
-    wavelengths = [w.value for w in qresponse['Wavelength']]
-
-    expected_wavelengths = {94, 131, 171, 195, 284, 304}
-    assert set(wavelengths) == expected_wavelengths, f"Wavelengths do not match. Got {wavelengths}, expected {expected_wavelengths}."
+    assert len(qresponse) == 6
 
 
 def test_fetch_working_mock(suvi_client, mocker):
