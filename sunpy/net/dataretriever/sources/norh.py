#  Author: Rishabh Sharma <rishabh.sharma.gunner@gmail.com>
#  This Module was developed under funding provided by
#  Google Summer of Code 2014

import astropy.units as u

from sunpy.net import attrs as a
from sunpy.net.dataretriever import GenericClient

__all__ = ['NoRHClient']


class NoRHClient(GenericClient):
    """
    Provides access to the Nobeyama RadioHeliograph (NoRH) averaged correlation
    time series data.

    Uses this `https archive <https://solar.nro.nao.ac.jp/norh/data/tcx>`__
    hosted by the `NoRH Science Center <https://solar.nro.nao.ac.jp/norh/index.html>`__.

    Queries to NoRH should specify either 17GHz or 34GHz as a Wavelength.

    Examples
    --------
    >>> import astropy.units as u
    >>> from sunpy.net import Fido, attrs as a
    >>> results = Fido.search(a.Time("2016/1/1", "2016/1/2"),
    ...                       a.Instrument.norh, a.Wavelength(17*u.GHz))  # doctest: +REMOTE_DATA
    >>> results  # doctest: +REMOTE_DATA
    <sunpy.net.fido_factory.UnifiedResponse object at ...>
    Results from 1 Provider:
    <BLANKLINE>
    2 Results from the NoRHClient:
    Source: https://solar.nro.nao.ac.jp/norh/index.html
    <BLANKLINE>
           Start Time               End Time        Instrument Source Provider Wavelength
                                                                                  GHz
    ----------------------- ----------------------- ---------- ------ -------- ----------
    2016-01-01 00:00:00.000 2016-01-01 23:59:59.999       NORH   NAOJ      NRO       17.0
    2016-01-02 00:00:00.000 2016-01-02 23:59:59.999       NORH   NAOJ      NRO       17.0
    <BLANKLINE>
    <BLANKLINE>
<<<<<<< HEAD
=======

    References
    ----------
    * `NoRH Science Center <https://solar.nro.nao.ac.jp/norh/index.html>`__
    * `NoRH Data Archive <https://solar.nro.nao.ac.jp/norh/data/tcx>`__
    * `NoRH User Guide <https://solar.nro.nao.ac.jp/norh/doc/manuale/>`__
>>>>>>> dec278ca
    """
    # The dot at the end is there to prevent the scraper from failing to check the file extension.
    baseurl = r'https://solar.nro.nao.ac.jp/norh/data/tcx/%Y/%m/(\w){3}%y%m%d'
    pattern = '{}/tcx/{year:4d}/{month:2d}/{Wavelength:3l}{:4d}{day:2d}'

    @property
    def info_url(self):
        return 'https://solar.nro.nao.ac.jp/norh/index.html'

    @classmethod
    def pre_search_hook(cls, *args, **kwargs):
        """
        Converts the wavelength specified in the query to its
        representation in the url which can be used by the scraper.
        """
        d = cls._get_match_dict(*args, **kwargs)
        waverange = a.Wavelength(34*u.GHz, 17*u.GHz)
        req_wave = d.get('Wavelength', waverange)
        wmin = req_wave.min.to(u.GHz, equivalencies=u.spectral())
        wmax = req_wave.max.to(u.GHz, equivalencies=u.spectral())
        req_wave = a.Wavelength(wmin, wmax)
        d['Wavelength'] = []
        if 17*u.GHz in req_wave:
            d['Wavelength'].append('tca')
        if 34*u.GHz in req_wave:
            d['Wavelength'].append('tcz')
        return cls.baseurl, cls.pattern, d

    def post_search_hook(self, exdict, matchdict):
        """
        This method converts 'tca' and 'tcz' in the url's metadata
        to a frequency of '17 GHz' and '34 GHz' respectively.
        """
        rowdict = super().post_search_hook(exdict, matchdict)
        if rowdict['Wavelength'] == 'tca':
            rowdict['Wavelength'] = 17*u.GHz
        elif rowdict['Wavelength'] == 'tcz':
            rowdict['Wavelength'] = 34*u.GHz
        return rowdict

    @classmethod
    def register_values(cls):
        from sunpy.net import attrs
        adict = {attrs.Instrument: [('NORH',
                                     ('Nobeyama Radio Heliograph is an imaging radio telescope at 17 '
                                      'or 34GHz located at the Nobeyama Solar Radio Observatory.'))],
                 attrs.Source: [('NAOJ', 'The National Astronomical Observatory of Japan')],
                 attrs.Provider: [('NRO', 'Nobeyama Radio Observatory')],
                 attrs.Wavelength: [('*')]}
        return adict<|MERGE_RESOLUTION|>--- conflicted
+++ resolved
@@ -40,15 +40,12 @@
     2016-01-02 00:00:00.000 2016-01-02 23:59:59.999       NORH   NAOJ      NRO       17.0
     <BLANKLINE>
     <BLANKLINE>
-<<<<<<< HEAD
-=======
 
     References
     ----------
     * `NoRH Science Center <https://solar.nro.nao.ac.jp/norh/index.html>`__
     * `NoRH Data Archive <https://solar.nro.nao.ac.jp/norh/data/tcx>`__
     * `NoRH User Guide <https://solar.nro.nao.ac.jp/norh/doc/manuale/>`__
->>>>>>> dec278ca
     """
     # The dot at the end is there to prevent the scraper from failing to check the file extension.
     baseurl = r'https://solar.nro.nao.ac.jp/norh/data/tcx/%Y/%m/(\w){3}%y%m%d'
