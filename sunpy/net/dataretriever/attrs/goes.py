--- conflicted
+++ resolved
@@ -1,22 +1,9 @@
 from sunpy.net.attr import SimpleAttr
 
-<<<<<<< HEAD
-__all__ = ["SatelliteNumber", "VersionData"]
-=======
 __all__ = ["SatelliteNumber"]
->>>>>>> 819d841a
 
 
 class SatelliteNumber(SimpleAttr):
     """
     The GOES Satellite Number
-    """
-
-
-class VersionData(SimpleAttr):
-    """
-    The version of the data. The GOES 13, 14 and
-    15 data has now been preprocessed but we still
-    want the availability of the old data for
-    reproducibility.
     """