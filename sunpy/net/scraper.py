"""
This module provides a web scraper.
"""
import os
import re
from time import sleep
from ftplib import FTP
from datetime import datetime
<<<<<<< HEAD
from urllib.error import HTTPError , URLError 
from urllib.parse import urlsplit
from urllib.request import urlopen

from bs4 import BeautifulSoup 
=======
from urllib.error import HTTPError , URLError
from urllib.parse import urlsplit
from urllib.request import urlopen

from bs4 import BeautifulSoup
>>>>>>> d9160a2b
from sunpy import log
from sunpy.extern.parse import parse
from sunpy.net.scraper_utils import check_timerange, date_floor, extract_timestep

__all__ = ['Scraper']

# `parse` expressions to convert into datetime format
TIME_CONVERSIONS = {"{year:4d}": "%Y", "{year:2d}": "%y",
            "{month:2d}": "%m",
            "{month_name:l}": "%B",
            "{month_name_abbr:l}": "%b",
            "{day:2d}": "%d", "{day_of_year:3d}": "%j",
            "{hour:2d}": "%H",
            "{minute:2d}": "%M",
            "{second:2d}": "%S",
            "{microsecond:6d}": "%f",
            "{millisecond:3d}": "%e", # added `%e` as for milliseconds `%f/1000`
            "{week_number:2d}": "%W",
        }


class Scraper:
    """
    A Scraper to scrap web data archives based on dates.

    Parameters
    ----------
    pattern : `str`
        A string containing the url with the date and other information to be
        extracted encoded as ``parse`` formats, and any other ``kwargs`` parameters
        as a string format, the former represented using double curly-brackets
        to differentiate from the latter.
        The accepted parse representations for datetime values are as given in ``TIME_CONVERSIONS``.
        This can also be a uri to a local file patterns.


    Attributes
    ----------
    pattern : `str`
        A converted string with the kwargs.
    now : `datetime.datetime`
        The pattern with the actual date.

    Examples
    --------
    >>> from sunpy.net import Scraper
    >>> pattern = ('http://proba2.oma.be/{instrument}/data/bsd/{{year:4d}}/{{month:2d}}/{{day:2d}}/'
    ...            '{instrument}_lv1_{{year:4d}}{{month:2d}}{{day:2d}}_{{hour:2d}}{{month:2d}}{{second:2d}}.fits')
    >>> swap = Scraper(pattern, instrument='swap')
    >>> print(swap.pattern)
    http://proba2.oma.be/swap/data/bsd/{year:4d}/{month:2d}/{day:2d}/swap_lv1_{year:4d}{month:2d}{day:2d}_{hour:2d}{month:2d}{second:2d}.fits
    >>> print(swap.now)  # doctest: +SKIP
    http://proba2.oma.be/swap/data/bsd/2022/12/21/swap_lv1_20221221_112433.fits

    Notes
    -----
    The ``now`` attribute does not return an existent file, but just how the
    pattern looks with the actual time.
    """

    def __init__(self, pattern, **kwargs):
        pattern = pattern.format(**kwargs)
        timepattern = pattern
        self.directories = []
        for k, v in TIME_CONVERSIONS.items():
            if k in timepattern:
                timepattern = timepattern.replace(k,v)
        self.timepattern = timepattern
        if "year:4d" in pattern and "year:2d" in pattern:
            pattern = pattern.replace("year:2d", ":2d")
        self.pattern = pattern
        self.domain = f"{urlsplit(self.pattern).scheme}://{urlsplit(self.pattern).netloc}/"
        milliseconds = re.search(r'\%e', self.timepattern)
        if not milliseconds:
            self.now = datetime.now().strftime(self.timepattern)
        else:
            now = datetime.now()
            milliseconds_ = int(now.microsecond / 1000.)
<<<<<<< HEAD
            self.now = now.strftime('{start}{milli:03d}{end}'.format(
                start=self.timepattern[0:milliseconds.start()],
                milli=milliseconds_,
                end=self.timepattern[milliseconds.end():]
            ))
=======
            self.now = now.strftime(f'{self.timepattern[0:milliseconds.start()]}{milliseconds_:03d}{self.timepattern[milliseconds.end():]}')
>>>>>>> d9160a2b

    def matches(self, filepath, date):
        """
        Checks if the given filepath is how the file path is expected
        to look on given date based on the pattern.

        Parameters
        ----------
        filepath : `str`
            File path to check.
        date : `datetime.datetime` or `astropy.time.Time`
            The date for which to check.

        Returns
        -------
        `bool`
            `True` if the given filepath matches with the calculated one for given date, else `False`.
        """
        return parse(date.strftime(self.timepattern), filepath) is not None

    def range(self, timerange):
        """
        Gets the directories for a certain range of time.

        Parameters
        ----------
        timerange : `~sunpy.time.timerange.TimeRange`
            Time interval where to find the directories for a given pattern.

        Returns
        -------
        `list` of `str`
            All the possible directories valid for the time range given.
            Notice that these directories may not exist in the archive.
        """
        # find directory structure - without file names
        if '/' in self.timepattern:
            directorypattern = '/'.join(self.timepattern.split('/')[:-1]) + '/'
        timestep = extract_timestep(directorypattern)
        if timestep is None:
            return [directorypattern]
        else:
            directories = []
            cur = date_floor(timerange.start, timestep)
            end = date_floor(timerange.end, timestep) + timestep
            while cur < end:
                directories.append(cur.strftime(directorypattern))
                cur = cur + timestep
            return directories

    def filelist(self, timerange):
        """
        Returns the list of existent files in the archive for the given time
        range.

        Parameters
        ----------
        timerange : `~sunpy.time.TimeRange`
            Time interval where to find the directories for a given pattern.

        Returns
        -------
        filesurls : `list` of `str`
            List of all the files found between the time range given.

        Examples
        --------
        >>> from sunpy.net import Scraper
        >>> pattern = ('http://proba2.oma.be/{instrument}/data/bsd/{{year:4d}}/{{month:2d}}/{{day:2d}}/'
        ...            '{instrument}_lv1_{{year:4d}}{{month:2d}}{{day:2d}}_{{hour:2d}}{{minute:2d}}{{second:2d}}.fits')
        >>> swap = Scraper(pattern, instrument='swap')
        >>> from sunpy.time import TimeRange
        >>> timerange = TimeRange('2015-01-01T00:08:00','2015-01-01T00:12:00')
        >>> print(swap.filelist(timerange))  # doctest: +REMOTE_DATA
        ['http://proba2.oma.be/swap/data/bsd/2015/01/01/swap_lv1_20150101_000857.fits',
         'http://proba2.oma.be/swap/data/bsd/2015/01/01/swap_lv1_20150101_001027.fits',
         'http://proba2.oma.be/swap/data/bsd/2015/01/01/swap_lv1_20150101_001157.fits']

        While writing the pattern, we can also leverage parse capabilities by using the ``{{}}`` notation to match parts of the filename that cannot be known beforehand:
        >>> from sunpy.net import Scraper
        >>> from sunpy.time import TimeRange
        >>> pattern = 'http://proba2.oma.be/lyra/data/bsd/{{year:4d}}/{{month:2d}}/{{day:2d}}/{{}}_lev{{Level:1d}}_std.fits'
        >>> lyra = Scraper(pattern)
        >>> timerange = TimeRange('2023-03-06T00:08:00','2023-03-12T00:12:00')
        >>> print(swap.filelist(timerange)) # doctest: +REMOTE_DATA
        ['http://proba2.oma.be/lyra/data/bsd/2023/03/06/lyra_20230306-000000_lev2_std.fits',
        'http://proba2.oma.be/lyra/data/bsd/2023/03/06/lyra_20230306-000000_lev3_std.fits',
        '...',
        'http://proba2.oma.be/lyra/data/bsd/2023/03/12/lyra_20230312-000000_lev3_std.fits']

        Notes
        -----
        The search is strict with the time range, so if the archive scraped contains daily files,
        but the range doesn't start from the beginning of the day, then the file for that day
        won't be selected. The end of the timerange will normally be OK as includes the file
        on such end time.
        """
        directories = self.range(timerange)
        if urlsplit(directories[0]).scheme == "ftp":
            return self._ftpfilelist(timerange)
        elif urlsplit(directories[0]).scheme == "file":
            return self._localfilelist(timerange)
        elif urlsplit(directories[0]).scheme == "http":
            return self._httpfilelist(timerange)
        else:
            return ValueError("The provided pattern should either be an FTP or a local file-path, or an HTTP address.")

    def _ftpfilelist(self, timerange):
        """
        Goes over archives available over ftp to return list of files in the given timerange.
        """
        directories = self.range(timerange)
        filesurls = list()
        ftpurl = urlsplit(directories[0]).netloc
        with FTP(ftpurl, user="anonymous", passwd="data@sunpy.org") as ftp:
            for directory in directories:
                try:
                    ftp.cwd(urlsplit(directory).path)
                except Exception as e:
                    log.debug(f"FTP CWD: {e}")
                    continue
                for file_i in ftp.nlst():
                    fullpath = directory + file_i
                    if parse(self.pattern, fullpath):
                        if check_timerange(self.pattern, fullpath, timerange):
                            filesurls.append(fullpath)

        filesurls = ['ftp://' + f"{urlsplit(url).netloc}{urlsplit(url).path}"
                     for url in filesurls]

        return filesurls

    def _localfilelist(self, timerange):
        """
        Goes over locally stored archives to return list of files in the given timerange.
        """
        pattern, timepattern = self.pattern, self.timepattern
        pattern_temp, timepattern_temp = pattern.replace('file://', ''), timepattern.replace('file://', '')
        if os.name == 'nt':
            pattern_temp = pattern_temp.replace('\\', '/')
            prefix = 'file:///'
        else:
            prefix = 'file://'
        # Change pattern variables class-wide
        self.pattern, self.timepattern = pattern_temp, timepattern_temp
        directories = self.range(timerange)
        filepaths = list()
        for directory in directories:
            for file_i in os.listdir(directory):
                fullpath = directory + file_i
                if parse(self.pattern, fullpath):
                    if check_timerange(self.pattern, fullpath, timerange):
                        filepaths.append(fullpath)
        filepaths = [prefix + path for path in filepaths]
        # Set them back to their original values
        self.pattern, self.timepattern = pattern, timepattern
        return filepaths

    def _httpfilelist(self, timerange):
        """
        Goes over http archives hosted on the web, to return list of files in the given timerange.
        """
        directories = self.range(timerange)
        filesurls = list()
<<<<<<< HEAD
        retry_counts = {} 
=======
        retry_counts = {}
>>>>>>> d9160a2b
        while directories:
            directory = directories.pop(0)
            try:
                opn = urlopen(directory)
                try:
                    soup = BeautifulSoup(opn, "html.parser")
                    for link in soup.find_all("a"):
                        href = link.get("href")
                        if href is not None and href.endswith(self.pattern.split('.')[-1]):
                            if href[0] == '/':
                                fullpath = self.domain + href[1:]
                            else:
                                fullpath = directory + href
                            if parse(self.pattern, fullpath):
                                if check_timerange(self.pattern, fullpath, timerange):
                                    filesurls.append(fullpath)
                finally:
                    opn.close()
            except HTTPError as http_err:
                # Ignore missing directories (issue #2684).
                if http_err.code in [400 , 404 , 403]:
                    log.debug(f"Got error {http_err.code} while scraping {directory} : {http_err.reason}")
                    raise
                if http_err.code in [429 , 504]:
                    # See if the server has told us how long to back off for
<<<<<<< HEAD
                    # retry the request. , max 
                    retry_after = http_err.hdrs.get('Retry-After', 2)
                    try:
                        # Ensure that we can parse the header as an int in sec
                        retry_after = int(retry_after)
                    except Exception as e:
                        log.debug(f"Converting retry_after failed: {e}")
                        retry_after = 2
                        raise
                    log.debug(
                        f"Got {http_err.code} while scraping {directory}, waiting for {retry_after} seconds before retrying."
                    )
                    sleep(retry_after)
                    if retry_counts.get(directory,0) > 4:
=======
                    # retry the request. , max
                    # retry_after = http_err.hdrs.get('Retry-After', 2)
                    # try:
                    #     # Ensure that we can parse the header as an int in sec
                    #     retry_after = int(retry_after)
                    # except Exception as e:
                    #     log.debug(f"Converting retry_after failed: {e}")
                    #     retry_after = 2
                    #     raise
                    # log.debug(
                    #     f"Got {http_err.code} while scraping {directory}, waiting for {retry_after} seconds before retrying."
                    # )
                    #sleep(retry_after)
                    if retry_counts.get(directory,0) > 4:
                     print(f"Exceeded maximum retry limit for {directory}")
>>>>>>> d9160a2b
                     log.debug(f"Exceeded maximum retry limit for {directory}")
                     raise
                    retry_counts[directory] = retry_counts.get(directory, 0) + 1
                    directories.insert(0, directory)
                    continue
            except (URLError) as ulr_err:
               log.debug(f"Failed to parse content from {directory}: {ulr_err}")
            except Exception:
                raise
        return filesurls

    def _extract_files_meta(self, timerange, matcher=None):
        """
        Returns metadata information contained in URLs.

        Parameters
        ----------
        timerange : `~sunpy.time.TimeRange`
            Time interval where to find the directories for a given pattern.
        matcher : `dict`
            Dictionary to check if extracted metadata is valid.

        Returns
        -------
        `list` of `dict`
            List of metadata info for all URLs.
        """
        urls = self.filelist(timerange)
        metalist = []
        for url in urls:
            metadict = parse(self.pattern, url)
            if metadict is not None:
                append = True
                metadict = metadict.named
                metadict['url'] = url
                if 'month' not in metadict:
                    if 'month_name' in metadict:
                        metadict['month'] = datetime.strptime(metadict['month_name'], '%B').month
                    elif 'month_name_abbr' in metadict:
                        metadict['month'] = datetime.strptime(metadict['month_name_abbr'], '%b').month
                if matcher is not None:
                    for k in metadict:
                        if k in matcher and str(metadict[k]) not in matcher[k]:
                            append = False
                            break
                if append:
                    metalist.append(metadict)
        return metalist<|MERGE_RESOLUTION|>--- conflicted
+++ resolved
@@ -6,21 +6,15 @@
 from time import sleep
 from ftplib import FTP
 from datetime import datetime
-<<<<<<< HEAD
 from urllib.error import HTTPError , URLError 
 from urllib.parse import urlsplit
 from urllib.request import urlopen
 
 from bs4 import BeautifulSoup 
-=======
-from urllib.error import HTTPError , URLError
-from urllib.parse import urlsplit
-from urllib.request import urlopen
-
 from bs4 import BeautifulSoup
->>>>>>> d9160a2b
 from sunpy import log
 from sunpy.extern.parse import parse
+from sunpy.net.scraper_utils import check_timerange, date_floor, extract_timestep
 from sunpy.net.scraper_utils import check_timerange, date_floor, extract_timestep
 
 __all__ = ['Scraper']
@@ -38,6 +32,19 @@
             "{millisecond:3d}": "%e", # added `%e` as for milliseconds `%f/1000`
             "{week_number:2d}": "%W",
         }
+# `parse` expressions to convert into datetime format
+TIME_CONVERSIONS = {"{year:4d}": "%Y", "{year:2d}": "%y",
+            "{month:2d}": "%m",
+            "{month_name:l}": "%B",
+            "{month_name_abbr:l}": "%b",
+            "{day:2d}": "%d", "{day_of_year:3d}": "%j",
+            "{hour:2d}": "%H",
+            "{minute:2d}": "%M",
+            "{second:2d}": "%S",
+            "{microsecond:6d}": "%f",
+            "{millisecond:3d}": "%e", # added `%e` as for milliseconds `%f/1000`
+            "{week_number:2d}": "%W",
+        }
 
 
 class Scraper:
@@ -52,6 +59,11 @@
         as a string format, the former represented using double curly-brackets
         to differentiate from the latter.
         The accepted parse representations for datetime values are as given in ``TIME_CONVERSIONS``.
+        A string containing the url with the date and other information to be
+        extracted encoded as ``parse`` formats, and any other ``kwargs`` parameters
+        as a string format, the former represented using double curly-brackets
+        to differentiate from the latter.
+        The accepted parse representations for datetime values are as given in ``TIME_CONVERSIONS``.
         This can also be a uri to a local file patterns.
 
 
@@ -67,8 +79,11 @@
     >>> from sunpy.net import Scraper
     >>> pattern = ('http://proba2.oma.be/{instrument}/data/bsd/{{year:4d}}/{{month:2d}}/{{day:2d}}/'
     ...            '{instrument}_lv1_{{year:4d}}{{month:2d}}{{day:2d}}_{{hour:2d}}{{month:2d}}{{second:2d}}.fits')
+    >>> pattern = ('http://proba2.oma.be/{instrument}/data/bsd/{{year:4d}}/{{month:2d}}/{{day:2d}}/'
+    ...            '{instrument}_lv1_{{year:4d}}{{month:2d}}{{day:2d}}_{{hour:2d}}{{month:2d}}{{second:2d}}.fits')
     >>> swap = Scraper(pattern, instrument='swap')
     >>> print(swap.pattern)
+    http://proba2.oma.be/swap/data/bsd/{year:4d}/{month:2d}/{day:2d}/swap_lv1_{year:4d}{month:2d}{day:2d}_{hour:2d}{month:2d}{second:2d}.fits
     http://proba2.oma.be/swap/data/bsd/{year:4d}/{month:2d}/{day:2d}/swap_lv1_{year:4d}{month:2d}{day:2d}_{hour:2d}{month:2d}{second:2d}.fits
     >>> print(swap.now)  # doctest: +SKIP
     http://proba2.oma.be/swap/data/bsd/2022/12/21/swap_lv1_20221221_112433.fits
@@ -79,6 +94,17 @@
     pattern looks with the actual time.
     """
 
+    def __init__(self, pattern, **kwargs):
+        pattern = pattern.format(**kwargs)
+        timepattern = pattern
+        self.directories = []
+        for k, v in TIME_CONVERSIONS.items():
+            if k in timepattern:
+                timepattern = timepattern.replace(k,v)
+        self.timepattern = timepattern
+        if "year:4d" in pattern and "year:2d" in pattern:
+            pattern = pattern.replace("year:2d", ":2d")
+        self.pattern = pattern
     def __init__(self, pattern, **kwargs):
         pattern = pattern.format(**kwargs)
         timepattern = pattern
@@ -92,20 +118,14 @@
         self.pattern = pattern
         self.domain = f"{urlsplit(self.pattern).scheme}://{urlsplit(self.pattern).netloc}/"
         milliseconds = re.search(r'\%e', self.timepattern)
+        milliseconds = re.search(r'\%e', self.timepattern)
         if not milliseconds:
+            self.now = datetime.now().strftime(self.timepattern)
             self.now = datetime.now().strftime(self.timepattern)
         else:
             now = datetime.now()
             milliseconds_ = int(now.microsecond / 1000.)
-<<<<<<< HEAD
-            self.now = now.strftime('{start}{milli:03d}{end}'.format(
-                start=self.timepattern[0:milliseconds.start()],
-                milli=milliseconds_,
-                end=self.timepattern[milliseconds.end():]
-            ))
-=======
-            self.now = now.strftime(f'{self.timepattern[0:milliseconds.start()]}{milliseconds_:03d}{self.timepattern[milliseconds.end():]}')
->>>>>>> d9160a2b
+            self.now = now.strftime(f'{self.timetimepattern[0:milliseconds.start()]}{milliseconds_:03d}{self.timetimepattern[milliseconds.end():]}')
 
     def matches(self, filepath, date):
         """
@@ -125,6 +145,23 @@
             `True` if the given filepath matches with the calculated one for given date, else `False`.
         """
         return parse(date.strftime(self.timepattern), filepath) is not None
+        """
+        Checks if the given filepath is how the file path is expected
+        to look on given date based on the pattern.
+
+        Parameters
+        ----------
+        filepath : `str`
+            File path to check.
+        date : `datetime.datetime` or `astropy.time.Time`
+            The date for which to check.
+
+        Returns
+        -------
+        `bool`
+            `True` if the given filepath matches with the calculated one for given date, else `False`.
+        """
+        return parse(date.strftime(self.timepattern), filepath) is not None
 
     def range(self, timerange):
         """
@@ -142,6 +179,9 @@
             Notice that these directories may not exist in the archive.
         """
         # find directory structure - without file names
+        if '/' in self.timepattern:
+            directorypattern = '/'.join(self.timepattern.split('/')[:-1]) + '/'
+        timestep = extract_timestep(directorypattern)
         if '/' in self.timepattern:
             directorypattern = '/'.join(self.timepattern.split('/')[:-1]) + '/'
         timestep = extract_timestep(directorypattern)
@@ -151,6 +191,8 @@
             directories = []
             cur = date_floor(timerange.start, timestep)
             end = date_floor(timerange.end, timestep) + timestep
+            cur = date_floor(timerange.start, timestep)
+            end = date_floor(timerange.end, timestep) + timestep
             while cur < end:
                 directories.append(cur.strftime(directorypattern))
                 cur = cur + timestep
@@ -174,6 +216,8 @@
         Examples
         --------
         >>> from sunpy.net import Scraper
+        >>> pattern = ('http://proba2.oma.be/{instrument}/data/bsd/{{year:4d}}/{{month:2d}}/{{day:2d}}/'
+        ...            '{instrument}_lv1_{{year:4d}}{{month:2d}}{{day:2d}}_{{hour:2d}}{{minute:2d}}{{second:2d}}.fits')
         >>> pattern = ('http://proba2.oma.be/{instrument}/data/bsd/{{year:4d}}/{{month:2d}}/{{day:2d}}/'
         ...            '{instrument}_lv1_{{year:4d}}{{month:2d}}{{day:2d}}_{{hour:2d}}{{minute:2d}}{{second:2d}}.fits')
         >>> swap = Scraper(pattern, instrument='swap')
@@ -196,6 +240,18 @@
         '...',
         'http://proba2.oma.be/lyra/data/bsd/2023/03/12/lyra_20230312-000000_lev3_std.fits']
 
+        While writing the pattern, we can also leverage parse capabilities by using the ``{{}}`` notation to match parts of the filename that cannot be known beforehand:
+        >>> from sunpy.net import Scraper
+        >>> from sunpy.time import TimeRange
+        >>> pattern = 'http://proba2.oma.be/lyra/data/bsd/{{year:4d}}/{{month:2d}}/{{day:2d}}/{{}}_lev{{Level:1d}}_std.fits'
+        >>> lyra = Scraper(pattern)
+        >>> timerange = TimeRange('2023-03-06T00:08:00','2023-03-12T00:12:00')
+        >>> print(swap.filelist(timerange)) # doctest: +REMOTE_DATA
+        ['http://proba2.oma.be/lyra/data/bsd/2023/03/06/lyra_20230306-000000_lev2_std.fits',
+        'http://proba2.oma.be/lyra/data/bsd/2023/03/06/lyra_20230306-000000_lev3_std.fits',
+        '...',
+        'http://proba2.oma.be/lyra/data/bsd/2023/03/12/lyra_20230312-000000_lev3_std.fits']
+
         Notes
         -----
         The search is strict with the time range, so if the archive scraped contains daily files,
@@ -205,6 +261,8 @@
         """
         directories = self.range(timerange)
         if urlsplit(directories[0]).scheme == "ftp":
+            return self._ftpfilelist(timerange)
+        elif urlsplit(directories[0]).scheme == "file":
             return self._ftpfilelist(timerange)
         elif urlsplit(directories[0]).scheme == "file":
             return self._localfilelist(timerange)
@@ -270,11 +328,7 @@
         """
         directories = self.range(timerange)
         filesurls = list()
-<<<<<<< HEAD
         retry_counts = {} 
-=======
-        retry_counts = {}
->>>>>>> d9160a2b
         while directories:
             directory = directories.pop(0)
             try:
@@ -300,7 +354,6 @@
                     raise
                 if http_err.code in [429 , 504]:
                     # See if the server has told us how long to back off for
-<<<<<<< HEAD
                     # retry the request. , max 
                     retry_after = http_err.hdrs.get('Retry-After', 2)
                     try:
@@ -315,23 +368,6 @@
                     )
                     sleep(retry_after)
                     if retry_counts.get(directory,0) > 4:
-=======
-                    # retry the request. , max
-                    # retry_after = http_err.hdrs.get('Retry-After', 2)
-                    # try:
-                    #     # Ensure that we can parse the header as an int in sec
-                    #     retry_after = int(retry_after)
-                    # except Exception as e:
-                    #     log.debug(f"Converting retry_after failed: {e}")
-                    #     retry_after = 2
-                    #     raise
-                    # log.debug(
-                    #     f"Got {http_err.code} while scraping {directory}, waiting for {retry_after} seconds before retrying."
-                    # )
-                    #sleep(retry_after)
-                    if retry_counts.get(directory,0) > 4:
-                     print(f"Exceeded maximum retry limit for {directory}")
->>>>>>> d9160a2b
                      log.debug(f"Exceeded maximum retry limit for {directory}")
                      raise
                     retry_counts[directory] = retry_counts.get(directory, 0) + 1
@@ -363,10 +399,16 @@
         metalist = []
         for url in urls:
             metadict = parse(self.pattern, url)
+            metadict = parse(self.pattern, url)
             if metadict is not None:
                 append = True
                 metadict = metadict.named
                 metadict['url'] = url
+                if 'month' not in metadict:
+                    if 'month_name' in metadict:
+                        metadict['month'] = datetime.strptime(metadict['month_name'], '%B').month
+                    elif 'month_name_abbr' in metadict:
+                        metadict['month'] = datetime.strptime(metadict['month_name_abbr'], '%b').month
                 if 'month' not in metadict:
                     if 'month_name' in metadict:
                         metadict['month'] = datetime.strptime(metadict['month_name'], '%B').month
