--- conflicted
+++ resolved
@@ -385,31 +385,30 @@
 
 
 class Quicklook(_VSOSimpleAttr):
-<<<<<<< HEAD
+
+
+    """
+    Retrieve 'quicklook' data if available.
+
+    Parameters
+    ----------
+    value : boolean
+        Set to True to retrieve quicklook data if available.
+
+    Quicklook items are assumed to be generated with a focus on speed rather
+    than scientific accuracy.  They are useful for instrument planning and
+    space weather but should not be used for science publication.
+    This concept is sometimes called 'browse' or 'near real time' (nrt)
+    Quicklook products are *not* searched by default.   Reference:
+    documentation in SSWIDL routine vso_search.pro.
+    """
     def __init__(self,value):
         super(Sample,self).__init__(value)
         if(self.value == 'True'):
             value = 1
         else:
             value = 0
-=======
-    """
-    Retrieve 'quicklook' data if available.
-
-    Parameters
-    ----------
-    value : boolean
-        Set to True to retrieve quicklook data if available.
-
-    Quicklook items are assumed to be generated with a focus on speed rather
-    than scientific accuracy.  They are useful for instrument planning and
-    space weather but should not be used for science publication.
-    This concept is sometimes called 'browse' or 'near real time' (nrt)
-    Quicklook products are *not* searched by default.   Reference:
-    documentation in SSWIDL routine vso_search.pro.
-    """
-    pass
->>>>>>> e10a645c
+
 
 
 class Filter(_VSOSimpleAttr):
