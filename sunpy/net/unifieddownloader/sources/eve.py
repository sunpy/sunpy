--- conflicted
+++ resolved
@@ -13,16 +13,6 @@
 class EVEClient(GenericClient):
 
     def _get_url_for_timerange(self, timerange, **kwargs):
-<<<<<<< HEAD
-        """Returns list of URLS corresponding to TimeRange.
-
-        Parameters
-        ----------
-        timerange: TimeRange for which data is to be downloaded.
-        Returns
-        -------
-        List of urls
-=======
         """
         Returns list of URLS corresponding to value of input timerange.
 
@@ -35,7 +25,6 @@
         -------
         urls : list
             list of URLs corresponding to the requested time range
->>>>>>> 558d5f4b
         """
         days = timerange.get_dates()
         urls = []
@@ -44,16 +33,6 @@
         return urls
 
     def _get_url_for_date(self, date, **kwargs):
-<<<<<<< HEAD
-        """Return URL for corresponding date.
-        Parameters
-        ----------
-        date : datetime
-
-        Returns
-        -------
-        string representing URL
-=======
         """
         Return URL for corresponding date.
 
@@ -64,19 +43,14 @@
         Returns
         -------
         URL : string
->>>>>>> 558d5f4b
         """
         base_url = 'http://lasp.colorado.edu/eve/data_access/evewebdata/quicklook/L0CS/SpWx/'
         return urlparse.urljoin(base_url, date.strftime('%Y/%Y%m%d') + '_EVE_L0CS_DIODES_1m.txt')
 
     def _makeimap(self):
-<<<<<<< HEAD
-        '''Helper Function:used to hold information about source.'''
-=======
         """
         Helper Function: used to hold information about source.
         """
->>>>>>> 558d5f4b
         self.map_['source'] = 'SDO'
         self.map_['provider'] ='LASP'
         self.map_['instrument'] = 'eve'
