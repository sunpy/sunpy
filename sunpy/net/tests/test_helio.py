import urllib

from unittest import mock
import pytest

from sunpy.net.helio.parser import (link_test, taverna_parser, wsdl_retriever,
                                    endpoint_parser, webservice_parser)
from sunpy.net.helio.hec import HECClient


def wsdl_endpoints():
    """
    Slightly simplified form of the content on http://msslkz.mssl.ucl.ac.uk/helio-hec/HelioService
    Intentionally contains duplicate URLs
    """
    return '''
    <html><body><table>
    <tr><td>Port Name:</td><td>{http://helio-vo.eu/xml/QueryService/v1.0}HelioQueryServicePort</td>
    </tr>
    <tr><td><a href="http://helio.org/hec/HS1_0?wsdl">http://helio.org/hec/HS1_0?wsdl</a></td></tr>
    <tr><td><a href="http://helio.org/hec/HS1_0b?wsdl">http://helio.org/hec/HS1_0b?wsdl</a></td>
    </tr>
    <tr><td><a href="http://helio.org/hec/HLQS?wsdl">http://helio.org/hec/HLQS?wsdl</a></td></tr>
    <tr><td><a href="http://helio.org/hec/HLQS1_0?wsdl">http://helio.org/hec/HLQS1_0?wsdl</a></td>
    </tr>
    <tr><td><a href="http://helio.org/hec/HS1_0?wsdl">http://helio.org/hec/HS1_0?wsdl</a></td></tr>
    </table></body></html>
    '''


def hec_urls():
    """
    intentionally contains duplicate 'accessURL' elements
    """
    return '''
    <ri:Resource xmlns:ri="http://www.ivoa.net/xml/RegistryInterface/v1.0"
                 xmlns:xsi="http://www.w3.org/2001/XMLSchema-instance"
                 xsi:type="vs:CatalogService">
      <capability standardID="ivo://helio-vo.eu/std/FullQuery/v0.2">
        <interface xsi:type="vs:ParamHTTP">
          <accessURL use="full">http://helio.uk/hec/HelioQueryService</accessURL>
        </interface>
        <interface xsi:type="vr:WebService">
          <accessURL use="full">http://helio.uk/hec/HelioService</accessURL>
          <accessURL use="full">http://msslkk.uk/hec/HelioService</accessURL>
          <accessURL use="full">http://voparis.fr/hec/helio-hec/HelioService</accessURL>
          <accessURL use="full">http://hec.eu/helio_hec/HelioService</accessURL>
        </interface>
      </capability>
      <capability standardID="ivo://helio-vo.eu/std/FullQuery/Soap/v1.0">
        <interface xsi:type="vr:WebService">
          <accessURL use="full">http://helio.uk/hec/HelioService</accessURL>
        </interface>
      </capability>
      <capability standardID="ivo://helio-vo.eu/std/LongFullQuery/Soap/v1.0">
        <interface xsi:type="vr:WebService">
          <accessURL use="full">http://helio.uk/hec/HelioLongQueryService</accessURL>
          <accessURL use="full">http://hec.eu/helio_hec/HelioLongQueryService</accessURL>
        </interface>
      </capability>
    </ri:Resource>
    '''


@pytest.mark.remote_data
def test_webservice_parser():
    result = webservice_parser()
    assert isinstance(result, list)


def some_taverna_urls():
    """
    Some valid `Taverna` links, duplicates intentional
    """
    return ('http://www.helio.uk/Taverna/hec?wsdl',
            'http://not.a.taverna.link/helio?wsdl',
            'http://www.abc.ord/HelioTavernaService?wsdl',
            'http://another.not.a.taverna.link/helio?wsdl',
            'http://www.helio.uk/Taverna/hec?wsdl')


def wsdl_urls():
    """
    No `Taverna` links, just `WSDL`
    """
    return ('http://helio.mssl.ucl.ac.uk:80/helio-hec/HelioTavernaService?wsdl',
            'http://helio.mssl.ucl.ac.uk:80/helio-hec/HelioLongQueryService?wsdl',
            'http://helio.mssl.ucl.ac.uk:80/helio-hec/HelioLongQueryService1_1?wsdl',
            'http://helio.ucl.ac.uk:80/helio-hec/HelioLongQueryService1_0b?wsdl')


@mock.patch('sunpy.net.helio.parser.link_test', return_value=None)
def test_webservice_parser_no_content(mock_link_test):
    """
    No content from supplied URL? Return None
    """
    assert webservice_parser('http://www.google.com') is None


@mock.patch('sunpy.net.helio.parser.link_test', return_value=hec_urls())
def test_webservice_parser_get_links(mock_link_test):
    """
    The `sunpy.net.helio.parser.link_test` returns an XML fragment with
    embedded `accessURL` elements. Ensure that all the `accessURL` are
    extracted and duplicates discarded.
    """
    hec_links = webservice_parser('http://www.google.com')

    assert len(hec_links) == 6

    assert 'http://helio.uk/hec/HelioService' in hec_links
    assert 'http://msslkk.uk/hec/HelioService' in hec_links
    assert 'http://voparis.fr/hec/helio-hec/HelioService' in hec_links
    assert 'http://hec.eu/helio_hec/HelioService' in hec_links
    assert 'http://helio.uk/hec/HelioLongQueryService' in hec_links
    assert 'http://hec.eu/helio_hec/HelioLongQueryService' in hec_links


@mock.patch('sunpy.net.helio.parser.link_test', return_value=None)
def test_endpoint_parser_no_content(mock_link_test):
    """
    No content from the supplied URL? Return None
    """
    assert endpoint_parser('http://example.com') is None


@mock.patch('sunpy.net.helio.parser.link_test', return_value=wsdl_endpoints())
def test_endpoint_parser_get_links(mock_link_test):
    """
    Get all the WSDL endpoints listed on the page of the supplied URL.
    Ensure duplicates are removed.
    """
    endpoints = endpoint_parser('http://www.google.com')

    assert len(endpoints) == 4
    assert 'http://helio.org/hec/HS1_0?wsdl' in endpoints
    assert 'http://helio.org/hec/HS1_0b?wsdl' in endpoints
    assert 'http://helio.org/hec/HLQS?wsdl' in endpoints
    assert 'http://helio.org/hec/HLQS1_0?wsdl' in endpoints


@mock.patch('sunpy.net.helio.parser.endpoint_parser', return_value=None)
def test_taverna_parser_no_content(mock_endpoint_parser):
    """
    No links at all? Return None
    """
    assert taverna_parser('http://example.com') is None


@mock.patch('sunpy.net.helio.parser.endpoint_parser', return_value=['http://try.the.pub/hec'])
def test_taverna_parser_no_taverna_links(mock_endpoint_parser):
    """
    There are some URLs but none of them Taverna URLs. Return `None`
    """
    assert taverna_parser('http://www.google.com') is None


@mock.patch('sunpy.net.helio.parser.endpoint_parser', return_value=some_taverna_urls())
def test_taverna_parser_get_taverna_links(mock_endpoint_parser):
    """
    Retrieve all the Taverna URLs
    """
    taverna_links = taverna_parser('http://www.google.com')
    assert len(taverna_links) == 2

    assert 'http://www.helio.uk/Taverna/hec?wsdl' in taverna_links
    assert 'http://www.abc.ord/HelioTavernaService?wsdl' in taverna_links


@mock.patch('sunpy.net.helio.parser.webservice_parser', return_value=None)
def test_wsdl_retriever_no_content(mock_endpoint_parser):
    """
    No links found? Raise ValueError
    """
    with pytest.raises(ValueError):
        wsdl_retriever()


@mock.patch('sunpy.net.helio.parser.webservice_parser', return_value=wsdl_urls())
@mock.patch('sunpy.net.helio.parser.taverna_parser', return_value=some_taverna_urls())
@mock.patch('sunpy.net.helio.parser.link_test', return_value='some text read')
def test_wsdl_retriever_get_link(mock_link_test, mock_taverna_parser, mock_webservice_parser):
    """
    Get a Taverna link
    """
    assert wsdl_retriever() == 'http://www.helio.uk/Taverna/hec?wsdl'


@mock.patch('sunpy.net.helio.parser.webservice_parser', return_value=wsdl_urls())
@mock.patch('sunpy.net.helio.parser.taverna_parser', return_value=None)
def test_wsdl_retriever_no_taverna_urls(mock_taverna_parser, mock_webservice_parser):
    """
    Unable to find any valid Taverna URLs? Raise ValueError
    """
    with pytest.raises(ValueError):
        wsdl_retriever()


@mock.patch('sunpy.net.helio.parser.link_test', return_value=None)
@mock.patch('sunpy.net.helio.parser.webservice_parser', return_value=wsdl_urls())
@mock.patch('sunpy.net.helio.parser.taverna_parser', return_value=some_taverna_urls())
def test_wsdl_retriever_wsdl(mock_taverna_parser, mock_webservice_parser, mock_link_test):
    """
    Unable to find any valid Taverna URLs? Raise ValueError
    """
    with pytest.raises(ValueError):
        wsdl_retriever()


@mock.patch('sunpy.net.helio.parser.urllib.request.urlopen')
def test_link_test(mock_urlopen):
    """
    Read from an open, 'mocked', URL.
    """

    class MockFile(object):

        def __init__(self, content):
            self.content = content

        def read(self):
            return self.content

        def close(self):
            return

    expected = '<!doctype html><title>T</title>'
    mock_urlopen.return_value = MockFile(expected)
    assert link_test('http://www/google.com') == expected

# The following two tests for `link_test` have empty URLs as arguments. This is because
# when running the tests under Py2.7, I was getting the following error:
#
# "An attempt was made to connect to the internet by a test that was not marked `remote_data`"
#
# The empty URLs in no way invalidate the tests.


@mock.patch('sunpy.net.helio.parser.link_test', side_effect=ValueError)
def test_link_test_on_valueerror(mock_link_test):
    """
    If `link_test` internally raises `ValueError`, ensure it
    returns `None`
    """
    link_test('') is None


@mock.patch('sunpy.net.helio.parser.link_test', side_effect=urllib.error.URLError)
def test_link_test_on_urlerror(mock_link_test):
    """
    If `link_test` internally raises `URLError`, ensure it
    returns `None`
    """
    link_test('') is None


@pytest.mark.remote_data
<<<<<<< HEAD
@pytest.fixture(scope="module")
def client():
    link = 'http://helio.mssl.ucl.ac.uk:80/helio_hec/HelioTavernaService?wsdl'
    return HECClient(link)


@pytest.mark.remote_data
def test_get_table_names(client):
    tables = client.get_table_names()
    assert len(tables) == 126
    table = tables[0][0]
    assert isinstance(table, bytes)
    assert table == b'timed_see_flare'


@pytest.mark.remote_data
def test_select_table(client, monkeypatch):
    monkeypatch.setattr('builtins.input', lambda x: "11")
    assert isinstance(client.select_table(), bytes)
    monkeypatch.setattr('builtins.input', lambda x: "e")
    assert client.select_table() is None


@pytest.mark.remote_data
def test_time_query(client):
=======
@pytest.mark.flaky(reruns=5)
def test_time_query():
    hc = hec.HECClient()
>>>>>>> f1fa5f72
    start = '2005/01/03'
    end = '2005/12/03'
    table_name = b'rhessi_hxr_flare'
    res = client.time_query(start, end, table=table_name, max_records=10)
    assert len(res.array) == 10<|MERGE_RESOLUTION|>--- conflicted
+++ resolved
@@ -255,7 +255,6 @@
 
 
 @pytest.mark.remote_data
-<<<<<<< HEAD
 @pytest.fixture(scope="module")
 def client():
     link = 'http://helio.mssl.ucl.ac.uk:80/helio_hec/HelioTavernaService?wsdl'
@@ -280,12 +279,9 @@
 
 
 @pytest.mark.remote_data
+@pytest.mark.flaky(reruns=5)
 def test_time_query(client):
-=======
-@pytest.mark.flaky(reruns=5)
-def test_time_query():
     hc = hec.HECClient()
->>>>>>> f1fa5f72
     start = '2005/01/03'
     end = '2005/12/03'
     table_name = b'rhessi_hxr_flare'
