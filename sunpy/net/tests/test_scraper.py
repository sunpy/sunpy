--- conflicted
+++ resolved
@@ -255,10 +255,6 @@
         time_range = TimeRange("2012/3/4", "2012/3/4 02:00")
         pattern = "http://proba2.oma.be/lyra/data/bsd/{{year:4d}}/{{month:2d}}/{{day:2d}}/{{}}_lev{{Level:1d}}_std.fits"
         scraper = Scraper(pattern)
-<<<<<<< HEAD
-
-=======
->>>>>>> 7dad4077
         with pytest.raises(HTTPError, match=error_message) as excinfo:
             scraper._httpfilelist(time_range)
         assert excinfo.value.code == error_code
