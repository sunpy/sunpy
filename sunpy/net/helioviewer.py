--- conflicted
+++ resolved
@@ -69,27 +69,15 @@
         ----------
         date : `astropy.time.Time`, str
             A `~sunpy.time.parse_time` parsable string or `~astropy.time.Time` object for the desired date of the image
-<<<<<<< HEAD
-        observatory : string
+        observatory : str
             Observatory name
-        instrument : string
+        instrument : str
             instrument name
-        detector : string
+        detector : str
             detector name
-        measurement : string
+        measurement : str
             measurement name
         sourceid : int
-=======
-        observatory : str
-            (Optional) Observatory name
-        instrument : str
-            (Optional) instrument name
-        detector : str
-            (Optional) detector name
-        measurement : str
-            (Optional) measurement name
-        sourceId : int
->>>>>>> 3bdb581a
             (Optional) data source id
 
         Returns
@@ -144,31 +132,18 @@
         ----------
         date : `astropy.time.Time`, str
             A string or `~astropy.time.Time` object for the desired date of the image
-<<<<<<< HEAD
-        directory : string
+
+        directory : str
             Directory to download JPEG 2000 image to.
-        observatory : string
+        observatory : str
             Observatory name
-        instrument : string
+        instrument : str
             instrument name
-        measurement : string
+        measurement : str
             measurement name
-        detector : string
+        detector : str
             detector name
         sourceid : int
-=======
-        directory : str
-            (Optional) Directory to download JPEG 2000 image to.
-        observatory : str
-            (Optional) Observatory name
-        instrument : str
-            (Optional) instrument name
-        detector : str
-            (Optional) detector name
-        measurement : str
-            (Optional) measurement name
-        sourceId : int
->>>>>>> 3bdb581a
             (Optional) data source id
 
         Returns
@@ -233,27 +208,22 @@
             The zoom scale of the image. Default scales that can be used are
             0.6, 1.2, 2.4, and so on, increasing or decreasing by a factor
             of 2. The full-res scale of an AIA image is 0.6.
-<<<<<<< HEAD
         directory : str
             Directory to download PNG image to.
         layers : str
             Image datasource layer/layers to include in the screeshot.
-=======
-        layers : str
->>>>>>> 3bdb581a
             Each layer string is comma-separated with these values, e.g.:
             "[sourceid,visible,opacity]" or "[obs,inst,det,meas,visible,opacity]"
             Multiple layer string are by commas: "[layer1],[layer2],[layer3]"
-<<<<<<< HEAD
         eventLabels : bool
             Optionally annotate each event marker with a text label.
-        events : string
+        events : str
             (Optional)  List feature/event types and FRMs to use to annoate the
             movie. Use the empty string to indicate that no feature/event annotations
             should be shown e.g.: [AR,HMI_HARP;SPoCA,1],[CH,all,1]
         scale : bool
             (Optional) Optionally overlay an image scale indicator.
-        scaleType : string
+        scaleType : str
             (Optional) Image scale indicator.
         scaleX : number
             (Optional) Horizontal offset of the image scale indicator in arcseconds with respect
@@ -261,10 +231,6 @@
         scaleY : number
             (Optional) Vertical offset of the image scale indicator in arcseconds with respect
             to the center of the Sun.
-=======
-        directory : str
-            (Optional)  Directory to download JPEG 2000 image to.
->>>>>>> 3bdb581a
         x1 : float
             (Optional) The offset of the image's left boundary from the center
             of the sun, in arcseconds.
