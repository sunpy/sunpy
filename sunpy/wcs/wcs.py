--- conflicted
+++ resolved
@@ -1,41 +1,26 @@
 """
-<<<<<<< HEAD
-    The WCS package provides functions to parse a World Coordinate System (WCS)
-    coordinates for solar images as well as convert between various solar
-=======
     The WCS package provides functions to parse World Coordinate System (WCS) 
     coordinates for solar images as well as convert between various solar 
->>>>>>> 47687dac
     coordinate systems. The solar coordinates supported are
 
-    * Helioprojective-Cartesian (HPC): The most often used solar coordinate
-        system. Describes positions on the Sun as angles measured from the
-        center of the solar disk (usually in arcseconds) using cartesian
+    * Helioprojective-Cartesian (HPC): The most often used solar coordinate 
+        system. Describes positions on the Sun as angles measured from the 
+        center of the solar disk (usually in arcseconds) using cartesian 
         coordinates (X, Y)
-    * Helioprojective-Radial (HPR): Describes positions on the Sun using angles
-        similar to HPC, but uses a radial coordinate (rho, psi) system centered
+    * Helioprojective-Radial (HPR): Describes positions on the Sun using angles, 
+        similar to HPC, but uses a radial coordinate (rho, psi) system centered 
         on solar disk where psi is measured in the counter clock wise direction.
     * Heliocentric-Cartesian (HCC): The same as HPC but with positions expressed
-        in true (deprojected) physical distances instead of angles on the
+        in true (deprojected) physical distances instead of angles on the 
         celestial sphere.
     * Heliocentric-Radial (HCR): The same as HPR but with rho expressed in
-        true (deprojected) physical distances instead of angles on the celestial
+        true (deprojected) physical distances instead of angles on the celestial 
         sphere.
-    * Stonyhurst-Heliographic (HG): Expressed positions on the Sun using
-        longitude and latitude on the solar sphere but with the origin which is
-        at the intersection of the solar equator and the central meridian as
-        seen from Earth. This means that the coordinate system remains fixed
+    * Stonyhurst-Heliographic (HG): Expressed positions on the Sun using 
+        longitude and latitude on the solar sphere but with the origin which is 
+        at the intersection of the solar equator and the central meridian as 
+        seen from Earth. This means that the coordinate system remains fixed 
         with respect to Earth while the Sun rotates underneath it.
-<<<<<<< HEAD
-    * Carrington-Heliographic (HG, /CARRINGTON): Carrington longitude is offset
-        from Stonyhurst longitude by a time-dependent scalar value, L0. At the
-        start of each Carrington rotation, L0 = 360, and steadily decreases
-        until it reaches L0 = 0, at which point the next Carrington rotation
-        starts.
-
-    Note that SOLAR_B0, HGLT_OBS, and CRLT_OBS are all synonyms.
-
-=======
     * Carrington-Heliographic (HG): Carrington longitude is offset 
         from Stonyhurst longitude by a time-dependent scalar value, L0. At the 
         start of each Carrington rotation, L0 = 360, and steadily decreases 
@@ -52,7 +37,6 @@
     * rsun_meters: Radius of the Sun in meters. Default is 6.955e8 meters. This valued is stored
       locally in this module and can be modified if necessary.
     
->>>>>>> 47687dac
     References
     ----------
     | Thompson (2006), A&A, 449, 791 <http://dx.doi.org/10.1051/0004-6361:20054262>
@@ -67,23 +51,12 @@
 
 __all__ = ['_convert_angle_units', 'convert_pixel_to_data', 'convert_hpc_hg',
            'convert_data_to_pixel', 'convert_hpc_hcc', 'convert_hcc_hpc',
-<<<<<<< HEAD
-           'convert_hcc_hg', 'convert_hg_hcc', 'convert_hg_hcc_xyz', 'proj_tan',
-           'convert_hg_hpc',  'convert_to_coord', 'convert_hpc_hcc_xyz', \
-           'get_center']
-
-
-def convert_angle_units(unit='arcsec'):
-    """Determine the conversion factor between the data and radians."""
-
-=======
            'convert_hcc_hg', 'convert_hg_hcc', 'proj_tan',
            'convert_hg_hpc',  'convert_to_coord', 
            'get_center']
 
 def _convert_angle_units(unit='arcsec'):
     """Determine the conversion factor between the data units and radians."""
->>>>>>> 47687dac
     if unit == 'deg':
         return np.deg2rad(1)
     elif unit == 'arcmin':
@@ -93,18 +66,6 @@
     elif unit == 'mas':
         return np.deg2rad(1) / (60 * 60 * 1000.0)
 
-<<<<<<< HEAD
-
-def convert_pixel_to_data(width, height, scale_x, scale_y, crpix1, crpix2,
-                          crval1, crval2, ctype, x=None, y=None):
-    """This procedure takes WCS-compliant header tags, and calculates the
-        data coordinates at each x and y pixel centers. If no x and y are given
-        then return the entire detector."""
-    cdelt = np.array([scale_x, scale_y])
-    crpix = np.array([crpix1, crpix2])
-    crval = np.array([crval1, crval2])
-
-=======
 def convert_pixel_to_data(size, scale, reference_pixel, 
                           reference_coordinate, x=None, y=None):
     """Calculate the data coordinate for particular pixel indices.
@@ -141,7 +102,6 @@
     crpix = np.array(reference_pixel)
     crval = np.array(reference_coordinate)
     
->>>>>>> 47687dac
     # first assume that coord is just [x,y]
     if (x is None) and (y is None):
         x, y = np.meshgrid(np.arange(size[0]), np.arange(size[1]))
@@ -151,19 +111,6 @@
     coordx = (x - (crpix[0] - 1)) * cdelt[0] + crval[0]
     coordy = (y - (crpix[1] - 1)) * cdelt[1] + crval[1]
     
-<<<<<<< HEAD
-    # check to see what projection is being used
-    if ctype.count('TAN'):
-        coordx, coordy = proj_tan(coordx, coordy)
-
-    return coordx, coordy
-
-
-def convert_data_to_pixel(scale_x, scale_y, crpix1, crpix2,
-                          crval1, crval2, x, y):
-    """This procedure takes WCS-compliant header tags, and calculates the pixel 
-    coordinates for given data coordinates."""
-=======
     # Correct for Gnomic projection
     coordx, coordy = proj_tan(coordx, coordy)
     
@@ -218,28 +165,19 @@
     
     """
     
->>>>>>> 47687dac
     # TODO: Needs to check what coordinate system the data is given in
     cdelt = np.array(scale)
     crpix = np.array(reference_pixel)
     crval = np.array(reference_coordinate)
     # De-apply any tabular projections.
     # coord = inv_proj_tan(coord)
-
+    
     # note that crpix[] counts pixels starting at 1
     pixelx = (x - crval[0]) / cdelt[0] + (crpix[1] - 1)
     pixely = (y - crval[1]) / cdelt[1] + (crpix[1] - 1)
 
     return pixelx, pixely
 
-<<<<<<< HEAD
-
-def convert_hpc_hcc(rsun, dsun, units_x, units_y, hpx, hpy,
-                    distance=None):
-    """This routine converts Helioprojective-Cartesian (HPC) coordinates into
-    Heliocentric-Cartesian (HCC) coordinates, using equations 15 in
-    Thompson (2006), A&A, 449, 791-803. Returns only x and y.
-=======
 def convert_hpc_hcc(x, y, dsun_meters=None, angle_units='arcsec', z=False):
     """Converts from Helioprojective-Cartesian (HPC) coordinates into 
     Heliocentric-Cartesian (HCC) coordinates. Returns all three dimensions, x, y, z in
@@ -267,43 +205,23 @@
     Examples
     --------
     
->>>>>>> 47687dac
     """
     
     c = np.array([_convert_angle_units(unit=angle_units), 
                   _convert_angle_units(unit=angle_units)])
 
-<<<<<<< HEAD
-
-def convert_hpc_hcc_xyz(rsun, dsun, units_x, units_y, hpx, hpy, distance=None):
-    """This routine converts Helioprojective-Cartesian (HPC) coordinates into
-    Heliocentric-Cartesian (HCC) coordinates, using equations 15 in
-    Thompson (2006), A&A, 449, 791-803.
-    """
-    c = np.array([convert_angle_units(unit=units_x),
-                  convert_angle_units(unit=units_y)])
-=======
     cosx = np.cos(x * c[0])
     sinx = np.sin(x * c[0])
     cosy = np.cos(y * c[1])
     siny = np.sin(y * c[1])
->>>>>>> 47687dac
 
     if dsun_meters is None:
         dsun_meters = sun.constants.au
 
-<<<<<<< HEAD
-    if distance is None:
-        q = dsun * cosy * cosx
-        distance = q ** 2 - dsun ** 2 + rsun ** 2
-        # distance[np.where(distance < 0)] = np.sqrt(-1)
-        distance = q - np.sqrt(distance)
-=======
     q = dsun_meters * cosy * cosx
     distance = q ** 2 - dsun_meters ** 2 + rsun_meters ** 2
     # distance[np.where(distance < 0)] = np.sqrt(-1)
     distance = q - np.sqrt(distance)
->>>>>>> 47687dac
 
     rx = distance * cosy * sinx
     ry = distance * siny
@@ -314,38 +232,6 @@
     else:
         return rx, ry
 
-<<<<<<< HEAD
-
-def convert_hcc_hpc(rsun, dsun, x, y, units=None, distance=None):
-    """Convert Heliocentric-Cartesian (HCC) to angular
-    Helioprojective-Cartesian (HPC) coordinates (in degrees)."""
-
-    # Should we use the rsun_ref defined in the fits file or our
-    # local (possibly different/more correct) definition
-
-    # Calculate the z coordinate by assuming that it is on the surface of the
-    # Sun
-    z = np.sqrt(rsun ** 2 - x ** 2 - y ** 2)
-
-    zeta = dsun - z
-    distance = np.sqrt(x**2 + y**2 + zeta**2)
-    hpcx = np.rad2deg(np.arctan2(x, zeta))
-    hpcy = np.rad2deg(np.arcsin(y / distance))
-
-    if units == 'arcsec':
-        hpcx = 60 * 60 * hpcx
-        hpcy = 60 * 60 * hpcy
-
-    return hpcx, hpcy
-
-
-def convert_hcc_hg(rsun, b0, l0, x, y, z=None):
-    """Convert Heliocentric-Cartesian (HCC) to Heliographic coordinates (HG)
-    (given in degrees)."""
-    if z is None:
-        z = np.sqrt(rsun**2 - x**2 - y**2)
-    # z[z < 0] = np.NAN
-=======
 def convert_hcc_hpc(x, y, dsun_meters=None, angle_units='arcsec'):
     """Convert Heliocentric-Cartesian (HCC) to angular 
     Helioprojective-Cartesian (HPC) coordinates (in degrees).
@@ -419,7 +305,6 @@
     
     """
     z = np.sqrt(rsun_meters**2 - x**2 - y**2)
->>>>>>> 47687dac
 
     cosb = np.cos(np.deg2rad(b0_deg))
     sinb = np.sin(np.deg2rad(b0_deg))
@@ -427,41 +312,9 @@
     hecr = np.sqrt(x**2 + y**2 + z**2)
     hgln = np.arctan2(x, z * cosb - y * sinb) + np.deg2rad(l0_deg)
     hglt = np.arcsin((y * cosb + z * sinb) / hecr)
-
+    
     return np.rad2deg(hgln), np.rad2deg(hglt)
 
-<<<<<<< HEAD
-
-def convert_hg_hcc(rsun, b0, l0, hgln, hglt, occultation=False):
-    """Convert Heliographic coordinates (given in degrees) to
-    Heliocentric-Cartesian."""
-    x, y, z = convert_hg_hcc_xyz(rsun, b0, l0, hgln, hglt)
-
-    if occultation:
-        index = (z < 0)
-        x[index] = np.nan
-        y[index] = np.nan
-
-    return x, y
-
-
-def convert_hg_hcc_xyz(rsun, b0, l0, hgln, hglt):
-    """Convert Heliographic coordinates (given in degrees) to
-    Heliocentric-Cartesian."""
-    # using equations 11 in Thompson (2006), A&A, 449, 791-803
-
-    cx = np.deg2rad(1)
-    cy = np.deg2rad(1)
-
-    lon = cx * hgln
-    lat = cy * hglt
-
-    b0 = np.deg2rad(b0)
-    l0 = np.deg2rad(l0)
-
-    cosb = np.cos(b0)
-    sinb = np.sin(b0)
-=======
 def convert_hg_hcc(hglon_deg, hglat_deg, b0_deg=0, l0_deg=0, occultation=False, z=False):
     """Convert from Heliographic coordinates (given in degrees) to 
     Heliocentric-Cartesian coordinates.
@@ -499,7 +352,6 @@
     
     cosb = np.cos(np.deg2rad(b0_deg))
     sinb = np.sin(np.deg2rad(b0_deg))
->>>>>>> 47687dac
 
     lon = lon - np.deg2rad(l0_deg)
 
@@ -507,31 +359,8 @@
     sinx = np.sin(lon)
     cosy = np.cos(lat)
     siny = np.sin(lat)
-
+    
     # Perform the conversion.
-<<<<<<< HEAD
-    x = rsun * cosy * sinx
-    y = rsun * (siny * cosb - cosy * cosx * sinb)
-    z = rsun * (siny * sinb + cosy * cosx * cosb)
-
-    return x, y, z
-
-
-def convert_hg_hpc(rsun, dsun, b0, l0, hglon, hglat, units=None,
-                   occultation=False):
-    """Convert Heliographic coordinates (HG) to Helioprojective-Cartesian
-    (HPC)"""
-    tempx, tempy = convert_hg_hcc(rsun, b0, l0, hglon, hglat, occultation)
-    x, y = convert_hcc_hpc(rsun, dsun, tempx, tempy, units=units)
-    return x, y
-
-
-def convert_hpc_hg(rsun, dsun, units_x, units_y, b0, l0, x, y):
-    """Convert Helioprojective-Cartesian (HPC) to Heliographic coordinates
-    (HG)"""
-    tempx, tempy = convert_hpc_hcc(rsun, dsun, units_x, units_y, x, y)
-    lon, lat = convert_hcc_hg(rsun, b0, l0, tempx, tempy)
-=======
     x = rsun_meters * cosy * sinx
     y = rsun_meters * (siny * cosb - cosy * cosx * sinb)
     z = rsun_meters * (siny * sinb + cosy * cosx * cosb)
@@ -620,7 +449,6 @@
     
     tempx, tempy = convert_hpc_hcc(x, y, dsun_meters=dsun_meters, angle_units=angle_units)
     lon, lat = convert_hcc_hg(tempx, tempy, b0_deg=b0_deg, l0_deg=l0_deg)
->>>>>>> 47687dac
     return lon, lat
 
 def proj_tan(x, y, force=False):
