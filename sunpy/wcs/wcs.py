# pylint: disable=E1101
from __future__ import absolute_import

import numpy as np
import sunpy.sun as sun
from astropy.wcs import InconsistentAxisTypesError
import astropy.wcs as wcs
from copy import deepcopy
import re

import astropy.units as u

rsun_meters = sun.constants.radius.si.value

__all__ = ['_convert_angle_units', 'convert_pixel_to_data', 'convert_hpc_hg',
           'convert_data_to_pixel', 'convert_hpc_hcc', 'convert_hcc_hpc',
           'convert_hcc_hg', 'convert_hg_hcc', 'proj_tan',
           'convert_hg_hpc', 'convert_to_coord',
           'get_center', 'WCS']


def _convert_angle_units(unit='arcsec'):
    """
    Determine the conversion factor between the data units and radians.
    """
    if unit == 'degrees':
        return np.deg2rad(1)
    elif unit == 'arcmin':
        return np.deg2rad(1) / 60.0
    elif unit == 'arcsec':
        return np.deg2rad(1) / (60 * 60.0)
    elif unit == 'mas':
        return np.deg2rad(1) / (60 * 60 * 1000.0)
    else:
        raise ValueError("The units specified are either invalid or are not" +
                         " supported at this time.")


def convert_pixel_to_data(size, scale, reference_pixel,
                          reference_coordinate, x=None, y=None):
    """
    Calculate the data coordinate for particular pixel indices.

    Parameters
    ----------
    size : 2d ndarray
        Number of pixels in width and height.
    scale : 2d ndarray
        The size of a pixel (dx,dy) in data coordinates (equivalent to
        WCS/CDELT)
    reference_pixel : 2d ndarray
        The reference pixel (x,y) at which the reference coordinate is given
        (equivalent to WCS/CRPIX)
    reference_coordinate : 2d ndarray
        The data coordinate (x, y) as measured at the reference pixel
        (equivalent to WCS/CRVAL)
    x,y : int or ndarray
        The pixel values at which data coordinates are requested. If none are
        given, returns coordinates for every pixel.

    Returns
    -------
    out : ndarray
        The data coordinates at pixel (x,y).

    Notes
    -----
    This function assumes a gnomic projection which is correct for a detector
    at the focus of an optic observing the Sun.

    Examples
    --------

    """
    cdelt = np.array(scale)
    crpix = np.array(reference_pixel)
    crval = np.array(reference_coordinate)

    # first assume that coord is just [x,y]
    if (x is None) and (y is None):
        x, y = np.meshgrid(np.arange(size[0]), np.arange(size[1]))

    # note that crpix[] counts pixels starting at 1

    coordx = (x - (crpix[0] - 1)) * cdelt[0] + crval[0]
    coordy = (y - (crpix[1] - 1)) * cdelt[1] + crval[1]

    # Correct for Gnomic projection
    coordx, coordy = proj_tan(coordx, coordy)

    return coordx, coordy


def get_center(size, scale, ref_pixel, ref_coordinate):
    """
    Returns the center of the image in data coordinates.

    Parameters
    ----------
    size : 2d ndarray
        Number of pixels in width and height.
    scale : 2d ndarray
        The size of a pixel (dx,dy) in data coordinates
        (equivalent to WCS/CDELT)
    ref_pixel : 2d ndarray
        The reference pixel (x,y) at which the reference coordinate is given
        (equivalent to WCS/CRPIX)
    ref_coordinate : 2d ndarray
        The data coordinate (x, y) as measured at the reference pixel
        (equivalent to WCS/CRVAL)

    Returns
    -------
    out : ndarray
        The data coordinates

    Examples
    --------

    """
<<<<<<< HEAD
    return scale * (size - 1) / 2. + ref_coordinate - (ref_pixel - 1) * scale

=======
    return scale * (size - 1 * u.pix) / 2. + reference_coordinate - (reference_pixel - 1 * u.pix) * scale
>>>>>>> fc2dd8ba

def convert_data_to_pixel(x, y, scale, reference_pixel, reference_coordinate):
    """Calculate the pixel indices for a given data coordinate.

    Parameters
    ----------
    x, y : float
        Data coordinate in same units as reference coordinate
    scale : 2d ndarray
        The size of a pixel (dx,dy) in data coordinates
        (equivalent to WCS/CDELT)
    reference_pixel : 2d ndarray
        The reference pixel (x,y) at which the reference coordinate is given
        (equivalent to WCS/CRPIX)
    reference_coordinate : 2d ndarray
        The data coordinate (x, y) as measured at the reference pixel
        (equivalent to WCS/CRVAL)

    Returns
    -------
    out : ndarray
        The  pixel coordinates (x,y) at that data coordinate.

    Examples
    --------

    """

    # TODO: Needs to check what coordinate system the data is given in
    cdelt = np.array(scale)
    crpix = np.array(reference_pixel)
    crval = np.array(reference_coordinate)
    # De-apply any tabular projections.
    # coord = inv_proj_tan(coord)

    # note that crpix[] counts pixels starting at 1
    pixelx = (x - crval[0]) / cdelt[0] + (crpix[1] - 1)
    pixely = (y - crval[1]) / cdelt[1] + (crpix[1] - 1)

    return pixelx, pixely


def convert_hpc_hcc(x, y, dsun_meters=None, angle_units='arcsec', z=False):
    """
    Converts from Helioprojective-Cartesian (HPC) coordinates into
    Heliocentric-Cartesian (HCC) coordinates. Returns all three dimensions-
    x, y, z in meters.

    Parameters
    ----------
    x, y : float
        Data coordinate in angle units (default is arcsec)
    dsun_meters : float
        Distance from the observer to the Sun in meters. Default is 1 AU.
    angle_units : str
        Units of the data coordinates (e.g. arcsec, arcmin, degrees).
        Default is arcsec.
    z : Bool
        If true return the z coordinate as well.

    Returns
    -------
    out : ndarray
        The data coordinates (x,y,z) in heliocentric cartesian coordinates in
        meters.

    Notes
    -----
    Implements Eq. (15) of Thompson (2006), A&A, 449, 791.

    Examples
    --------
    >>> sunpy.wcs.convert_hpc_hcc(40.0, 32.0, z=True)
    (28876152.176423457, 23100922.071266972, 694524220.8157959)

    """
    c = np.array([_convert_angle_units(unit=angle_units),
                  _convert_angle_units(unit=angle_units)])

    cosx = np.cos(x * c[0])
    sinx = np.sin(x * c[0])
    cosy = np.cos(y * c[1])
    siny = np.sin(y * c[1])

    if dsun_meters is None:
        dsun_meters = sun.constants.au.si.value
    elif isinstance(dsun_meters, u.Quantity):
        dsun_meters = dsun_meters.si.value

    q = dsun_meters * cosy * cosx
    distance = q ** 2 - dsun_meters ** 2 + rsun_meters ** 2
    # distance[np.where(distance < 0)] = np.sqrt(-1)
    distance = q - np.sqrt(distance)

    rx = distance * cosy * sinx
    ry = distance * siny
    rz = dsun_meters - distance * cosy * cosx

<<<<<<< HEAD
    if z:
=======

    if np.all(z == True):
>>>>>>> fc2dd8ba
        return rx, ry, rz
    else:
        return rx, ry


def convert_hcc_hpc(x, y, dsun_meters=None, angle_units='arcsec'):
    """Convert Heliocentric-Cartesian (HCC) to angular
    Helioprojective-Cartesian (HPC) coordinates (in degrees).

    Parameters
    ----------
    x, y : float (meters)
        Data coordinate in meters.
    dsun_meters : float
        Distance from the observer to the Sun in meters. Default is 1 AU.
    angle_units : str
        Units of the data coordinates (e.g. arcsec, arcmin, degrees).
        Default is arcsec.

    Returns
    -------
    out : ndarray
        The  data coordinates (x,y) in helioprojective cartesian coordinates in
        arcsec.

    Notes
    -----
    Implements Eq. (16) of Thompson (2006), A&A, 449, 791.

    Examples
    --------
    >>> sunpy.wcs.convert_hcc_hpc(28748691, 22998953)
    (39.823439773829705, 31.858751644835717)

    """

    # Calculate the z coordinate by assuming it's on the surface of the Sun
    z = np.sqrt(rsun_meters ** 2 - x ** 2 - y ** 2)

    if dsun_meters is None:
        dsun_meters = sun.constants.au.si.value
    elif isinstance(dsun_meters, u.Quantity):
        dsun_meters = dsun_meters.si.value

    zeta = dsun_meters - z
    distance = np.sqrt(x**2 + y**2 + zeta**2)
    hpcx = np.rad2deg(np.arctan2(x, zeta))
    hpcy = np.rad2deg(np.arcsin(y / distance))

    if angle_units == 'arcsec':
        hpcx = 60 * 60 * hpcx
        hpcy = 60 * 60 * hpcy
    elif angle_units == 'arcmin':
        hpcx = 60 * hpcx
        hpcy = 60 * hpcy

    return hpcx, hpcy


def convert_hcc_hg(x, y, z=None, b0_deg=0, l0_deg=0, radius=False):
    """Convert from Heliocentric-Cartesian (HCC) (given in meters) to
    Stonyhurst Heliographic coordinates (HG) given in degrees, with
    radial output in meters.

    Parameters
    ----------
    x, y : float (meters)
        Data coordinate in meters.
    z : float (meters)
        Data coordinate in meters.  If None, then the z-coordinate is assumed
        to be on the Sun.
    b0_deg : float (degrees)
        Tilt of the solar North rotational axis toward the observer
        (heliographic latitude of the observer). Usually given as SOLAR_B0,
        HGLT_OBS, or CRLT_OBS. Default is 0.
    l0_deg : float (degrees)
        Carrington longitude of central meridian as seen from Earth.
        Default is 0.
    radius : Bool
        If true, forces the output to return a triple of (lon, lat, r). If
        false, return (lon, lat) only.

    Returns
    -------
    out : ndarray (degrees, meters)
        if radius is false, return the data coordinates (lon, lat).  If
        radius=True, return the data coordinates (lon, lat, r).  The quantities
        (lon, lat) are the heliographic coordinates in degrees.  The quantity
        'r' is the heliographic radius in meters.

    Notes
    -----
    Implements Eq. (12) of Thompson (2006), A&A, 449, 791.

    Examples
    --------
    >>> sunpy.wcs.convert_hcc_hg(230000.0,45000000.0,
    z=695508000.0 + 8000000.0, radius=True)
    (0.01873188196651189, 3.6599471896203317, 704945784.41465974)
    """
    if z is None:
        z = np.sqrt(rsun_meters**2 - x**2 - y**2)

    cosb = np.cos(np.deg2rad(b0_deg))
    sinb = np.sin(np.deg2rad(b0_deg))

    hecr = np.sqrt(x**2 + y**2 + z**2)
    hgln = np.arctan2(x, z * cosb - y * sinb) + np.deg2rad(l0_deg)
    hglt = np.arcsin((y * cosb + z * sinb) / hecr)

    if radius:
        return np.rad2deg(hgln), np.rad2deg(hglt), hecr
    else:
        return np.rad2deg(hgln), np.rad2deg(hglt)


def convert_hg_hcc(hglon_deg, hglat_deg, b0_deg=0, l0_deg=0, occultation=False,
                   z=False, r=rsun_meters):
    """Convert from Stonyhurst Heliographic coordinates (given in degrees) to
    Heliocentric-Cartesian coordinates (given in meters).

    Parameters
    ----------
    hglon_deg, hglat_deg : float (degrees)
        Heliographic longitude and latitude in degrees.
    b0_deg : float (degrees)
        Tilt of the solar North rotational axis toward the observer
        (heliographic latitude of the observer). Usually given as SOLAR_B0,
        HGLT_OBS, or CRLT_OBS. Default is 0.
    l0_deg : float (degrees)
        Carrington longitude of central meridian as seen from Earth.
        Default is 0.
    occultation : Bool
        If true set all points behind the Sun (e.g. not visible) to Nan.
    z : Bool
        If true return the z coordinate as well.
    r : float (meters)
        Heliographic radius

    Returns
    -------
    out : ndarray (meters)
        The data coordinates in Heliocentric-Cartesian coordinates.

    Notes
    -----
    Implements Eq. (11) of Thompson (2006), A&A, 449, 791, with the default
    assumption that the value 'r' in Eq. (11) is identical to the radius of the
    Sun.

    Examples
    --------
    >>> sunpy.wcs.convert_hg_hcc(0.01873188196651189, 3.6599471896203317,
    r=704945784.41465974, z=True)
    (230000.0, 45000000.0, 703508000.0)
    """
    lon = np.deg2rad(hglon_deg)
    lat = np.deg2rad(hglat_deg)

    cosb = np.cos(np.deg2rad(b0_deg))
    sinb = np.sin(np.deg2rad(b0_deg))

    lon = lon - np.deg2rad(l0_deg)

    cosx = np.cos(lon)
    sinx = np.sin(lon)
    cosy = np.cos(lat)
    siny = np.sin(lat)

    # Perform the conversion.
    x = r * cosy * sinx
    y = r * (siny * cosb - cosy * cosx * sinb)
    zz = r * (siny * sinb + cosy * cosx * cosb)

    if occultation:
        x[zz < 0] = np.nan
        y[zz < 0] = np.nan

    if z:
        return x, y, zz
    else:
        return x, y


def convert_hg_hpc(hglon_deg, hglat_deg, b0_deg=0, l0_deg=0, dsun_meters=None,
                   angle_units='arcsec', occultation=False):
    """Convert from Heliographic coordinates (HG) to Helioprojective-Cartesian
    (HPC).

    Parameters
    ----------
    hglon_deg, hglat_deg : float (degrees)
        Heliographic longitude and latitude in degrees.
    b0_deg : float (degrees)
        Tilt of the solar North rotational axis toward the observer
        (heliographic latitude of the observer). Usually given as SOLAR_B0,
        HGLT_OBS, or CRLT_OBS. Default is 0.
    l0_deg : float (degrees)
        Carrington longitude of central meridian as seen from Earth.
        Default is 0.
    occultation : Bool
        If true set all points behind the Sun (e.g. not visible) to Nan.
    dsun_meters : float (meters)
        Distance between the observer and the Sun.
    angle_units : str


    Returns
    -------
    out : ndarray (arcsec)
        The data coordinates (x,y) in Helioprojective-Cartesian coordinates.

    Notes
    -----
    Uses equations 11 and 16 in Thompson (2006), A&A, 449, 791-803.

    Examples
    --------
    >>> sunpy.wcs.convert_hg_hpc(34.0, 45.0, b0_deg=-7.064078, l0_deg=0.0)
    (380.05656560308898, 743.78281283290016)
    """

    tempx, tempy = convert_hg_hcc(hglon_deg, hglat_deg, b0_deg=b0_deg,
                                  l0_deg=l0_deg, occultation=occultation)
    x, y = convert_hcc_hpc(tempx, tempy, dsun_meters=dsun_meters,
                           angle_units=angle_units)
    return x, y


def convert_hpc_hg(x, y, b0_deg=0, l0_deg=0, dsun_meters=None,
                   angle_units='arcsec'):
    """
    Convert from Helioprojective-Cartesian (HPC) to Heliographic coordinates
    (HG) in degrees.

    Parameters
    ----------
    x, y : float ()
        Data coordinate in angle units.
    b0 : float (degrees)
        Tilt of the solar North rotational axis toward the observer
        (heliographic latitude of the observer). Usually given as SOLAR_B0,
        HGLT_OBS, or CRLT_OBS. Default is 0.
    l0 : float (degrees)
        Carrington longitude of central meridian as seen from Earth.
        Default is 0.
    dsun_meters : float (meters)
        Distance between the observer and the Sun.
    angle_units : str
        Units used for input x and y. Default is arcsec.

    Returns
    -------
    out : ndarray (degrees)
        The  data coordinates (hglongitude, hglatitude) in Heliographic
        coordinates.

    Notes
    -----
    Uses equations 15 and 12 in Thompson (2006), A&A, 449, 791-803.

    Examples
    --------
    >>> sunpy.wcs.convert_hpc_hg(382, 748, b0_deg=-7.064078, l0_deg=0.0)
    (34.504653439914669, 45.443143275518182)

    """
<<<<<<< HEAD

    tempx, tempy = convert_hpc_hcc(x, y, dsun_meters=dsun_meters,
                                   angle_units=angle_units)
=======
    tempx, tempy = convert_hpc_hcc(x, y, dsun_meters=dsun_meters, angle_units=angle_units)
>>>>>>> fc2dd8ba
    lon, lat = convert_hcc_hg(tempx, tempy, b0_deg=b0_deg, l0_deg=l0_deg)
    return lon, lat


def proj_tan(x, y, force=False):
    """Applies the gnomonic (TAN) projection to intermediate relative
    coordinates. This function is not currently implemented!"""
    # if pixels are within 3 degrees of the Sun then skip the calculation unless
    # force is True. This applies to all sdo images so this function is just
    # here as a place holder for the future
    # TODO: write proj_tan function
    return x, y


def convert_to_coord(x, y, from_coord, to_coord, b0_deg=0, l0_deg=0,
                     dsun_meters=None, angle_units='arcsec'):
    """Apply a coordinate transform to coordinates. Right now can only do hpc
    to hcc to hg"""

    if (from_coord == 'hcc') and (to_coord == 'hg'):
        rx, ry = convert_hcc_hg(x, y, b0_deg=b0_deg, l0_deg=l0_deg)
    elif (from_coord == 'hpc') and (to_coord == 'hg'):
        rx, ry = convert_hpc_hg(x, y, b0_deg=b0_deg, l0_deg=l0_deg,
                                dsun_meters=dsun_meters,
                                angle_units=angle_units)
    elif (from_coord == 'hg') and (to_coord == 'hcc'):
        rx, ry = convert_hg_hcc(x, y, b0_deg=b0_deg, l0_deg=l0_deg)
    elif (from_coord == 'hcc') and (to_coord == 'hpc'):
        rx, ry = convert_hcc_hpc(x, y, dsun_meters=dsun_meters,
                                 angle_units=angle_units)
    elif (from_coord == 'hg') and (to_coord == 'hpc'):
        rx, ry = convert_hg_hpc(x, y, b0_deg=b0_deg, l0_deg=l0_deg,
                                dsun_meters=dsun_meters,
                                angle_units=angle_units)
    elif (from_coord == 'hpc') and (to_coord == 'hcc'):
        rx, ry = convert_hpc_hcc(x, y, dsun_meters=dsun_meters,
                                 angle_units=angle_units)

    return rx, ry


class WCS(astropy.wcs.WCS):

    def __init__(self, header=None, naxis=None, **kwargs):
        if WCS._needs_augmenting(header):
            self.was_augmented = True
            header = WCS._augment(header, naxis)
            if naxis is not None:
                naxis = naxis + 1
        else:
            self.was_augmented = False
        astropy.wcs.WCS.__init__(self, header=header, naxis=naxis, **kwargs)

    @classmethod
    def _needs_augmenting(cls, header):
        try:
            wcs.WCS(header=header)
        except InconsistentAxisTypesError as err:
            if re.search(r'Unmatched celestial axes', err.message):
                return True
        return False

    @classmethod
    def _augment(cls, header, naxis):
        newheader = deepcopy(header)
        new_wcs_axes_params = {'CRPIX': 0, 'CDELT': 1, 'CRVAL': 0,
                               'CNAME': 'redundant axis', 'CTYPE': 'HPLN-TAN',
                               'CROTA': 0, 'CUNIT': 'deg'}
        axis = max(newheader.get('NAXIS', 0), naxis) + 1
        axis = str(axis)
        for param in new_wcs_axes_params:
            attr = new_wcs_axes_params[param]
            newheader[param + axis] = attr
        try:
            wcs.WCS(header=newheader).get_axis_types()
        except InconsistentAxisTypesError as err:
            projection = re.findall(r'expected [^,]+', err.message)[0][9:]
            header['CTYPE' + axis] = projection
        return newheader<|MERGE_RESOLUTION|>--- conflicted
+++ resolved
@@ -1,4 +1,3 @@
-# pylint: disable=E1101
 from __future__ import absolute_import
 
 import numpy as np
@@ -118,12 +117,7 @@
     --------
 
     """
-<<<<<<< HEAD
-    return scale * (size - 1) / 2. + ref_coordinate - (ref_pixel - 1) * scale
-
-=======
     return scale * (size - 1 * u.pix) / 2. + reference_coordinate - (reference_pixel - 1 * u.pix) * scale
->>>>>>> fc2dd8ba
 
 def convert_data_to_pixel(x, y, scale, reference_pixel, reference_coordinate):
     """Calculate the pixel indices for a given data coordinate.
@@ -222,12 +216,8 @@
     ry = distance * siny
     rz = dsun_meters - distance * cosy * cosx
 
-<<<<<<< HEAD
-    if z:
-=======
 
     if np.all(z == True):
->>>>>>> fc2dd8ba
         return rx, ry, rz
     else:
         return rx, ry
@@ -495,13 +485,7 @@
     (34.504653439914669, 45.443143275518182)
 
     """
-<<<<<<< HEAD
-
-    tempx, tempy = convert_hpc_hcc(x, y, dsun_meters=dsun_meters,
-                                   angle_units=angle_units)
-=======
     tempx, tempy = convert_hpc_hcc(x, y, dsun_meters=dsun_meters, angle_units=angle_units)
->>>>>>> fc2dd8ba
     lon, lat = convert_hcc_hg(tempx, tempy, b0_deg=b0_deg, l0_deg=l0_deg)
     return lon, lat
 
