"""A Python MapCube Object"""
from __future__ import absolute_import
#pylint: disable=W0401,W0614,W0201,W0212,W0404

import numpy as np
import matplotlib.animation
import matplotlib.pyplot as plt

from sunpy.map import GenericMap

from sunpy.visualization.mapcubeanimator import MapCubeAnimator
from sunpy.util import expand_list

__all__ = ['MapCube']


class MapCube(object):
    """
    MapCube(input)

    A series of spatially aligned Maps.

    Parameters
    ----------
    args : {List}
        A list of Map instances
    sortby : {"date", None}
        Method by which the MapCube should be sorted along the z-axis.
    derotate : {None}
        Apply a derotation to the data (Not Implemented)

    To coalign a mapcube so that solar features remain on the same pixels,
    please see the "Coalignment of mapcubes" note below.

    Attributes
    ----------
    maps : {List}
        This attribute holds the list of Map instances obtained from the
        parameter args.

    Examples
    --------
    >>> mapcube = sunpy.map.Map('images/*.fits', mapcube=True)

    Mapcubes can be co-aligned using the routines in sunpy.image.coalignment.
    """
    #pylint: disable=W0613,E1101
    def __init__(self, *args, **kwargs):
        """Creates a new Map instance"""

        # Hack to get around Python 2.x not backporting PEP 3102.
        sortby = kwargs.pop('sortby', 'date')
        derotate = kwargs.pop('derotate', False)

        self.maps = expand_list(args)

        for m in self.maps:
            if not isinstance(m, GenericMap):
                raise ValueError('CompositeMap expects pre-constructed ' +
                                 'map objects.')

        # Optionally sort data
        if sortby is not None:
            if sortby is 'date':
                self.maps.sort(key=self._sort_by_date())
            else:
                raise ValueError("Only sort by date is supported")

        if derotate:
            self._derotate()

    def __getitem__(self, key):
        """Overiding indexing operation"""
        return self.maps[key]

<<<<<<< HEAD
    def coalign(self, method="diff"):
        """ Fine coalign the data"""
        if method == 'diff':
            return self._coalign_diff(self)

    # Coalignment methods
    def _coalign_diff(self):
        """Difference-based coalignment

        Coaligns data by minimizing the difference between subsequent images
        before and after shifting the images one to several pixels in each
        direction.

        pseudo-code:

        for i len(self):
            min_diff = {'value': (), 'offset': (0, 0)} # () is pos infinity

            # try shifting 1 pixel in each direction
            for x in (-1, 0, 1):
                for y in (-1, 0, 1):
                    # calculate differenand hasattr(self,
                                                    '_coalign_%s' % coalign):
            getattr(self, '_coalign_%s' % coalign)()ce for intersecting pixels
                    # if < min_diff['value'], store new value/offset

            # shift image
            if min_diff['offset'] != (0, 0):
                # shift and clip image

        """
        raise NotImplementedError("Sorry this is not yet supported")

=======
>>>>>>> a9146b44
    # Sorting methods
    @classmethod
    def _sort_by_date(cls):
        return lambda m: m.date  # maps.sort(key=attrgetter('date'))

    def _derotate(self):
        """Derotates the layers in the MapCube"""
        pass

    def plot(self, gamma=None, axes=None, resample=None, annotate=True,
             interval=200, **kwargs):
        """
        A animation plotting routine that animates each element in the
        MapCube

        Parameters
        ----------
        gamma: float
            Gamma value to use for the color map

        axes: mpl axes
            axes to plot the animation on, if none uses current axes

        resample: list or False
            Draws the map at a lower resolution to increase the speed of
            animation. Specify a list as a fraction i.e. [0.25, 0.25] to
            plot at 1/4 resolution.
            [Note: this will only work where the map arrays are the same size]

        annotate: bool
            Annotate the figure with scale and titles

        interval: int
            Animation interval in ms

        Examples
        --------
        >>> cube = sunpy.Map(files, cube=True)
        >>> ani = cube.plot(colorbar=True)
        >>> plt.show()

        Plot the map at 1/2 original resolution

        >>> cube = sunpy.Map(files, cube=True)
        >>> ani = cube.plot(resample=[0.5, 0.5], colorbar=True)
        >>> plt.show()

        Save an animation of the MapCube

        >>> cube = sunpy.Map(res, cube=True)

        >>> ani = cube.plot(controls=False)

        >>> Writer = animation.writers['ffmpeg']
        >>> writer = Writer(fps=10, metadata=dict(artist='SunPy'),
        ...                 bitrate=1800)

        >>> ani.save('mapcube_animation.mp4', writer=writer)
        """
        if not axes:
            axes = plt.gca()
        fig = axes.get_figure()

        # Normal plot
        def annotate_frame(i):
            axes.set_title("%s %s" % (self[i].name, self[i].date))

            # x-axis label
            if self[0].coordinate_system['x'] == 'HG':
                xlabel = 'Longitude [%s]' % self[i].units['x']
            else:
                xlabel = 'X-position [%s]' % self[i].units['x']

            # y-axis label
            if self[0].coordinate_system['y'] == 'HG':
                ylabel = 'Latitude [%s]' % self[i].units['y']
            else:
                ylabel = 'Y-position [%s]' % self[i].units['y']

            axes.set_xlabel(xlabel)
            axes.set_ylabel(ylabel)

        if gamma is not None:
            self[0].cmap.set_gamma(gamma)

        if resample:
            #This assumes that the maps a homogenous!
            #TODO: Update this!
            resample = np.array(len(self.maps)-1) * np.array(resample)
            ani_data = [x.resample(resample) for x in self]
        else:
            ani_data = self

        im = ani_data[0].plot(**kwargs)

        def updatefig(i, im, annotate, ani_data):

            im.set_array(ani_data[i].data)
            im.set_cmap(self[i].cmap)
            im.set_mpl_color_normalizer(self[i].mpl_color_normalizer)
            im.set_extent(self.xrange + self.yrange)
            if annotate:
                annotate_frame(i)

        mpl_ani = matplotlib.animation
        ani = mpl_ani.FuncAnimation(fig, updatefig,
                                    frames=range(0, len(self.maps)),
                                    fargs=[im, annotate, ani_data],
                                    interval=interval,
                                    blit=False)

        return ani

    def peek(self, gamma=None, resample=None, **kwargs):
        """
        A animation plotting routine that animates each element in the
        MapCube

        Parameters
        ----------
        gamma: float
            Gamma value to use for the color map

        fig: mpl.figure
            Figure to use to create the explorer

        resample: list or False
            Draws the map at a lower resolution to increase the speed of
            animation. Specify a list as a fraction i.e. [0.25, 0.25] to
            plot at 1/4 resolution.
            [Note: this will only work where the map arrays are the same size]

        annotate: bool
            Annotate the figure with scale and titles

        interval: int
            Animation interval in ms

        colorbar: bool
            Plot colorbar

        Returns
        -------
        Returns a MapCubeAnimator object

        See Also
        --------
        sunpy.visualization.mapcubeanimator.MapCubeAnimator

        Examples
        --------
        >>> cube = sunpy.Map(files, cube=True)
        >>> ani = cube.plot(colorbar=True)
        >>> plt.show()

        Plot the map at 1/2 original resolution

        >>> cube = sunpy.Map(files, cube=True)
        >>> ani = cube.plot(resample=[0.5, 0.5], colorbar=True)
        >>> plt.show()

        Decide you want an animation:

        >>> cube = sunpy.Map(files, cube=True)
        >>> ani = cube.plot(resample=[0.5, 0.5], colorbar=True)
        >>> mplani = ani.get_animation()
        """

        if gamma is not None:
            self[0].cmap.set_gamma(gamma)

        if resample:
            #This assumes that the maps a homogenous!
            #TODO: Update this!
            resample = np.array(len(self.maps)-1) * np.array(resample)
            for amap in self.maps:
                amap.resample(resample)

        return MapCubeAnimator(self, **kwargs)<|MERGE_RESOLUTION|>--- conflicted
+++ resolved
@@ -73,7 +73,6 @@
         """Overiding indexing operation"""
         return self.maps[key]
 
-<<<<<<< HEAD
     def coalign(self, method="diff"):
         """ Fine coalign the data"""
         if method == 'diff':
@@ -107,8 +106,6 @@
         """
         raise NotImplementedError("Sorry this is not yet supported")
 
-=======
->>>>>>> a9146b44
     # Sorting methods
     @classmethod
     def _sort_by_date(cls):
