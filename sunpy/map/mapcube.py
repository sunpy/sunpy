"""A Python MapCube Object"""
from __future__ import absolute_import
#pylint: disable=W0401,W0614,W0201,W0212,W0404

import numpy as np
import matplotlib.pyplot as plt
from mpl_toolkits.axes_grid1 import make_axes_locatable
from copy import copy
from datetime import timedelta

from sunpy.map import Map
from sunpy.map.sources import *
from sunpy.lightcurve import LightCurve
from sunpy.util import plotting
from sunpy.coords import diff_rot

__all__ = ['MapCube']

# (https://github.com/sunpy/sunpy/issues/397)
# 2011/04/13: Should Map be broken up into Map and MapHeader classes? This way
# mapped header values can be used in MapCube without having to keep extra
# copies of the data..
#
class MapCube(np.ndarray):
    """
    MapCube(input)
    
    A spatially-aware data array based on the SolarSoft Map object.
    Reads in the files at the specified location, stores their headers, and
    creates a 3d array from their contents.

    Parameters
    ----------
    args : {string | Map}*
        Map instances or filepaths from which MapCube should be built.
    sortby : {"date"}
        Method by which the MapCube should be sorted along the z-axis.

    ordering : {"order":  # one-dimensional array of orderable objects,
                "description": # a description of the meaning of "order"
                "units": } #the units of "order"
    Attributes
    ----------
    headers : list
        a list of dictionaries containing the original and normalized header
        tags for the files used to build the MapCube.

    ordering : dictionary
        a dictionary that contains the following tags
            "order": the numerical list that orders the maps in the mapcube
            "description": a description of the meaning of "order"
            "units": the units of "order"

    See Also
    --------
    numpy.ndarray Parent class for the MapCube object
    :class:`sunpy.map.Map`

    Examples
    --------
    >>> mapcube = sunpy.make_map('images/')
    >>> mapcube[0].show()
    >>> mapcube[3].reference_pixel['x']
    2050.6599120000001
    """
    def __new__(cls, *args, **kwargs):
        """Creates a new Map instance"""
        maps = []
        data = []
        headers = []

        # convert input to maps
        for item in args:
            if isinstance(item, Map):
                maps.append(item)
            else:
                maps.append(Map.read(item))

        # sort data
        sortby = kwargs.get("sortby", "date")
        if hasattr(cls, '_sort_by_%s' % sortby):
            maps.sort(key=getattr(cls, '_sort_by_%s' % sortby)())

        # default ordering
        ordering = kwargs.get("ordering", {"order": range(0, len(maps)),
                                          "description": "default ordering",
                                          "units": 'index'})

        # sort data.  a sort method overwrites the existing ordering
        sortby = kwargs.get("sortby", "date")
        if hasattr(cls, '_sort_by_%s' % sortby):
            sort_key = getattr(cls, '_sort_by_%s' % sortby)()
            maps.sort(key=sort_key)
            ordering = {"order": [sort_key(map_) for map_ in maps],
                        "description": 'time',
                        "units": ''}

        # create data cube
        for map_ in maps:
            data.append(np.array(map_))
            headers.append(map_._original_header)

        obj = np.asarray(data).view(cls)
        obj._headers = headers
        obj._ordering = ordering

        return obj

    #pylint: disable=W0613,E1101
    def __init__(self, *args, **kwargs):
        coalign = kwargs.get("coalign", False)
        derotate = kwargs.get("derotate", False)

        # coalignment
        if coalign and hasattr(self, '_coalign_%s' % coalign):
            getattr(self, '_coalign_%s' % coalign)()

        if derotate is not False:
            if hasattr(self, '_derorate_%s' % derotate):
                getattr(self, '_derotate_%s' % derotate)(**kwargs)

    def __array_finalize__(self, obj):
        """Finishes instantiation of the new MapCube object"""
        if obj is None:
            return

        if hasattr(obj, '_headers'):
            self._headers = obj._headers

        if hasattr(obj, '_ordering'):
            self._ordering = obj._ordering

    def __array_wrap__(self, out_arr, context=None):
        """Returns a wrapped instance of a MapCube object"""
        return np.ndarray.__array_wrap__(self, out_arr, context)

    def __getitem__(self, key):
        """Overiding indexing operation"""
        if self.ndim is 3 and isinstance(key, int):
            data = np.ndarray.__getitem__(self, key)
            header = self._headers[key]
            for cls in Map.__subclasses__():
                if cls.is_datasource_for(header):
                    return cls(data, header)

        else:
            return np.ndarray.__getitem__(self, key)

    def std(self, *args, **kwargs):
        """overide np.ndarray.std()"""
        return np.array(self, copy=False, subok=False).std(*args, **kwargs)

    def get_lightcurve_by_array_index(self, x, y):
        """Returns a lightcurve object at a given pixel"""
        data = [m[x, y] for m in self]
        return LightCurve.create({m.name: data}, index=self.ordering["order"])

    # Coalignment methods
    def _coalign_diff(self):
        """Difference-based coalignment

        Coaligns data by minimizing the difference between subsequent images
        before and after shifting the images one to several pixels in each
        direction.

        pseudo-code:

        for i len(self):
            min_diff = {'value': (), 'offset': (0, 0)} # () is pos infinity

            # try shifting 1 pixel in each direction
            for x in (-1, 0, 1):
                for y in (-1, 0, 1):
                    # calculate difference for intersecting pixels
                    # if < min_diff['value'], store new value/offset

            # shift image
            if min_diff['offset'] != (0, 0):
                # shift and clip image

        """
        pass

    # Sorting methods
    @classmethod
    def _sort_by_date(cls):
<<<<<<< HEAD
        return lambda m: m.date # maps.sort(key=attrgetter('date'))
    
=======
        return lambda m: m.date  # maps.sort(key=attrgetter('date'))

>>>>>>> ef1ad4ae
    def _derotate_by_latitude(self, index=0, use_order=False):
        """Derotates the layers in the MapCube.  Derotates each image using
        the latitudinal dependence defined by diff_rot.  Derotates the stack of
        images to the map in the stack at position 'index'.  If use_order is
        True then we assume that index is of the same type as ordering["order"]
        and the map stack is derotated to the closest map in the stack to the
        value of index passed.  Another way of putting this is to say 'for the
        mapcube find the map in mapcube that minimizes
        abs(map._ordering["order"] - index).  If use_order is False then the
        maps in the mapcube are derotated relative to mapcube[i]."""
        pass
<<<<<<< HEAD
    
    def _derotate_by_center_of_fov(self, index=0, use_order=False):
        """Derotate layers of the MapCube using the center of the FOV in each 
        layer only. Should be faster than _derotate_by_latitude.   Derotates the stack of
        images to the map in the stack at position 'index'.  If use_order is
        True then we assume that index is of the same type as ordering["order"]
        and the map stack is derotated to the closest map in the stack to the
        value of index passed.  Another way of putting this is to say 'for the
        mapcube find the map in mapcube that minimizes
=======

    def derotate_by_center_of_fov(self, **kwargs):
        """Derotate layers of the MapCube using the center of the FOV in each
        layer only. Should be faster than _derotate_by_latitude.   Derotates
        the stack of images to the map in the stack at position 'index'.
        If use_order = True then we assume that index is of the same type as
        ordering["order"] and the map stack is derotated to the closest map in
        the stack to the value of index passed.  Another way of putting this is
        to say 'for the mapcube, find the map in mapcube that minimizes
>>>>>>> ef1ad4ae
        abs(map._ordering["order"] - index).  If use_order is False then the
        maps in the mapcube are derotated relative to mapcube[i]."""

        index = kwargs.get("index", 0)
        use_order = kwargs.get("use_order", False)
        if use_order:
            difference = index - self._ordering["order"]
            if isinstance(difference, timedelta):
                difference = np.absolute((index - self._ordering["order"]).
                                         to_seconds())
            else:
                difference = np.absolute((index - self._ordering["order"]))
            index = np.where(difference == difference.min())[0][0]
        print index
        xcen = self._headers[index]["xcen"]
        ycen = self._headers[index]["ycen"]

        for m in self:
            pass

        return

    def plot(self, gamma=None, annotate=True, axes=None, controls=True,
             interval=200, resample=False, colorbar=False,
             **ani_args):
        """
        A animation plotting routine that animates each element in the
        MapCube
        
        Parameters
        ----------
        gamma: float
            Gamma value to use for the color map
            
        annotate: bool
            If true, the data is plotted at it's natural scale; with
            title and axis labels.
            
        axes: matplotlib.axes object or None
            If provided the image will be plotted on the given axes. Else the 
            current matplotlib axes will be used.
        
        controls: bool
            Adds play / pause button to the animation
        
        interval: int
            Frame display time in ms.
        
        resample: list or False
            Draws the map at a lower resolution to increase the speed of
            animation. Specify a list as a fraction i.e. [0.25, 0.25] to 
            plot at 1/4 resolution.
        
        colorbar: bool
            Draw a colorbar on the plot.
        
        **ani_args : dict
            Any additional imshow arguments that should be used
            when plotting the image. Passed to 
            sunpy.util.plotting.ControlFuncAnimation
        
        Example
        -------
        cube = MapCube(*maps)
        ani = cube.plot(colorbar=True)        
        plt.show()
        
        #Plot the map at 1/2 original resolution.
        cube = MapCube(*maps)
        ani = cube.plot(resample=[0.5, 0.5], colorbar=True)        
        plt.show()
        """
        
        if not axes:
            axes = plt.gca()
        fig = axes.get_figure()
        
        # Normal plot
        if annotate:
            axes.set_title("%s %s" % (self[0].name, self[0].date))
            
            # x-axis label
            if self[0].coordinate_system['x'] == 'HG':
                xlabel = 'Longitude [%s]' % self[0].units['x']
            else:
                xlabel = 'X-position [%s]' % self[0].units['x']

            # y-axis label
            if self[0].coordinate_system['y'] == 'HG':
                ylabel = 'Latitude [%s]' % self[0].units['y']
            else:
                ylabel = 'Y-position [%s]' % self[0].units['y']
                
            axes.set_xlabel(xlabel)
            axes.set_ylabel(ylabel)

        # Determine extent
        extent = self[0].xrange + self[0].yrange
        
        cmap = copy(self[0].cmap)
        if gamma is not None:
            cmap.set_gamma(gamma)
            
            #make imshow kwargs a dict
        
        kwargs = {'origin':'lower',
                  'cmap':cmap,
                  'norm':self[0].norm(),
                  'extent':extent,
                  'interpolation':'nearest'}
        kwargs.update(ani_args)
        
        im = axes.imshow(self[0], **kwargs)
        
        #Set current image (makes colorbar work)
        plt.sci(im)
        
        divider = make_axes_locatable(axes)
        cax = divider.append_axes("right", size="5%", pad=0.2)
        cbar = plt.colorbar(im,cax)
        
        if resample:
            resample = np.array(self.shape[1:]) * np.array(resample)
            ani_data = [x.resample(resample) for x in self]
        else:
            ani_data = self
            
        def updatefig(i, *args):
            im = args[0]
            im.set_array(args[2][i])
            im.set_cmap(self[i].cmap)
            im.set_norm(self[i].norm())
            if args[1]:
                axes.set_title("%s %s" % (self[i].name, self[i].date))
        
        ani = plotting.ControlFuncAnimation(fig, updatefig,
                                            frames=xrange(0,self.shape[0]),
                                            fargs=[im,annotate,ani_data],
                                            interval=interval,
                                            blit=False,**ani_args)
        if controls:
            axes, bax1, bax2, bax3 = plotting.add_controls(axes=axes)

            bax1._button.on_clicked(ani._start)
            bax2._button.on_clicked(ani._stop)
            bax3._button.on_clicked(ani._step)
        
        return ani<|MERGE_RESOLUTION|>--- conflicted
+++ resolved
@@ -184,13 +184,8 @@
     # Sorting methods
     @classmethod
     def _sort_by_date(cls):
-<<<<<<< HEAD
-        return lambda m: m.date # maps.sort(key=attrgetter('date'))
-    
-=======
         return lambda m: m.date  # maps.sort(key=attrgetter('date'))
 
->>>>>>> ef1ad4ae
     def _derotate_by_latitude(self, index=0, use_order=False):
         """Derotates the layers in the MapCube.  Derotates each image using
         the latitudinal dependence defined by diff_rot.  Derotates the stack of
@@ -202,17 +197,7 @@
         abs(map._ordering["order"] - index).  If use_order is False then the
         maps in the mapcube are derotated relative to mapcube[i]."""
         pass
-<<<<<<< HEAD
-    
-    def _derotate_by_center_of_fov(self, index=0, use_order=False):
-        """Derotate layers of the MapCube using the center of the FOV in each 
-        layer only. Should be faster than _derotate_by_latitude.   Derotates the stack of
-        images to the map in the stack at position 'index'.  If use_order is
-        True then we assume that index is of the same type as ordering["order"]
-        and the map stack is derotated to the closest map in the stack to the
-        value of index passed.  Another way of putting this is to say 'for the
-        mapcube find the map in mapcube that minimizes
-=======
+
 
     def derotate_by_center_of_fov(self, **kwargs):
         """Derotate layers of the MapCube using the center of the FOV in each
@@ -222,7 +207,6 @@
         ordering["order"] and the map stack is derotated to the closest map in
         the stack to the value of index passed.  Another way of putting this is
         to say 'for the mapcube, find the map in mapcube that minimizes
->>>>>>> ef1ad4ae
         abs(map._ordering["order"] - index).  If use_order is False then the
         maps in the mapcube are derotated relative to mapcube[i]."""
 
