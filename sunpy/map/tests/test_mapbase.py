"""
Test Generic Map
"""
import os
import re
import tempfile
from unittest import mock

import matplotlib.pyplot as plt
import numpy as np
import pytest
from packaging import version

import astropy.units as u
import astropy.wcs
from astropy.coordinates import Latitude, SkyCoord
from astropy.io import fits
from astropy.io.fits.verify import VerifyWarning
from astropy.tests.helper import assert_quantity_allclose
from astropy.time import Time
from astropy.visualization import wcsaxes

import sunpy
import sunpy.coordinates
import sunpy.data.test
import sunpy.map
import sunpy.sun
from sunpy.coordinates import sun
from sunpy.map.sources import AIAMap
from sunpy.time import parse_time
from sunpy.util import SunpyDeprecationWarning, SunpyUserWarning
from sunpy.util.exceptions import SunpyMetadataWarning

testpath = sunpy.data.test.rootdir


def test_fits_data_comparison(aia171_test_map):
    """Make sure the data is the same when read with astropy.io.fits and sunpy"""
    with pytest.warns(VerifyWarning, match="Invalid 'BLANK' keyword in header."):
        data = fits.open(os.path.join(testpath, 'aia_171_level1.fits'))[0].data
    np.testing.assert_allclose(aia171_test_map.data, data)


def test_header_fits_io():
    with pytest.warns(VerifyWarning, match="Invalid 'BLANK' keyword in header."):
        with fits.open(os.path.join(testpath, 'aia_171_level1.fits')) as hdu:
            AIAMap(hdu[0].data, hdu[0].header)


def test_get_item(generic_map):
    with pytest.raises(NotImplementedError):
        generic_map[10, 10]


def test_wcs(aia171_test_map):
    wcs = aia171_test_map.wcs
    assert isinstance(wcs, astropy.wcs.WCS)

    assert all(wcs.wcs.crpix - 1 ==
               [aia171_test_map.reference_pixel.x.value, aia171_test_map.reference_pixel.y.value])
    assert u.allclose(wcs.wcs.cdelt * (u.Unit(wcs.wcs.cunit[0])/u.pix),
                      u.Quantity(aia171_test_map.scale))
    assert u.allclose(wcs.wcs.crval * u.Unit(wcs.wcs.cunit[0]),
                      u.Quantity([aia171_test_map._reference_longitude, aia171_test_map._reference_latitude]))
    assert set(wcs.wcs.ctype) == {
        aia171_test_map.coordinate_system.axis1, aia171_test_map.coordinate_system.axis2}
    np.testing.assert_allclose(wcs.wcs.pc, aia171_test_map.rotation_matrix)


def test_wcs_cache(aia171_test_map):
    wcs1 = aia171_test_map.wcs
    wcs2 = aia171_test_map.wcs
    # Check that without any changes to the header, retreiving the wcs twice
    # returns the same object instead of recomputing the wcs
    assert wcs1 is wcs2

    # Change the header and make sure the wcs is re-computed
    new_crpix = 20
    assert new_crpix != wcs2.wcs.crpix[0]
    aia171_test_map.meta['crpix1'] = new_crpix

    new_wcs = aia171_test_map.wcs
    assert new_wcs.wcs.crpix[0] == new_crpix


def test_header_immutability(aia171_test_map):
    # Check that accessing the wcs of a map doesn't modify the meta data
    assert 'KEYCOMMENTS' in aia171_test_map.meta
    aia171_test_map.wcs
    assert 'KEYCOMMENTS' in aia171_test_map.meta


def test_dtype(generic_map):
    assert generic_map.dtype == np.float64


def test_size(generic_map):
    with pytest.warns(SunpyDeprecationWarning, match='Use map.data.size instead'):
        assert generic_map.size == 36 * u.pix


def test_min(generic_map):
    assert generic_map.min() == 1


def test_max(generic_map):
    assert generic_map.max() == 1


def test_mean(generic_map):
    assert generic_map.mean() == 1


def test_std(generic_map):
    assert generic_map.std() == 0


def test_unit(generic_map):
    assert generic_map.unit == u.ct / u.s
    generic_map.meta['bunit'] = 'not a unit'
    with pytest.warns(SunpyMetadataWarning, match='Could not parse unit string "not a unit"'):
        assert generic_map.unit is None


# ==============================================================================
# Test the default value of a load of properties
# TODO: Test the header keyword extraction
# ==============================================================================
def test_name(generic_map):
    assert isinstance(generic_map.name, str)


def test_nickname(generic_map):
    assert generic_map.nickname == 'bar'


def test_nickname_set(generic_map):
    assert generic_map.nickname == 'bar'
    generic_map.nickname = 'hi'
    assert generic_map.nickname == 'hi'


def test_date(generic_map):
    assert isinstance(generic_map.date, Time)


def test_date_scale(generic_map):
    # Check that default time scale is UTC
    assert 'timesys' not in generic_map.meta
    assert generic_map.date.scale == 'utc'
    generic_map.meta['timesys'] = 'tai'
    assert generic_map.date.scale == 'tai'


def test_date_aia(aia171_test_map):
    assert aia171_test_map.date == parse_time('2011-02-15T00:00:00.34')


def test_detector(generic_map):
    assert generic_map.detector == 'bar'


def test_timeunit(generic_map):
    assert generic_map.timeunit == u.Unit('s')
    generic_map.meta['timeunit'] = 'h'
    assert generic_map.timeunit == u.Unit('h')


def test_dsun(generic_map):
    assert_quantity_allclose(generic_map.dsun, sun.earth_distance(generic_map.date))


def test_rsun_meters(generic_map):
    assert generic_map.rsun_meters == sunpy.sun.constants.radius


def test_rsun_obs(generic_map):
    with pytest.warns(SunpyUserWarning,
                      match='Missing metadata for solar angular radius: assuming '
                      'photospheric limb as seen from observer coordinate.'):
        assert_quantity_allclose(generic_map.rsun_obs, sun.angular_radius(generic_map.date))


def test_coordinate_system(generic_map):
    assert generic_map.coordinate_system == ('HPLN-TAN', 'HPLT-TAN')


def test_default_coordinate_system(generic_map):
    generic_map.meta.pop('ctype1')
    with pytest.warns(SunpyUserWarning, match='Missing CTYPE1 from metadata'):
        assert generic_map.coordinate_system == ('HPLN-TAN', 'HPLT-TAN')

    generic_map.meta.pop('ctype2')
    generic_map.meta['ctype1'] = 'HPLN-TAN'
    with pytest.warns(SunpyUserWarning, match='Missing CTYPE2 from metadata'):
        assert generic_map.coordinate_system == ('HPLN-TAN', 'HPLT-TAN')


def test_carrington_longitude(generic_map):
    assert u.allclose(generic_map.carrington_longitude, sun.L0(generic_map.date))


def test_heliographic_latitude(generic_map):
    assert u.allclose(generic_map.heliographic_latitude, Latitude(sun.B0(generic_map.date)))


def test_heliographic_longitude(generic_map):
    # Needs a small tolerance to account for 32bit rounding errors
    assert u.allclose(generic_map.heliographic_longitude, 0 * u.deg, atol=1e-15*u.deg)


def test_units(generic_map):
    generic_map.spatial_units == ('arcsec', 'arcsec')


def test_cmap(generic_map):
    assert generic_map.cmap == plt.get_cmap('gray')


def test_coordinate_frame(aia171_test_map):
    frame = aia171_test_map.coordinate_frame
    assert isinstance(frame, sunpy.coordinates.Helioprojective)
    assert frame.observer.lat == aia171_test_map.observer_coordinate.frame.lat
    assert frame.observer.lon == aia171_test_map.observer_coordinate.frame.lon
    assert frame.observer.radius == aia171_test_map.observer_coordinate.frame.radius
    assert frame.obstime == aia171_test_map.date


def test_heliographic_longitude_crln(hmi_test_map):
    assert_quantity_allclose(hmi_test_map.heliographic_longitude,
                             hmi_test_map.carrington_longitude - sun.L0(hmi_test_map.date),
                             rtol=1e-3)  # A tolerance is needed because L0 is for Earth, not SDO


def test_remove_observers(aia171_test_map):
    aia171_test_map._remove_existing_observer_location()
    with pytest.warns(SunpyMetadataWarning,
                      match='Missing metadata for observer: assuming Earth-based observer.*'):
        aia171_test_map.observer_coordinate


def test_partially_missing_observers(generic_map):
    generic_map.meta['hglt_obs'] = 0
    generic_map.meta['hgln_obs'] = 0
    generic_map.meta['crlt_obs'] = 0
    generic_map.meta['crln_obs'] = 0
    generic_map.meta.pop('dsun_obs')
    with pytest.warns(SunpyMetadataWarning,
                      match="Missing metadata for observer: assuming Earth-based observer.\n" +
                            "For frame 'heliographic_stonyhurst' the following metadata is missing: dsun_obs\n" +
                            "For frame 'heliographic_carrington' the following metadata is missing: dsun_obs\n"):
        generic_map.observer_coordinate

# ==============================================================================
# Test Rotation WCS conversion
# ==============================================================================


def test_rotation_matrix_pci_j(generic_map):
    np.testing.assert_allclose(generic_map.rotation_matrix, np.array([[0., -1.], [1., 0.]]))


def test_rotation_matrix_crota(aia171_test_map):
    np.testing.assert_allclose(aia171_test_map.rotation_matrix,
                               np.array([[9.99999943e-01, -3.38820761e-04],
                                         [3.38820761e-04, 9.99999943e-01]]))


def test_rotation_matrix_cd_cdelt():
    data = np.ones([6, 6], dtype=np.float64)
    header = {
        'CRVAL1': 0,
        'CRVAL2': 0,
        'CRPIX1': 5,
        'CRPIX2': 5,
        'CDELT1': 10,
        'CDELT2': 9,
        'CD1_1': 0,
        'CD1_2': -9,
        'CD2_1': 10,
        'CD2_2': 0,
        'NAXIS1': 6,
        'NAXIS2': 6,
        'CUNIT1': 'arcsec',
        'CUNIT2': 'arcsec',
        'CTYPE1': 'HPLN-TAN',
        'CTYPE2': 'HPLT-TAN',
    }
    cd_map = sunpy.map.Map((data, header))
    np.testing.assert_allclose(cd_map.rotation_matrix, np.array([[0., -1.], [1., 0]]))


def test_rotation_matrix_cd_cdelt_square():
    data = np.ones([6, 6], dtype=np.float64)
    header = {
        'CRVAL1': 0,
        'CRVAL2': 0,
        'CRPIX1': 5,
        'CRPIX2': 5,
        'CDELT1': 10,
        'CDELT2': 10,
        'CD1_1': 0,
        'CD1_2': -10,
        'CD2_1': 10,
        'CD2_2': 0,
        'NAXIS1': 6,
        'NAXIS2': 6,
        'CUNIT1': 'arcsec',
        'CUNIT2': 'arcsec',
        'CTYPE1': 'HPLN-TAN',
        'CTYPE2': 'HPLT-TAN',
    }
    cd_map = sunpy.map.Map((data, header))
    np.testing.assert_allclose(cd_map.rotation_matrix, np.array([[0., -1], [1., 0]]))


def test_swap_cd():
    amap = sunpy.map.Map(os.path.join(testpath, 'swap_lv1_20140606_000113.fits'))
    np.testing.assert_allclose(amap.rotation_matrix, np.array([[1., 0], [0, 1.]]))


def test_world_to_pixel(generic_map):
    """Make sure conversion from data units to pixels is internally consistent"""
    test_pixel = generic_map.world_to_pixel(generic_map.reference_coordinate)
    assert_quantity_allclose(test_pixel, generic_map.reference_pixel)


def test_world_to_pixel_error(generic_map):
    strerr = 'Expected the following order of world arguments: SkyCoord'
    with pytest.raises(ValueError, match=strerr):
        generic_map.world_to_pixel(1)


@pytest.mark.parametrize('origin', [0, 1])
def test_world_pixel_roundtrip(simple_map, origin):
    pix = 1 * u.pix, 1 * u.pix
    with pytest.warns(SunpyDeprecationWarning, match='The origin argument is deprecated'):
        coord = simple_map.pixel_to_world(*pix, origin=origin)
        pix_roundtrip = simple_map.world_to_pixel(coord, origin=origin)

    assert u.allclose(pix_roundtrip.x, pix[0], atol=1e-10 * u.pix)
    assert u.allclose(pix_roundtrip.y, pix[1], atol=1e-10 * u.pix)


def test_swapped_ctypes(simple_map):
    # Check that CTYPES different from normal work fine
    simple_map.meta['ctype1'] = 'HPLT-TAN'   # Usually HPLN
    simple_map.meta['ctype2'] = 'HPLN-TAN'   # Usually HPLT
    assert u.allclose(simple_map.bottom_left_coord.Tx, -1 * u.arcsec)
    assert u.allclose(simple_map.bottom_left_coord.Ty, -2 * u.arcsec)
    assert u.allclose(simple_map.top_right_coord.Tx, 1 * u.arcsec)
    assert u.allclose(simple_map.top_right_coord.Ty, 2 * u.arcsec)

    # Put them back
    simple_map.meta['ctype1'] = 'HPLN-TAN'   # Usually HPLN
    simple_map.meta['ctype2'] = 'HPLT-TAN'   # Usually HPLT
    assert u.allclose(simple_map.bottom_left_coord.Tx, -2 * u.arcsec)
    assert u.allclose(simple_map.bottom_left_coord.Ty, -1 * u.arcsec)
    assert u.allclose(simple_map.top_right_coord.Tx, 2 * u.arcsec)
    assert u.allclose(simple_map.top_right_coord.Ty, 1 * u.arcsec)


def test_save(aia171_test_map):
    """Tests the map save function"""
    aiamap = aia171_test_map
    afilename = tempfile.NamedTemporaryFile(suffix='fits').name
    aiamap.save(afilename, filetype='fits', overwrite=True)
    loaded_save = sunpy.map.Map(afilename)
    assert isinstance(loaded_save, sunpy.map.sources.AIAMap)
    # Compare metadata without considering ordering of keys
    assert loaded_save.meta.keys() == aiamap.meta.keys()
    for k in aiamap.meta:
        assert loaded_save.meta[k] == aiamap.meta[k]
    assert_quantity_allclose(loaded_save.data, aiamap.data)


def test_save_compressed(aia171_test_map):
    """Tests the map save function"""
    aiamap = aia171_test_map
    afilename = tempfile.NamedTemporaryFile(suffix='fits').name
    aiamap.save(afilename, filetype='fits', hdu_type=fits.CompImageHDU, overwrite=True)
    loaded_save = sunpy.map.Map(afilename)
    # We expect that round tripping to CompImageHDU will change the header and
    # the data a little.
    assert isinstance(loaded_save, sunpy.map.sources.AIAMap)


def test_default_shift():
    """Test that the default shift is zero"""
    data = np.ones([6, 6], dtype=np.float64)
    header = {
        'CRVAL1': 0,
        'CRVAL2': 0,
        'CRPIX1': 5,
        'CRPIX2': 5,
        'CDELT1': 10,
        'CDELT2': 9,
        'CD1_1': 0,
        'CD1_2': -9,
        'CD2_1': 10,
        'CD2_2': 0,
        'NAXIS1': 6,
        'NAXIS2': 6,
        'CUNIT1': 'arcsec',
        'CUNIT2': 'arcsec',
        'CTYPE1': 'HPLN-TAN',
        'CTYPE2': 'HPLT-TAN',
    }
    cd_map = sunpy.map.Map((data, header))
    assert cd_map.shifted_value[0].value == 0
    assert cd_map.shifted_value[1].value == 0


def test_shift_applied(generic_map):
    """Test that adding a shift actually updates the reference coordinate"""
    original_reference_coord = (generic_map.reference_coordinate.Tx,
                                generic_map.reference_coordinate.Ty)
    x_shift = 5 * u.arcsec
    y_shift = 13 * u.arcsec
    shifted_map = generic_map.shift(x_shift, y_shift)
    assert shifted_map.reference_coordinate.Tx - x_shift == original_reference_coord[0]
    assert shifted_map.reference_coordinate.Ty - y_shift == original_reference_coord[1]
    crval1 = ((generic_map.meta.get('crval1') * generic_map.spatial_units[0] +
               shifted_map.shifted_value[0]).to(shifted_map.spatial_units[0])).value
    assert shifted_map.meta.get('crval1') == crval1
    crval2 = ((generic_map.meta.get('crval2') * generic_map.spatial_units[1] +
               shifted_map.shifted_value[1]).to(shifted_map.spatial_units[1])).value
    assert shifted_map.meta.get('crval2') == crval2


def test_set_shift(generic_map):
    """Test that previously applied shift is stored in the shifted_value property"""
    x_shift = 5 * u.arcsec
    y_shift = 13 * u.arcsec
    shifted_map = generic_map.shift(x_shift, y_shift)
    resultant_shift = shifted_map.shifted_value
    assert resultant_shift[0] == x_shift
    assert resultant_shift[1] == y_shift


def test_shift_history(generic_map):
    """Test the shifted_value is added to a non-zero previous shift"""
    x_shift1 = 5 * u.arcsec
    y_shift1 = 13 * u.arcsec
    shifted_map1 = generic_map.shift(x_shift1, y_shift1)

    x_shift2 = -28.5 * u.arcsec
    y_shift2 = 120 * u.arcsec
    final_shifted_map = shifted_map1.shift(x_shift2, y_shift2)

    resultant_shift = final_shifted_map.shifted_value
    assert resultant_shift[0] == x_shift1 + x_shift2
    assert resultant_shift[1] == y_shift1 + y_shift2


def test_corners(simple_map):
    # These are the centers of the corner pixels
    assert u.allclose(simple_map.top_right_coord.Tx, 2 * u.arcsec)
    assert u.allclose(simple_map.top_right_coord.Ty, 1 * u.arcsec)
    assert u.allclose(simple_map.bottom_left_coord.Tx, -2 * u.arcsec)
    assert u.allclose(simple_map.bottom_left_coord.Ty, -1 * u.arcsec)


def test_center(simple_map):
    assert u.allclose(simple_map.center.Tx, 0 * u.arcsec, atol=1e-26 * u.arcsec)
    assert u.allclose(simple_map.center.Ty, 0 * u.arcsec)


def test_dimensions(simple_map):
    assert simple_map.dimensions[0] == 3 * u.pix
    assert simple_map.dimensions[1] == 3 * u.pix


pixel_corners = [
    [([0, 0] * u.pix, [0, 0] * u.pix), np.array([[0]])],
    [([-1, -1] * u.pix, [0, 0] * u.pix), np.array([[0]])],
    # 0.5, 0.5 is the edge of the first pixel, so make sure
    # we don't include any other pixels
    [([0, 0] * u.pix, [0.5, 0.5] * u.pix), np.array([[0]])],
    [([0, 0] * u.pix, [0, 0.51] * u.pix), np.array([[0],
                                                    [3]])],
    [([0, 0] * u.pix, [0.51, 0] * u.pix), np.array([[0, 1]])],
    [([0, 0] * u.pix, [0.51, 0.51] * u.pix), np.array([[0, 1],
                                                       [3, 4]])],
    [([0.1, 0.1] * u.pix, [1.6, 1.4] * u.pix), np.array([[0, 1, 2],
                                                         [3, 4, 5]])],
    [([0, 0] * u.pix, [20, 20] * u.pix), np.array([[0, 1, 2],
                                                   [3, 4, 5],
                                                   [6, 7, 8]])],
]


@pytest.mark.parametrize('rect, submap_out', pixel_corners)
def test_submap_pixel(simple_map, rect, submap_out):
    # Check that result is the same specifying corners either way round
    for r in [dict(bottom_left=rect[0], top_right=rect[1]),
              dict(bottom_left=rect[1], top_right=rect[0])]:
        submap = simple_map.submap(**r)
        np.testing.assert_equal(submap.data, submap_out)


# The (0.5, 0.5) case is skipped as boundary points cannot reliably tested when
# converting to world coordinates due to round-off error when round-tripping
# through pixel_to_world -> world_to_pixel
@pytest.mark.parametrize('rect, submap_out', pixel_corners[:2] + pixel_corners[3:])
def test_submap_world(simple_map, rect, submap_out):
    # Check that coordinates behave the same way
    corner1 = simple_map.pixel_to_world(*rect[0])
    corner2 = simple_map.pixel_to_world(*rect[1])
    corners = simple_map.pixel_to_world(u.Quantity([rect[0][0], rect[1][0]]),
                                        u.Quantity([rect[0][1], rect[1][1]]))
    for r in [dict(bottom_left=corner1, top_right=corner2),
              dict(bottom_left=corner2, top_right=corner1),
              dict(bottom_left=corners, ),
              ]:
        submap = simple_map.submap(**r)
        np.testing.assert_equal(submap.data, submap_out)


@pytest.mark.parametrize('test_map', ("aia171_roll_map", "aia171_test_map",
                                      "hmi_test_map", "aia171_test_map_with_mask"),
                         indirect=['test_map'])
def test_submap_world_corners(test_map):
    """
    This test checks that when an unaligned map is cropped with submap that the
    resulting map contains all four corners of the input world coordinate
    bounding box.
    """
    corners = SkyCoord(Tx=[300, 300, 800, 800], Ty=[0, 500, 500, 0],
                       unit=u.arcsec, frame=test_map.coordinate_frame)

    submap = test_map.submap(corners[0], top_right=corners[2])

    pix_corners = np.array(submap.wcs.world_to_pixel(corners)).T
    for pix_corner in pix_corners:
        assert ((-0.5, -0.5) <= pix_corner).all()
        assert (pix_corner <= submap.data.shape[::-1]).all()

    if test_map.mask is not None:
        assert submap.mask.shape == submap.data.shape


@pytest.mark.parametrize('test_map', ("aia171_test_map", "heliographic_test_map"),
                         indirect=['test_map'])
def test_submap_hgs_corners(test_map):
    """
    This test checks that when an unaligned map is cropped with submap that the
    resulting map contains all four corners of the input world coordinate
    bounding box.
    """
    corners = SkyCoord([10, 10, 40, 40], [-10, 30, 30, -10],
                       unit=u.deg, frame="heliographic_stonyhurst",
                       obstime=test_map.date)

    submap = test_map.submap(corners[0], top_right=corners[2])

    pix_corners = np.array(submap.wcs.world_to_pixel(corners)).T
    for pix_corner in pix_corners:
        assert ((-0.5, -0.5) <= pix_corner).all()
        assert (pix_corner <= submap.data.shape[::-1]).all()


# Check that submap works with units convertible to pix but that aren't pix
@pytest.mark.parametrize('unit', [u.pix, u.mpix * 1e3])
def test_submap_data_header(generic_map, unit):
    """Check data and header information for a submap"""
    width = generic_map.data.shape[1]
    height = generic_map.data.shape[0]

    # Create a submap of the top-right quadrant of the image
    submap = generic_map.submap([width / 2., height / 2.] * unit, top_right=[width, height] * unit)

    # Check to see if submap properties were updated properly
    assert submap.reference_pixel.x.value == generic_map.meta['crpix1'] - 1 - width / 2.
    assert submap.reference_pixel.y.value == generic_map.meta['crpix2'] - 1 - height / 2.
    assert submap.data.shape[1] == width / 2.
    assert submap.data.shape[0] == height / 2.

    # Check to see if header was updated
    assert submap.meta['naxis1'] == width / 2.
    assert submap.meta['naxis2'] == height / 2.

    # Check data
    assert (generic_map.data[height // 2:height, width // 2:width] == submap.data).all()


def test_reference_coordinate(simple_map):
    assert simple_map.reference_pixel.x == 1 * u.pix
    assert simple_map.reference_pixel.y == 1 * u.pix


@pytest.mark.parametrize('shape', [[1, 1], [6, 6]])
def test_resample(simple_map, shape):
    # Test resampling a 2x2 map
    resampled = simple_map.resample(shape * u.pix, method='linear')
    assert np.mean(resampled.data) == np.mean(simple_map.data)
    # Should be the mean of [0,1,2,3,4,5,6,7,8,9]
    if shape == [1, 1]:
        assert resampled.data == np.array([[4]])
    assert resampled.scale.axis1 == 3 / shape[0] * simple_map.scale.axis1
    assert resampled.scale.axis2 == 3 / shape[1] * simple_map.scale.axis2

    # Check that the corner coordinates of the input and output are the same
    resampled_lower_left = resampled.pixel_to_world(-0.5 * u.pix, -0.5 * u.pix)
    original_lower_left = simple_map.pixel_to_world(-0.5 * u.pix, -0.5 * u.pix)
    assert u.allclose(resampled_lower_left.Tx, original_lower_left.Tx)
    assert u.allclose(resampled_lower_left.Ty, original_lower_left.Ty)

    resampled_upper_left = resampled.pixel_to_world((shape[0] - 0.5) * u.pix,
                                                    (shape[1] - 0.5) * u.pix)
    original_upper_left = simple_map.pixel_to_world(2.5 * u.pix, 2.5 * u.pix)
    assert u.allclose(resampled_upper_left.Tx, original_upper_left.Tx)
    assert u.allclose(resampled_upper_left.Ty, original_upper_left.Ty)


resample_test_data = [('linear', (100, 200) * u.pixel), ('neighbor', (128, 256) * u.pixel),
                      ('nearest', (512, 128) * u.pixel), ('spline', (200, 200) * u.pixel)]


@pytest.mark.parametrize('sample_method, new_dimensions', resample_test_data)
def test_resample_dimensions(generic_map, sample_method, new_dimensions):
    """Check that resampled map has expected dimensions."""
    resampled_map = generic_map.resample(new_dimensions, method=sample_method)
    assert resampled_map.dimensions[0] == new_dimensions[0]
    assert resampled_map.dimensions[1] == new_dimensions[1]


@pytest.mark.parametrize('sample_method, new_dimensions', resample_test_data)
def test_resample_metadata(generic_map, sample_method, new_dimensions):
    """
    Check that the resampled map has correctly adjusted metadata.
    """
    resampled_map = generic_map.resample(new_dimensions, method=sample_method)
    assert float(resampled_map.meta['cdelt1']) / generic_map.meta['cdelt1'] \
        == float(generic_map.data.shape[1]) / resampled_map.data.shape[1]
    assert float(resampled_map.meta['cdelt2']) / generic_map.meta['cdelt2'] \
        == float(generic_map.data.shape[0]) / resampled_map.data.shape[0]
    assert resampled_map.meta['crpix1'] == (resampled_map.data.shape[1] + 1) / 2.
    assert resampled_map.meta['crpix2'] == (resampled_map.data.shape[0] + 1) / 2.
    assert resampled_map.meta['crval1'] == generic_map.center.Tx.value
    assert resampled_map.meta['crval2'] == generic_map.center.Ty.value
    assert resampled_map.meta['naxis1'] == new_dimensions[0].value
    assert resampled_map.meta['naxis2'] == new_dimensions[1].value
    for key in generic_map.meta:
        if key not in ('cdelt1', 'cdelt2', 'crpix1', 'crpix2', 'crval1',
                       'crval2', 'naxis1', 'naxis2'):
            assert resampled_map.meta[key] == generic_map.meta[key]


def test_superpixel(aia171_test_map, aia171_test_map_with_mask):
    dimensions = (2, 2) * u.pix
    superpixel_map_sum = aia171_test_map.superpixel(dimensions)
    assert_quantity_allclose(superpixel_map_sum.dimensions[1],
                             aia171_test_map.dimensions[1] / dimensions[1] * u.pix)
    assert_quantity_allclose(superpixel_map_sum.dimensions[0],
                             aia171_test_map.dimensions[0] / dimensions[0] * u.pix)
    assert_quantity_allclose(superpixel_map_sum.data[0][0],
                             (aia171_test_map.data[0][0] + aia171_test_map.data[0][1] +
                              aia171_test_map.data[1][0] + aia171_test_map.data[1][1]))

    superpixel_map_avg = aia171_test_map.superpixel(dimensions, func=np.mean)
    assert_quantity_allclose(superpixel_map_avg.dimensions[1],
                             aia171_test_map.dimensions[1] / dimensions[1] * u.pix)
    assert_quantity_allclose(superpixel_map_avg.dimensions[0],
                             aia171_test_map.dimensions[0] / dimensions[0] * u.pix)
    assert_quantity_allclose(superpixel_map_avg.data[0][0],
                             (aia171_test_map.data[0][0] + aia171_test_map.data[0][1] +
                              aia171_test_map.data[1][0] + aia171_test_map.data[1][1]) / 4.0)

    # Test that the mask is respected
    superpixel_map_sum = aia171_test_map_with_mask.superpixel(dimensions)
    assert superpixel_map_sum.mask is not None
    assert_quantity_allclose(superpixel_map_sum.mask.shape[0],
                             aia171_test_map.dimensions[1] / dimensions[1])
    assert_quantity_allclose(superpixel_map_sum.mask.shape[1],
                             aia171_test_map.dimensions[0] / dimensions[0])

    # Test that the offset is respected
    superpixel_map_sum = aia171_test_map_with_mask.superpixel(dimensions, offset=(1, 1) * u.pix)
    assert_quantity_allclose(superpixel_map_sum.dimensions[1],
                             aia171_test_map.dimensions[1] / dimensions[1] * u.pix - 1 * u.pix)
    assert_quantity_allclose(superpixel_map_sum.dimensions[0],
                             aia171_test_map.dimensions[0] / dimensions[0] * u.pix - 1 * u.pix)

    dimensions = (7, 9) * u.pix
    superpixel_map_sum = aia171_test_map_with_mask.superpixel(dimensions, offset=(4, 4) * u.pix)
    assert_quantity_allclose(
        superpixel_map_sum.dimensions[0],
        int((aia171_test_map.dimensions[0] / dimensions[0]).value) * u.pix - 1 * u.pix)
    assert_quantity_allclose(
        superpixel_map_sum.dimensions[1],
        int((aia171_test_map.dimensions[1] / dimensions[1]).value) * u.pix - 1 * u.pix)


def test_superpixel_err(generic_map):
    with pytest.raises(ValueError, match="Offset is strictly non-negative."):
        generic_map.superpixel((2, 2) * u.pix, offset=(-2, 2) * u.pix)


def calc_new_matrix(angle):
    c = np.cos(np.deg2rad(angle))
    s = np.sin(np.deg2rad(angle))
    return np.array([[c, -s], [s, c]])


def test_rotate(aia171_test_map):
    rotated_map_1 = aia171_test_map.rotate(20 * u.deg)
    rotated_map_2 = rotated_map_1.rotate(20 * u.deg)
    np.testing.assert_allclose(rotated_map_1.rotation_matrix,
                               np.dot(aia171_test_map.rotation_matrix, calc_new_matrix(20).T))
    np.testing.assert_allclose(rotated_map_2.rotation_matrix,
                               np.dot(aia171_test_map.rotation_matrix, calc_new_matrix(40).T))

    # Rotation of a map by a non-integral multiple of 90 degrees expands the map
    # and assigns the value of 0 to corner pixels. This results in a reduction
    # of the mean for a map of all non-negative values.
    assert rotated_map_2.data.shape > rotated_map_1.data.shape > aia171_test_map.data.shape
    np.testing.assert_allclose(rotated_map_1.data[0, 0], 0., atol=1e-7)
    np.testing.assert_allclose(rotated_map_2.data[0, 0], 0., atol=1e-7)
    assert rotated_map_2.mean() < rotated_map_1.mean() < aia171_test_map.mean()

    rotated_map_3 = aia171_test_map.rotate(0 * u.deg, scale=1.5)
    assert rotated_map_3.mean() > aia171_test_map.mean()

    # Mean and std should be equal when angle of rotation is integral multiple
    # of 90 degrees for a square map
    rotated_map_4 = aia171_test_map.rotate(90 * u.deg, scale=1.5)
    np.testing.assert_allclose(rotated_map_3.mean(), rotated_map_4.mean(), rtol=1e-3)
    np.testing.assert_allclose(rotated_map_3.std(), rotated_map_4.std(), rtol=1e-3)
    rotated_map_5 = aia171_test_map.rotate(180 * u.deg, scale=1.5)
    np.testing.assert_allclose(rotated_map_3.mean(), rotated_map_5.mean(), rtol=1e-3)
    np.testing.assert_allclose(rotated_map_3.std(), rotated_map_5.std(), rtol=2e-3)

    # Rotation of a rectangular map by a large enough angle will change which dimension is larger
    aia171_test_map_crop = aia171_test_map.submap(
        SkyCoord(
            [[0, 0], [1000, 400]] * u.arcsec, frame=aia171_test_map.coordinate_frame))

    aia171_test_map_crop_rot = aia171_test_map_crop.rotate(60 * u.deg)
    assert aia171_test_map_crop.data.shape[0] < aia171_test_map_crop.data.shape[1]
    assert aia171_test_map_crop_rot.data.shape[0] > aia171_test_map_crop_rot.data.shape[1]

    # Same test as above, to test the other direction
    aia171_test_map_crop = aia171_test_map.submap(
        SkyCoord(
            [[0, 0], [400, 1000]] * u.arcsec, frame=aia171_test_map.coordinate_frame))
    aia171_test_map_crop_rot = aia171_test_map_crop.rotate(60 * u.deg)
    assert aia171_test_map_crop.data.shape[0] > aia171_test_map_crop.data.shape[1]
    assert aia171_test_map_crop_rot.data.shape[0] < aia171_test_map_crop_rot.data.shape[1]


@pytest.mark.xfail(version.parse(np.__version__) >= version.parse("1.2.0"),
                   reason="Numpy >= 1.20.0 doesn't allow NaN to int conversion")
def test_rotate_with_incompatible_missing_dtype():
    data = np.arange(0, 100).reshape(10, 10)
    coord = SkyCoord(0 * u.arcsec, 0 * u.arcsec, obstime='2013-10-28',
                     observer='earth', frame=sunpy.coordinates.Helioprojective)
    header = sunpy.map.make_fitswcs_header(data, coord)
    test_map = sunpy.map.Map(data, header)
    with pytest.warns(SunpyUserWarning,
                      match="The specified `missing` value is not an integer, but the data "
                      "array is of integer type, so the output may be strange."):
        test_map.rotate(order=3, missing=np.nan)


def test_rotate_pad_crpix(generic_map):
    rotated_map = generic_map.rotate(30*u.deg)
    # This tests that the reference pixel of the map is in the expected place.
    assert rotated_map.data.shape != generic_map.data.shape
    assert_quantity_allclose(u.Quantity(rotated_map.reference_pixel),
                             u.Quantity((5.04903811, 6.54903811), u.pix))


def test_rotate_recenter(generic_map):
    rotated_map = generic_map.rotate(20 * u.deg, recenter=True)
    pixel_array_center = (np.flipud(rotated_map.data.shape) - 1) / 2.0

    assert_quantity_allclose(
        pixel_array_center * u.pix, u.Quantity(rotated_map.reference_pixel))


def test_rotate_crota_remove(aia171_test_map):
    rot_map = aia171_test_map.rotate()
    assert rot_map.meta.get('CROTA1', None) is None
    assert rot_map.meta.get('CROTA2', None) is None


def test_rotate_scale_cdelt(generic_map):
    rot_map = generic_map.rotate(scale=10.)
    assert rot_map.meta['CDELT1'] == generic_map.meta['CDELT1'] / 10.
    assert rot_map.meta['CDELT2'] == generic_map.meta['CDELT2'] / 10.


def test_rotate_new_matrix(generic_map):
    # Rotate by CW90 to go from CCW 90 in generic map to CCW 180
    rot_map = generic_map.rotate(rmatrix=np.array([[0, 1], [-1, 0]]))
    np.testing.assert_allclose(rot_map.rotation_matrix, np.array([[-1, 0], [0, -1]]))


def test_rotate_rmatrix_angle(generic_map):
    with pytest.raises(ValueError, match="You cannot specify both an angle and a rotation matrix."):
        generic_map.rotate(angle=5*u.deg, rmatrix=np.array([[1, 0], [0, 1]]))


def test_rotate_invalid_order(generic_map):
    with pytest.raises(ValueError):
        generic_map.rotate(order=6)
    with pytest.raises(ValueError):
        generic_map.rotate(order=-1)


def test_as_mpl_axes_aia171(aia171_test_map):
    ax = plt.subplot(projection=aia171_test_map)
    assert isinstance(ax, wcsaxes.WCSAxes)
    assert all([ct1 == ct2 for ct1, ct2 in zip(ax.wcs.wcs.ctype, aia171_test_map.wcs.wcs.ctype)])


def test_validate_meta(generic_map):
    """Check to see if_validate_meta displays an appropriate error"""
    with pytest.warns(SunpyUserWarning) as w:
        bad_header = {
            'CRVAL1': 0,
            'CRVAL2': 0,
            'CRPIX1': 5,
            'CRPIX2': 5,
            'CDELT1': 10,
            'CDELT2': 10,
            'CUNIT1': 'ARCSEC',
            'CUNIT2': 'ARCSEC',
            'PC1_1': 0,
            'PC1_2': -1,
            'PC2_1': 1,
            'PC2_2': 0,
            'NAXIS1': 6,
            'NAXIS2': 6,
            'date-obs': '1970/01/01T00:00:00',
            'obsrvtry': 'Foo',
            'detector': 'bar',
            'wavelnth': 10,
            'waveunit': 'ANGSTROM'
        }
        sunpy.map.Map((generic_map.data, bad_header))

    assert 'waveunit'.upper() in str(w[0].message)


# Heliographic Map Tests


def test_hg_coord(heliographic_test_map):
    assert heliographic_test_map.coordinate_system[0] == "CRLN-CAR"
    assert heliographic_test_map.coordinate_system[1] == "CRLT-CAR"
    assert isinstance(heliographic_test_map.coordinate_frame,
                      sunpy.coordinates.HeliographicCarrington)


def test_hg_pix_to_data(heliographic_test_map):
    out = heliographic_test_map.pixel_to_world(180 * u.pix, 90 * u.pix)
    assert isinstance(out, SkyCoord)
    assert isinstance(out.frame, sunpy.coordinates.HeliographicCarrington)
    assert_quantity_allclose(out.lon, 0 * u.deg)
    assert_quantity_allclose(out.lat, 0 * u.deg)


def test_hg_data_to_pix(heliographic_test_map):
    out = heliographic_test_map.world_to_pixel(
        SkyCoord(
            0 * u.deg, 0 * u.deg, frame=heliographic_test_map.coordinate_frame))
    assert_quantity_allclose(out[0], 180 * u.pix)
    assert_quantity_allclose(out[1], 90 * u.pix)

# Heliocentric Map Tests


def test_hc_warn():
    data = np.ones([6, 6], dtype=np.float64)
    header = {
        'CRVAL1': 0,
        'CRVAL2': 0,
        'CRPIX1': 5,
        'CRPIX2': 5,
        'CDELT1': 10,
        'CDELT2': 10,
        'CUNIT1': 'km',
        'CUNIT2': 'km',
        'CTYPE1': 'SOLX    ',
        'CTYPE2': 'SOLY    ',
        'PC1_1': 0,
        'PC1_2': -1,
        'PC2_1': 1,
        'PC2_2': 0,
        'NAXIS1': 6,
        'NAXIS2': 6,
        'date-obs': '1970/01/01T00:00:00',
        'obsrvtry': 'Foo',
        'detector': 'bar',
        'wavelnth': 10,
        'waveunit': 'm'
    }

    with pytest.warns(UserWarning):
        sunpy.map.Map((data, header))

# Dimension testing


def test_more_than_two_dimensions():
    """Checks to see if an appropriate error is raised when a FITS with more than two dimensions is
    loaded.  We need to load a >2-dim dataset with a TELESCOP header"""

    # Data crudely represnts 4 stokes, 4 wavelengths with Y,X of 3 and 5.
    bad_data = np.random.rand(4, 4, 3, 5)
    hdr = fits.Header()
    hdr['TELESCOP'] = 'XXX'
    hdr['cunit1'] = 'arcsec'
    hdr['cunit2'] = 'arcsec'
    with pytest.warns(SunpyUserWarning, match='This file contains more than 2 dimensions.'):
        bad_map = sunpy.map.Map(bad_data, hdr)
    # Test fails if map.ndim > 2 and if the dimensions of the array are wrong.
    assert bad_map.ndim == 2
    assert_quantity_allclose(bad_map.dimensions, (5, 3) * u.pix)


def test_missing_metadata_warnings():
    # Checks that warnings for missing metadata are only raised once
    with pytest.warns(Warning) as record:
        header = {}
        header['cunit1'] = 'arcsec'
        header['cunit2'] = 'arcsec'
        header['ctype1'] = 'HPLN-TAN'
        header['ctype2'] = 'HPLT-TAN'
        array_map = sunpy.map.Map(np.random.rand(20, 15), header)
        array_map.peek()
    # There should be 2 warnings for missing metadata (obstime and observer location)
    assert len([w for w in record if w.category in (SunpyMetadataWarning, SunpyUserWarning)]) == 2


def test_fits_header(aia171_test_map):
    assert isinstance(aia171_test_map.fits_header, fits.Header)


def test_bad_coordframe_repr(generic_map):
    generic_map.meta['CTYPE1'] = "STUART1"
    generic_map.meta['CTYPE2'] = "STUART2"
    with pytest.warns(UserWarning,
                      match="Could not determine coordinate frame from map metadata"):
        assert 'Unknown' in generic_map.__repr__()


def test_non_str_key():
    header = {'cunit1': 'arcsec',
              'cunit2': 'arcsec',
              None: None,  # Cannot parse this into WCS
              }
    with pytest.raises(ValueError, match='All MetaDict keys must be strings'):
        sunpy.map.GenericMap(np.zeros((10, 10)), header)


def test_wcs_isot(aia171_test_map):
    # Check that a Map WCS returns the time as isot format
    assert aia171_test_map.wcs.to_header()['DATE-OBS'] == '2011-02-15T00:00:00.340'


def test_repr_html(aia171_test_map):
    html_string = aia171_test_map._repr_html_()
    assert isinstance(html_string, str)

    # Add a NaN value and check
    aia171_test_map.data[0, 0] = np.nan
    html_string = aia171_test_map._repr_html_()
    assert "Bad pixels are shown in red: 1 NaN" in html_string

    # Add a infinite value and check
    aia171_test_map.data[0, 0] = np.inf
    html_string = aia171_test_map._repr_html_()
    assert "Bad pixels are shown in red: 1 infinite" in html_string


def test_quicklook(aia171_test_map):
    with mock.patch('webbrowser.open_new_tab') as mockwbopen:
        aia171_test_map.quicklook()

    # Check that the mock web browser was opened with a file URL
    mockwbopen.assert_called_once()
    file_url = mockwbopen.call_args[0][0]
    assert file_url.startswith('file://')

    # Open the file specified in the URL and confirm that it contains the HTML
    with open(file_url[7:], 'r') as f:
        html_string = f.read()

        assert aia171_test_map._repr_html_() in html_string


@pytest.fixture
def generic_map2(generic_map):
    generic_map.meta["CTYPE1"] = "HPLN-TAN"
    generic_map.meta["CTYPE2"] = "HPLT-TAN"
    return generic_map


@pytest.fixture
def coords(generic_map2):
    bl_coord = SkyCoord(20, -10, unit=u.arcsec,
                        frame=generic_map2.coordinate_frame)

    tr_coord = SkyCoord(0, 10, unit=u.arcsec,
                        frame=generic_map2.coordinate_frame)

    bl_tr_coord = SkyCoord([20, 0], [-10, 10], unit=u.arcsec,
                           frame=generic_map2.coordinate_frame)

    return bl_coord, tr_coord, bl_tr_coord


bl_pix = [3, 2] * u.pix
tr_pix = [5, 4] * u.pix
width_pix = 2 * u.pix
height_pix = 2 * u.pix
width_deg = 20 * u.arcsec
height_deg = 20 * u.arcsec


def test_submap_kwarg_only_input_errors(generic_map2, coords):
    """
    This test replaces the one above when the deprecation period is over.
    """
    bl_coord, tr_coord, bl_tr_coord = coords
    inputs = (
        ((bl_coord, tr_coord), {}),
        ((bl_pix, tr_pix), {}),
        ((bl_coord, width_deg, height_deg), {}),
        ((bl_pix, width_pix, height_pix), {}),
        ((bl_coord, width_deg), {'height_deg': height_deg}),
        ((bl_pix, width_pix), {'height_pix': height_pix}),
    )

    for args, kwargs in inputs:
        with pytest.raises(TypeError, match="too many positional arguments"):
            generic_map2.submap(*args, **kwargs)


def test_submap_inputs(generic_map2, coords):
    bl_coord, tr_coord, bl_tr_coord = coords

    inputs = (
        ((bl_coord,), dict(top_right=tr_coord)),
        ((bl_coord,), dict(width=width_deg, height=height_deg)),
        ((bl_tr_coord,), {}),
        ((bl_pix,), dict(top_right=tr_pix)),
        ((bl_pix,), dict(width=width_pix, height=height_pix)),
    )

    for args, kwargs in inputs:
        smap = generic_map2.submap(*args, **kwargs)
        assert u.allclose(smap.dimensions, (3, 3) * u.pix)


def test_contour(simple_map):
    data = np.ones((3, 3))
    data[1, 1] = 2
    simple_map = sunpy.map.Map(data, simple_map.meta)
    # 2 is the central pixel of the map, so contour half way between 1 and 2
    contours = simple_map.contour(1.5)
    assert len(contours) == 1
    contour = contours[0]
    assert contour.observer.lat == simple_map.observer_coordinate.frame.lat
    assert contour.observer.lon == simple_map.observer_coordinate.frame.lon
    assert contour.obstime == simple_map.date
    assert u.allclose(contour.Tx, [0, -1, 0, 1, 0] * u.arcsec, atol=1e-10 * u.arcsec)
    assert u.allclose(contour.Ty, [0.5, 0, -0.5, 0, 0.5] * u.arcsec, atol=1e-10 * u.arcsec)


def test_contour_units(simple_map):
    # Check that contouring with units works as intended
    simple_map.meta['bunit'] = 'm'
    contours = simple_map.contour(1.5 * u.m)
    assert len(contours) == 1

    contours_cm = simple_map.contour(150 * u.cm)
    for c1, c2 in zip(contours, contours_cm):
        np.all(c1 == c2)

    with pytest.raises(u.UnitsError, match='level must be an astropy quantity convertible to m'):
        simple_map.contour(1.5)
    with pytest.raises(u.UnitsError, match='level must be an astropy quantity convertible to m'):
        simple_map.contour(1.5 * u.s)


def test_print_map(generic_map):
    out_repr = generic_map.__repr__()
    assert isinstance(out_repr, str)
    assert object.__repr__(generic_map) in out_repr
    out_str = generic_map.__str__()
    assert isinstance(out_str, str)
    assert out_str in out_repr


<<<<<<< HEAD
def test_fix_bitpix(aia171_test_map):
    original = aia171_test_map.meta.pop('bitpix')
    aia171_test_map._fix_bitpix()
    assert aia171_test_map.meta['bitpix'] == original


def test_parse_submap_quantity_inputs(aia171_test_map):
    bottom_left = (0, 0)*u.arcsec
    top_right = (200, 200)*u.arcsec
    width = 200*u.arcsec
    height = 300*u.arcsec

    with pytest.raises(ValueError, match=re.escape("Either top_right alone or both width and height "
                       "must be specified when bottom_left is a Quantity")):
        aia171_test_map.submap(bottom_left=bottom_left[0],
                               top_right=None, width=None, height=None)

    with pytest.raises(ValueError, match=re.escape("bottom_left must have shape (2, ) "
                       "when specified as a Quantity")):
        aia171_test_map.submap(bottom_left=bottom_left[0],
                               top_right=top_right, width=None, height=None)

    with pytest.raises(ValueError, match=re.escape("top_right must have shape (2, ) when specified as "
                       "a Quantity")):
        aia171_test_map.submap(bottom_left=bottom_left,
                               top_right=top_right[0], width=None, height=None)

    with pytest.raises(TypeError, match=re.escape("When bottom_left is a Quantity, top_right "
                       "must be a Quantity in units of pixels.")):
        aia171_test_map.submap(bottom_left=bottom_left,
                               top_right=top_right, width=None, height=None)

    with pytest.raises(TypeError, match=re.escape("When bottom_left is a Quantity, width and height "
                       "must be a Quantity in units of pixels.")):
        aia171_test_map.submap(bottom_left=bottom_left,
                               top_right=None, width=width, height=height)
=======
def test_wavelength_properties(simple_map):
    simple_map.meta.pop('waveunit', None)
    simple_map.meta['wavelnth'] = 1
    assert simple_map.measurement == 1 * u.one
    assert simple_map.wavelength == 1 * u.one

    simple_map.meta['waveunit'] = ''
    assert simple_map.measurement == 1 * u.one
    assert simple_map.wavelength == 1 * u.one

    simple_map.meta['waveunit'] = 'm'
    assert simple_map.measurement == 1 * u.m
    assert simple_map.wavelength == 1 * u.m
>>>>>>> 440ae825
<|MERGE_RESOLUTION|>--- conflicted
+++ resolved
@@ -1096,7 +1096,6 @@
     assert out_str in out_repr
 
 
-<<<<<<< HEAD
 def test_fix_bitpix(aia171_test_map):
     original = aia171_test_map.meta.pop('bitpix')
     aia171_test_map._fix_bitpix()
@@ -1133,7 +1132,8 @@
                        "must be a Quantity in units of pixels.")):
         aia171_test_map.submap(bottom_left=bottom_left,
                                top_right=None, width=width, height=height)
-=======
+
+
 def test_wavelength_properties(simple_map):
     simple_map.meta.pop('waveunit', None)
     simple_map.meta['wavelnth'] = 1
@@ -1146,5 +1146,4 @@
 
     simple_map.meta['waveunit'] = 'm'
     assert simple_map.measurement == 1 * u.m
-    assert simple_map.wavelength == 1 * u.m
->>>>>>> 440ae825
+    assert simple_map.wavelength == 1 * u.m