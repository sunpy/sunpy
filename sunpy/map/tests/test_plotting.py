--- conflicted
+++ resolved
@@ -129,7 +129,16 @@
 
 
 @figure_test
-<<<<<<< HEAD
+def test_rectangle_aia171_hgs_width_height(aia171_test_map):
+    aia171_test_map.plot()
+    bottom_left = SkyCoord(
+        0 * u.deg, -60 * u.deg, frame='heliographic_stonyhurst', obstime=aia171_test_map.date)
+    w = 45 * u.deg
+    h = 120 * u.deg
+    aia171_test_map.draw_rectangle(bottom_left, width=w, height=h)
+
+
+@figure_test
 def test_quadrangle_aia17_width_height(aia171_test_map):
     aia171_test_map.plot()
     bottom_left = SkyCoord(
@@ -147,15 +156,6 @@
     top_right = SkyCoord(
         65 * u.deg, 50 * u.deg, frame=HeliographicStonyhurst, obstime=aia171_test_map.date)
     aia171_test_map.draw_quadrangle(bottom_left, top_right=top_right)
-=======
-def test_rectangle_aia171_hgs_width_height(aia171_test_map):
-    aia171_test_map.plot()
-    bottom_left = SkyCoord(
-        0 * u.deg, -60 * u.deg, frame='heliographic_stonyhurst', obstime=aia171_test_map.date)
-    w = 45 * u.deg
-    h = 120 * u.deg
-    aia171_test_map.draw_rectangle(bottom_left, width=w, height=h)
->>>>>>> 9dac3000
 
 
 @figure_test
