# -*- coding: utf-8 -*-
"""
Created on Fri Jun 21 15:05:09 2013

@author: stuart
"""
from pathlib import Path
import glob
import tempfile

import pytest
import numpy as np
from astropy.io import fits
from astropy.wcs import WCS

import sunpy
import sunpy.map
import sunpy.data.test


filepath = sunpy.data.test.rootdir
a_list_of_many = glob.glob(str(Path.home().joinpath(filepath, "EIT", "*")))
a_fname = a_list_of_many[0]

AIA_171_IMAGE = str(Path.home().joinpath(filepath, 'aia_171_level1.fits'))
RHESSI_IMAGE = str(Path.home().joinpath(filepath, 'hsi_image_20101016_191218.fits'))

#==============================================================================
# Map Factory Tests
#==============================================================================
class TestMap(object):
    def test_mapsequence(self):
        #Test making a MapSequence
        sequence = sunpy.map.Map(a_list_of_many, sequence=True)
        assert isinstance(sequence, sunpy.map.MapSequence)

    def test_composite(self):
        #Test making a CompositeMap
        comp = sunpy.map.Map(AIA_171_IMAGE, RHESSI_IMAGE,
                         composite=True)
        assert isinstance(comp, sunpy.map.CompositeMap)

    def test_patterns(self):
        ## Test different Map pattern matching ##
        # File name
        eitmap = sunpy.map.Map(a_fname)
        assert isinstance(eitmap, sunpy.map.GenericMap)
        # Directory
        maps = sunpy.map.Map(str(Path.home().joinpath(filepath, "EIT")))
        assert isinstance(maps, list)
        assert ([isinstance(amap,sunpy.map.GenericMap) for amap in maps])
        # Glob
        maps = sunpy.map.Map(str(Path.home().joinpath(filepath, "EIT", "*")))
        assert isinstance(maps, list)
        assert ([isinstance(amap,sunpy.map.GenericMap) for amap in maps])
        # Already a Map
        amap = sunpy.map.Map(maps[0])
        assert isinstance(amap, sunpy.map.GenericMap)
        # A list of filenames
        maps = sunpy.map.Map(a_list_of_many)
        assert isinstance(maps, list)
        assert ([isinstance(amap,sunpy.map.GenericMap) for amap in maps])
        # Data-header pair in a tuple
        pair_map = sunpy.map.Map((amap.data, amap.meta))
        assert isinstance(pair_map, sunpy.map.GenericMap)
        # Data-header pair not in a tuple
        pair_map = sunpy.map.Map(amap.data, amap.meta)
        assert isinstance(pair_map, sunpy.map.GenericMap)
        # Data-wcs object pair in tuple
        pair_map = sunpy.map.Map((amap.data, WCS(AIA_171_IMAGE)))
        assert isinstance(pair_map, sunpy.map.GenericMap)
        # Data-wcs object pair not in a tuple
        pair_map = sunpy.map.Map(amap.data, WCS(AIA_171_IMAGE))
        assert isinstance(pair_map, sunpy.map.GenericMap)
        # Data-header from FITS
        with fits.open(a_fname) as hdul:
            data = hdul[0].data
            header = hdul[0].header
        pair_map = sunpy.map.Map((data, header))
        assert isinstance(pair_map, sunpy.map.GenericMap)
        pair_map, pair_map = sunpy.map.Map(((data, header), (data, header)))
        assert isinstance(pair_map, sunpy.map.GenericMap)
        pair_map = sunpy.map.Map(data, header)
        assert isinstance(pair_map, sunpy.map.GenericMap)
        #Custom Map
        data = np.arange(0,100).reshape(10,10)
        header = {'cdelt1': 10, 'cdelt2': 10, 'telescop':'sunpy'}
        pair_map = sunpy.map.Map(data, header)
        assert isinstance(pair_map, sunpy.map.GenericMap)

    # requires dask array to run properly
    def test_dask_array(self):
        dask_array = pytest.importorskip('dask.array')
        amap = sunpy.map.Map(AIA_171_IMAGE)
        da = dask_array.from_array(amap.data, chunks=(1, 1))
        pair_map = sunpy.map.Map(da, amap.meta)
        assert isinstance(pair_map, sunpy.map.GenericMap)

    # requires sqlalchemy to run properly
    def test_databaseentry(self):
        sqlalchemy = pytest.importorskip('sqlalchemy')
        sunpy_database = pytest.importorskip('sunpy.database')
        db = sunpy_database.Database(url='sqlite://', default_waveunit='angstrom')
        db.add_from_file(a_fname)
        res = db.get_entry_by_id(1)
        db_map = sunpy.map.Map(res)
        assert isinstance(db_map, sunpy.map.GenericMap)

    @pytest.mark.remote_data
    def test_url_pattern(self):
        # A URL
        amap = sunpy.map.Map("http://data.sunpy.org/sample-data/AIA20110319_105400_0171.fits")
        assert isinstance(amap, sunpy.map.GenericMap)

    def test_save(self):
        #Test save out
        eitmap = sunpy.map.Map(a_fname)
        afilename = tempfile.NamedTemporaryFile(suffix='fits').name
        eitmap.save(afilename, filetype='fits', clobber=True)
        backin = sunpy.map.Map(afilename)
        assert isinstance(backin, sunpy.map.sources.EITMap)

#==============================================================================
# Sources Tests
#==============================================================================
    def test_sdo(self):
        #Test an AIAMap
        aia = sunpy.map.Map(AIA_171_IMAGE)
        assert isinstance(aia,sunpy.map.sources.AIAMap)
        #Test a HMIMap

    def test_soho(self):
        #Test EITMap, LASCOMap & MDIMap
        eit = sunpy.map.Map(str(Path.home().joinpath(filepath, "EIT", "efz20040301.000010_s.fits")))
        assert isinstance(eit,sunpy.map.sources.EITMap)

        lasco = sunpy.map.Map(str(Path.home().joinpath(filepath, "lasco_c2_25299383_s.fts")))
        assert isinstance(lasco,sunpy.map.sources.LASCOMap)

        mdi_c = sunpy.map.Map(str(Path.home().joinpath(filepath, "mdi_fd_Ic_6h_01d.5871.0000_s.fits")))
        assert isinstance(mdi_c,sunpy.map.sources.MDIMap)

        mdi_m = sunpy.map.Map(str(Path.home().joinpath(filepath, "mdi_fd_M_96m_01d.5874.0005_s.fits")))
        assert isinstance(mdi_m,sunpy.map.sources.MDIMap)

    def test_stereo(self):
        #Test EUVIMap & CORMap & HIMap
        euvi = sunpy.map.Map(str(Path.home().joinpath(filepath, "euvi_20090615_000900_n4euA_s.fts")))
        assert isinstance(euvi,sunpy.map.sources.EUVIMap)

        cor = sunpy.map.Map(str(Path.home().joinpath(filepath, "cor1_20090615_000500_s4c1A.fts")))
        assert isinstance(cor,sunpy.map.sources.CORMap)

        hi = sunpy.map.Map(str(Path.home().joinpath(filepath,"hi_20110910_114721_s7h2A.fts")))
<<<<<<< HEAD
        assert isinstance(euvi,sunpy.map.sources.EUVIMap)

=======
>>>>>>> 832f4410
        assert isinstance(hi,sunpy.map.sources.HIMap)

    def test_rhessi(self):
        #Test RHESSIMap
        rhessi = sunpy.map.Map(RHESSI_IMAGE)
        assert isinstance(rhessi,sunpy.map.sources.RHESSIMap)

    def test_sot(self):
        #Test SOTMap
        sot = sunpy.map.Map(str(Path.home().joinpath(filepath , "FGMG4_20110214_030443.7.fits")))
        assert isinstance(sot,sunpy.map.sources.SOTMap)

        #Test SWAPMap

        #Test XRTMap

        #Test SXTMap<|MERGE_RESOLUTION|>--- conflicted
+++ resolved
@@ -152,11 +152,6 @@
         assert isinstance(cor,sunpy.map.sources.CORMap)
 
         hi = sunpy.map.Map(str(Path.home().joinpath(filepath,"hi_20110910_114721_s7h2A.fts")))
-<<<<<<< HEAD
-        assert isinstance(euvi,sunpy.map.sources.EUVIMap)
-
-=======
->>>>>>> 832f4410
         assert isinstance(hi,sunpy.map.sources.HIMap)
 
     def test_rhessi(self):
