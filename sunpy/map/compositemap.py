"""A Composite Map class

Author: `Keith Hughitt <keith.hughitt@nasa.gov>`
"""
import matplotlib
import matplotlib.pyplot as plt
from matplotlib.collections import Collection, QuadMesh
from matplotlib.contour import ContourSet, QuadContourSet
from matplotlib.image import AxesImage, _ImageBase

import astropy.units as u
from astropy.utils.introspection import minversion

from sunpy.map import GenericMap
from sunpy.util import expand_list, get_keywords, get_set_methods
from sunpy.util.decorators import add_common_docstring
from sunpy.visualization import axis_labels_from_ctype, peek_show, wcsaxes_compat

MATPLOTLIB_GT_3_8 = minversion(matplotlib, "3.8.dev")

__all__ = ['CompositeMap']

__author__ = "Keith Hughitt"
__email__ = "keith.hughitt@nasa.gov"

# Valid keyword arguments for each plotting method
ACCEPTED_IMSHOW_KWARGS = get_keywords(
    [GenericMap.plot, plt.Axes.imshow, AxesImage.__init__, _ImageBase.__init__]
) | get_set_methods(AxesImage)

ACCEPTED_PCOLORMESH_KWARGS = (get_keywords(
    [GenericMap.plot, plt.Axes.pcolormesh, QuadMesh.__init__, Collection.__init__]
) | get_set_methods(QuadMesh)) - {
    'color', 'ec', 'edgecolor', 'facecolor', 'linestyle', 'linestyles',
    'linewidth', 'linewidths', 'ls', 'lw'
}

ACCEPTED_CONTOUR_KWARGS = get_keywords(
    [GenericMap.draw_contours, ContourSet.__init__, QuadContourSet._process_args]
)


class CompositeMap:
    """
    CompositeMap(map1 [,map2,..])

    A Composite Map class

    Parameters
    ----------
    args : [`~sunpy.map.Map` | string]
        One or more map of filepaths

    Examples
    --------
    >>> import sunpy.map
    >>> import sunpy.data.sample  # doctest: +REMOTE_DATA
    >>> comp_map = sunpy.map.Map(sunpy.data.sample.AIA_171_IMAGE,
    ...                          sunpy.data.sample.EIT_195_IMAGE,
<<<<<<< HEAD
    ...                          composite=True)  # doctest: +REMOTE_DATA
    >>> comp_map.add_map(sunpy.map.Map(sunpy.data.sample.RHESSI_IMAGE))  # doctest: +REMOTE_DATA +IGNORE_WARNINGS
    INFO: Missing metadata for solar radius: assuming the standard radius of the photosphere. [sunpy.map.mixins.mapmeta]
=======
    ...                          composite=True)  # doctest: +REMOTE_DATA +IGNORE_WARNINGS
    >>> comp_map.add_map(sunpy.map.Map(sunpy.data.sample.RHESSI_IMAGE))  # doctest: +REMOTE_DATA
>>>>>>> be9e197b
    >>> comp_map.peek()  # doctest: +SKIP

    """

    def __init__(self, *args, **kwargs):
        self._maps = expand_list(args)

        for m in self._maps:
            if not isinstance(m, GenericMap):
                raise ValueError(
                    'CompositeMap expects pre-constructed map objects.')

        # Default alpha and zorder values
        alphas = [1] * len(self._maps)
        zorders = list(range(0, 10 * len(self._maps), 10))
        levels = [False] * len(self._maps)

        # Set z-order and alpha values for the map
        for i, m in enumerate(self._maps):
            m.zorder = zorders[i]
            m.alpha = alphas[i]
            m.levels = levels[i]

    def add_map(self, amap, zorder=None, alpha=1, levels=False):
        """Adds a map to the CompositeMap.

        Parameters
        ----------
        amap : `~sunpy.map.GenericMap` or subclass
            Map instance to be added
        zorder : `int`
            The index to use when determining where the map should lie along
            the z-axis; maps with higher z-orders appear above maps with lower
            z-orders.
        alpha : `float`
            Opacity at which the map should be displayed. An alpha value of 0
            results in a fully transparent image while an alpha value of 1
            results in a fully opaque image. Values between result in semi-
            transparent images.
        """
        if zorder is None:
            zorder = max([m.zorder for m in self._maps]) + 10

        amap.zorder = zorder
        amap.alpha = alpha
        amap.levels = levels

        self._maps.append(amap)

    def remove_map(self, index):
        """Removes and returns the map with the given index.

        Parameters
        ----------
        index : `int`
            The index of the map in the composite map.

        Returns
        -------
        `sunpy.map.CompositeMap`
            A composite map with the map indexed by 'index' removed from the
            composite map.
        """
        return self._maps.pop(index)

    def list_maps(self):
        """Prints a list of the currently included maps."""
        print([m.__class__ for m in self._maps])

    def get_map(self, index):
        """Returns the map with given index """
        return self._maps[index]

    def get_alpha(self, index=None):
        """
        Returns the alpha-channel value for a layer in the composite image.
        """
        if index is None:
            return [_map.alpha for _map in self._maps]
        else:
            return self._maps[index].alpha

    def get_levels(self, index=None):
        """Returns the list of contour levels for a map within the
        composite.

        Parameters
        ----------
        index : {`int` | None}
            The index of the map in the composite map.

        Returns
        -------
        `list`
            A list of the contour levels of map at index 'index' in the
            composite map. If index is None, then the contour levels of all
            the maps are returned as a list of lists.
        """
        if index is None:
            return [_map.levels for _map in self._maps]
        else:
            return self._maps[index].levels

    def get_plot_settings(self, index=None):
        """Returns the plot settings for a map within the composite map.

        Parameters
        ----------
        index : {`int` | None}
            The index of the map in the composite map.

        Returns
        -------
        {`dict` | `list`}
            The plot settings of the map(s) in the composite map. If None
            then the plot settings of all the maps are returned in a list.
        """

        if index is None:
            return [_map.plot_settings for _map in self._maps]
        else:
            return self._maps[index].plot_settings

    def get_zorder(self, index=None):
        """Returns the layering preference (z-order) for a map within the
        composite.

        Parameters
        ----------
        index : {`int` | None}
            The index of the map in the composite map.

        Returns
        -------
        {`float` | `list`}
            The layering order (z-order) of the map(s) in the composite
            map. If None then the layering order of all the maps is returned in
            a list.
        """
        if index is None:
            return [_map.zorder for _map in self._maps]
        else:
            return self._maps[index].zorder

    def set_alpha(self, index, alpha):
        """Sets the alpha-channel value for a layer in the composite image.

        Parameters
        ----------
        index : `int`
            The index of the map in the composite map.
        alpha : `float`
            A float in the range 0 to 1. Increasing values of alpha decrease
            the transparency of the layer (0 is complete transparency, 1
            indicates the layer will be completely opaque).

        Returns
        -------
        `~sunpy.map.CompositeMap`
            A composite map with alpha-channel value 'alpha' at layer 'index'.
        """
        if 0 <= alpha <= 1:
            self._maps[index].alpha = alpha
        else:
            raise OutOfRangeAlphaValue("Alpha value must be between 0 and 1.")

    def set_levels(self, index, levels, percent=False):
        """
        Sets the contour levels for a layer in the composite image.

        Parameters
        ----------
        index : `int`
            The index of the map in the composite map.
        levels : array-like
            The contour levels.
        percent : `bool`
            If True, the input 'levels' are interpreted as percentages relative
            to the maximum value of the data in layer 'index' of the composite
            map. If False, the contour levels are set directly from 'levels'.

        Returns
        -------
        `~sunpy.map.CompositeMap`
            A composite map with contour levels 'levels' at layer 'index'.
        """
        if percent is False:
            self._maps[index].levels = levels
        else:
            self._maps[index].levels = u.Quantity(levels, u.percent)

    def set_plot_settings(self, index, plot_settings):
        """Sets the plot settings for a layer in the composite image.

        Parameters
        ----------
        index : `int`
            The index of the map in the composite map.
        plot_settings : `dict`
            A dictionary of the form

        Returns
        -------
        `~sunpy.map.CompositeMap`
            A composite map with plot settings 'plot_settings' at layer
            'index'.
        """
        self._maps[index].plot_settings = plot_settings

    def set_zorder(self, index, zorder):
        """Set the layering order (z-order) for a map within the
        composite.

        Parameters
        ----------
        index : `int`
            The index of the map in the composite map.
        zorder : `int`
            The layer order.

        Returns
        -------
        `~sunpy.map.CompositeMap`
            A composite map with the map at layer 'index' having layering order
            'zorder'.
        """
        self._maps[index].zorder = zorder

    def draw_limb(self, index=None, axes=None, **kwargs):
        """Draws a circle representing the solar limb.

        Parameters
        ----------
        index : `int`
            Map index to use to plot limb.
        axes : `matplotlib.axes.Axes` or None
            Axes to plot limb on or None to use current axes.

        Returns
        -------
        `matplotlib.axes.Axes`

        Notes
        -----
        Keyword arguments are passed onto `sunpy.map.mapbase.GenericMap.draw_limb`.
        """
        if index is None:
            for i, amap in enumerate(self._maps):
                if hasattr(amap, 'rsun_obs'):
                    index = i
                    break

        index_check = hasattr(self._maps[index], 'rsun_obs')
        if not index_check or index is None:
            raise ValueError("Specified index does not have all"
                             " the required attributes to draw limb.")

        return self._maps[index].draw_limb(axes=axes, **kwargs)

    @u.quantity_input
    def draw_grid(self, index=None, axes=None, grid_spacing: u.deg = 20*u.deg, **kwargs):
        """Draws a grid over the surface of the Sun.

        Parameters
        ----------
        index : int
            Index to determine which map to use to draw grid.
        axes : `~matplotlib.axes.Axes` or None
            Axes to plot limb on or None to use current axes.
        grid_spacing : `float`
            Spacing (in degrees) for longitude and latitude grid.

        Returns
        -------
        `matplotlib.axes.Axes` object

        Notes
        -----
        Keyword arguments are passed onto `sunpy.map.mapbase.GenericMap.draw_grid`.
        """
        needed_attrs = ['rsun_meters', 'dsun', 'heliographic_latitude',
                        'heliographic_longitude']
        if index is None:
            for i, amap in enumerate(self._maps):
                if all([hasattr(amap, k) for k in needed_attrs]):
                    index = i
                    break

        index_check = all([hasattr(self._maps[index], k) for k in needed_attrs])
        if not index_check or index is None:
            raise ValueError("Specified index does not have all"
                             " the required attributes to draw grid.")

        ax = self._maps[index].draw_grid(axes=axes, grid_spacing=grid_spacing, **kwargs)
        return ax

    @add_common_docstring(
        ACCEPTED_IMSHOW_KWARGS=sorted(ACCEPTED_IMSHOW_KWARGS),
        ACCEPTED_PCOLORMESH_KWARGS=sorted(ACCEPTED_PCOLORMESH_KWARGS),
        ACCEPTED_CONTOUR_KWARGS=sorted(ACCEPTED_CONTOUR_KWARGS)
    )
    def plot(self, axes=None, annotate=True,
             title="SunPy Composite Plot", **matplot_args):
        """Plots the composite map object by calling :meth:`~sunpy.map.GenericMap.plot`
        or :meth:`~sunpy.map.GenericMap.draw_contours`.

        By default, each map is plotted as an image. If a given map has levels
        defined (via :meth:`~sunpy.map.CompositeMap.set_levels`), that map will instead
        be plotted as contours.

        Parameters
        ----------
        axes : `~matplotlib.axes.Axes` or None
            If provided the image will be plotted on the given axes. Else the
            current matplotlib axes will be used.
        annotate : `bool`
            If true, the data is plotted at it's natural scale; with
            title and axis labels.
        title : `str`
            Title of the composite map.
        **matplot_args : `dict`
            Any additional Matplotlib arguments that should be used
            when plotting.

        Returns
        -------
        ret : `list`
            List of axes image or quad contour sets that have been plotted.

        Notes
        -----
        Images are plotted using either `~matplotlib.axes.Axes.imshow` or
        `~matplotlib.axes.Axes.pcolormesh`, and contours are plotted using
        `~matplotlib.axes.Axes.contour`.
        The Matplotlib arguments accepted by the plotting method are passed to it.
        (For compatibility reasons, we enforce a more restrictive set of
        accepted `~matplotlib.axes.Axes.pcolormesh` arguments.)
        If any Matplotlib arguments are not used by any plotting method,
        a ``TypeError`` will be raised.
        The ``sunpy.map.compositemap`` module includes variables which list the
        full set of arguments passed to each plotting method. These are:

        >>> import sunpy.map.compositemap
        >>> sorted(sunpy.map.compositemap.ACCEPTED_IMSHOW_KWARGS)
        {ACCEPTED_IMSHOW_KWARGS}
        >>> sorted(sunpy.map.compositemap.ACCEPTED_PCOLORMESH_KWARGS)
        {ACCEPTED_PCOLORMESH_KWARGS}
        >>> sorted(sunpy.map.compositemap.ACCEPTED_CONTOUR_KWARGS)
        {ACCEPTED_CONTOUR_KWARGS}

        If a transformation is required to overlay the maps with the correct
        alignment, the plot limits may need to be manually set because
        Matplotlib autoscaling may not work as intended.
        """

        # If axes are not provided, create a WCSAxes based on the first map
        if not axes:
            axes = wcsaxes_compat.gca_wcs(self._maps[0].wcs)

        if annotate:
            axes.set_xlabel(axis_labels_from_ctype(self._maps[0].coordinate_system[0],
                                                   self._maps[0].spatial_units[0]))
            axes.set_ylabel(axis_labels_from_ctype(self._maps[0].coordinate_system[1],
                                                   self._maps[0].spatial_units[1]))
            axes.set_title(title)

        # Checklist to determine unused keywords in `matplot_args`
        unused_kwargs = set(matplot_args.keys())

        # Define a list of plotted objects
        ret = []
        # Plot layers of composite map
        for m in self._maps:
            # Parameters for plotting
            params = {
                "alpha": m.alpha,
                "zorder": m.zorder,
            }
            params.update(matplot_args)

            # The request to show a map layer rendered as a contour is indicated by a
            # non False levels property.
            if m.levels is False:
                # We tell GenericMap.plot() that we need to autoalign the map
                if wcsaxes_compat.is_wcsaxes(axes):
                    # Set 'autoalign' to True if `m.wcs` differs from `axes.wcs`
                    # otherwise, False.
                    params['autoalign'] = not axes.wcs.wcs.compare(m.wcs.wcs, tolerance=0.01)

                # Filter `matplot_args`
                if params.get('autoalign', None) in (True, 'pcolormesh'):
                    accepted_kwargs = ACCEPTED_PCOLORMESH_KWARGS
                else:
                    accepted_kwargs = ACCEPTED_IMSHOW_KWARGS
                for item in matplot_args.keys():
                    if item not in accepted_kwargs:
                        del params[item]
                    else:  # mark as used
                        unused_kwargs -= {item}

                params['annotate'] = False
                ret.append(m.plot(**params))
            else:
                # Filter `matplot_args`
                for item in matplot_args.keys():
                    if item not in ACCEPTED_CONTOUR_KWARGS:
                        del params[item]
                    else:  # mark as used
                        unused_kwargs -= {item}

                ret.append(m.draw_contours(m.levels, **params))

                # Set the label of the first line so a legend can be created
                # TODO: remove when we depend on matplotlib 3.8 or later
                if MATPLOTLIB_GT_3_8:
                    ret[-1].set_label(m.name)
                else:
                    ret[-1].collections[0].set_label(m.name)

        if len(unused_kwargs) > 0:
            raise TypeError(f'plot() got unexpected keyword arguments {unused_kwargs}')

        # Adjust axes extents to include all data
        axes.axis('image')

        # Set current image (makes colorbar work)
        plt.sci(ret[0])
        return ret

    @peek_show
    def peek(self, colorbar=True, draw_limb=True, draw_grid=False, **matplot_args):
        """
        Displays a graphical overview of the data in this object for user evaluation.
        For the creation of plots, users should instead use the `~sunpy.map.CompositeMap.plot`
        method and Matplotlib's pyplot framework.

        Parameters
        ----------
        colorbar : `bool` or `int`
            Whether to display a colorbar next to the plot.
            If specified as an integer a colorbar is plotted for that index.
        draw_limb : `bool`
            If true, draws a circle representing the solar limb.
        draw_grid : `bool`
            If true, draws a grid over the surface of the Sun.
        **matplot_args : dict
            Matplotlib Any additional imshow arguments that should be used
            when plotting.
        """

        # Create a figure and add title and axes
        figure = plt.figure()

        axes = figure.add_subplot(111, projection=self._maps[0])

        ret = self.plot(axes=axes, **matplot_args)

        if not isinstance(colorbar, bool) and isinstance(colorbar, int):
            figure.colorbar(ret[colorbar])
        elif colorbar:
            plt.colorbar()
        if draw_limb:
            self.draw_limb(axes=axes)

        if isinstance(draw_grid, bool):
            if draw_grid:
                self.draw_grid(axes=axes)

        elif isinstance(draw_grid, int | float):
            self.draw_grid(axes=axes, grid_spacing=draw_grid)
        else:
            raise TypeError("draw_grid should be bool, int, long or float")

        return figure


class OutOfRangeAlphaValue(ValueError):
    """Exception to raise when an alpha value outside of the range 0-1 is
    requested.
    """<|MERGE_RESOLUTION|>--- conflicted
+++ resolved
@@ -57,14 +57,9 @@
     >>> import sunpy.data.sample  # doctest: +REMOTE_DATA
     >>> comp_map = sunpy.map.Map(sunpy.data.sample.AIA_171_IMAGE,
     ...                          sunpy.data.sample.EIT_195_IMAGE,
-<<<<<<< HEAD
     ...                          composite=True)  # doctest: +REMOTE_DATA
     >>> comp_map.add_map(sunpy.map.Map(sunpy.data.sample.RHESSI_IMAGE))  # doctest: +REMOTE_DATA +IGNORE_WARNINGS
     INFO: Missing metadata for solar radius: assuming the standard radius of the photosphere. [sunpy.map.mixins.mapmeta]
-=======
-    ...                          composite=True)  # doctest: +REMOTE_DATA +IGNORE_WARNINGS
-    >>> comp_map.add_map(sunpy.map.Map(sunpy.data.sample.RHESSI_IMAGE))  # doctest: +REMOTE_DATA
->>>>>>> be9e197b
     >>> comp_map.peek()  # doctest: +SKIP
 
     """
