"""PROBA2 Map subclass definitions"""
from sunpy.map import GenericMap

__all__ = ['SWAPMap']


class SWAPMap(GenericMap):
    """PROBA2 SWAP Image Map.

    The Sun Watcher using Active Pixel System detector and Image Processing (SWAP)
    SWAP provides images of the solar corona at about 17.4 nm, a bandpass
    that corresponds to a temperature of roughly 1 million degrees,
    with a cadence of 1 image per 1-2 minutes, and field of view (FOV) of 54 arcmin.
    It is derived from the SOHO EIT telescope concept design.

    PROBA2 was launched on 2 November 2009.

    References
    ----------
<<<<<<< HEAD
    * `Proba2 SWAP Science Center <https://proba2.sidc.be/index.php>`__
    * `Fits headers reference <https://proba2.sidc.be/data/SWAP/level0>`__
=======
    * `Proba2 SWAP Science Center <http://proba2.sidc.be/about/SWAP/>`__
    * `Fits headers reference <http://proba2.oma.be/data/SWAP/level0>`__

    Examples
    --------
    .. plot::
        :include-source:
        :context: reset

        import sunpy.map
        import astropy.units as u
        from sunpy.data.sample import SWAP_LEVEL1_IMAGE
        swap_map = sunpy.map.Map(SWAP_LEVEL1_IMAGE)
        swap_map.plot(clip_interval=(1, 99)*u.percent)
>>>>>>> d2ca41de
    """

    def __init__(self, data, header, **kwargs):
        super().__init__(data, header, **kwargs)

        self._nickname = self.detector
        self.plot_settings['cmap'] = 'sdoaia171'

    @property
    def observatory(self):
        return "PROBA2"

    @property
    def detector(self):
        return "SWAP"

    @classmethod
    def is_datasource_for(cls, data, header, **kwargs):
        """Determines if header corresponds to an SWAP image"""
        return header.get('instrume') == 'SWAP'<|MERGE_RESOLUTION|>--- conflicted
+++ resolved
@@ -17,12 +17,8 @@
 
     References
     ----------
-<<<<<<< HEAD
     * `Proba2 SWAP Science Center <https://proba2.sidc.be/index.php>`__
     * `Fits headers reference <https://proba2.sidc.be/data/SWAP/level0>`__
-=======
-    * `Proba2 SWAP Science Center <http://proba2.sidc.be/about/SWAP/>`__
-    * `Fits headers reference <http://proba2.oma.be/data/SWAP/level0>`__
 
     Examples
     --------
@@ -35,7 +31,6 @@
         from sunpy.data.sample import SWAP_LEVEL1_IMAGE
         swap_map = sunpy.map.Map(SWAP_LEVEL1_IMAGE)
         swap_map.plot(clip_interval=(1, 99)*u.percent)
->>>>>>> d2ca41de
     """
 
     def __init__(self, data, header, **kwargs):
