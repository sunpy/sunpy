"""
Test cases for SDO HMIMap subclass.
"""
import pytest

import astropy.units as u

from sunpy.data.test import get_dummy_map_from_header, get_test_filepath
from sunpy.map import Map
from sunpy.map.sources.sdo import HMIMap
from sunpy.util.exceptions import SunpyMetadataWarning
from .helpers import _test_private_date_setters

__author__ = 'Pritish C. (VaticanCameos)'


@pytest.fixture
def hmi_map():
    return Map(get_test_filepath('resampled_hmi.fits'))


@pytest.fixture
def hmi_bharp_map():
    return get_dummy_map_from_header(get_test_filepath('hmi_bharp_vlos_mag.header'))


@pytest.fixture
def hmi_cea_sharp_map():
    # "Mx/cm^2" as a valid FITS unit.
    with pytest.warns(SunpyMetadataWarning, match='Could not parse unit string'):
        return get_dummy_map_from_header(get_test_filepath('hmi_cea_sharp_magnetogram.header'))


@pytest.fixture
def hmi_sharp_map():
    # "Mx/cm^2" as a valid FITS unit.
    with pytest.warns(SunpyMetadataWarning, match='Could not parse unit string'):
        return get_dummy_map_from_header(get_test_filepath('hmi_sharp_magnetogram.header'))


def test_fitstoHMI(hmi_map, hmi_bharp_map, hmi_cea_sharp_map, hmi_sharp_map):
    """Tests the creation of HMIMap using FITS."""
    assert isinstance(hmi_map, HMIMap)
    assert isinstance(hmi_bharp_map, HMIMap)
    assert isinstance(hmi_cea_sharp_map, HMIMap)
    assert isinstance(hmi_sharp_map, HMIMap)


def test_is_datasource_for(hmi_map, hmi_bharp_map, hmi_cea_sharp_map, hmi_sharp_map):
    """Test the is_datasource_for method of HMIMap.
    Note that header data to be provided as an argument
    can be a MetaDict object, which in this case is
    hmi.meta."""
    assert hmi_map.is_datasource_for(hmi_map.data, hmi_map.meta)
    assert hmi_bharp_map.is_datasource_for(hmi_bharp_map.data, hmi_bharp_map.meta)
    assert hmi_cea_sharp_map.is_datasource_for(hmi_cea_sharp_map.data, hmi_cea_sharp_map.meta)
    assert hmi_sharp_map.is_datasource_for(hmi_sharp_map.data, hmi_sharp_map.meta)


def test_reference_date(hmi_map, hmi_bharp_map, hmi_cea_sharp_map, hmi_sharp_map):
    assert hmi_map.reference_date.isot == "2014-03-01T00:01:25.000"
    assert hmi_bharp_map.reference_date.isot == "2014-06-09T23:48:07.532"
    assert hmi_cea_sharp_map.reference_date.isot == "2024-06-28T00:00:08.212"
    assert hmi_sharp_map.reference_date.isot == "2024-06-28T00:00:08.212"


def test_date(hmi_map, hmi_bharp_map, hmi_cea_sharp_map, hmi_sharp_map):
    assert hmi_map.date.isot == "2014-03-01T00:00:27.900"
    assert hmi_bharp_map.date.isot == "2014-06-09T23:46:25.000"
    assert hmi_cea_sharp_map.date.isot == "2024-06-27T23:58:46.200"
    assert hmi_sharp_map.date.isot == "2024-06-27T23:58:46.200"


def test_private_date_setters(hmi_map, hmi_bharp_map, hmi_cea_sharp_map, hmi_sharp_map):
    _test_private_date_setters(hmi_map)
    _test_private_date_setters(hmi_bharp_map)
    _test_private_date_setters(hmi_cea_sharp_map)
    _test_private_date_setters(hmi_sharp_map)


def test_observatory(hmi_map, hmi_bharp_map, hmi_cea_sharp_map, hmi_sharp_map):
    """Tests the observatory property of the HMIMap object."""
    assert hmi_map.observatory == "SDO"
    assert hmi_bharp_map.observatory == "SDO"
    assert hmi_cea_sharp_map.observatory == "SDO"
    assert hmi_sharp_map.observatory == "SDO"


def test_measurement(hmi_map, hmi_bharp_map, hmi_cea_sharp_map, hmi_sharp_map):
    """Tests the measurement property of the HMIMap object."""
    assert hmi_map.measurement == "continuum"
    assert hmi_bharp_map.measurement == "hmi"
    assert hmi_cea_sharp_map.measurement == "hmi"
    assert hmi_sharp_map.measurement == "hmi"


def test_wcs(hmi_map, hmi_bharp_map, hmi_cea_sharp_map, hmi_sharp_map):
    # Smoke test that WCS is valid and can transform from pixels to world coordinates
<<<<<<< HEAD
    hmi_map.wcs.pixel_to_world(0*u.pix, 0*u.pix)
=======
    hmi_map.pixel_to_world(0*u.pix, 0*u.pix)
    hmi_bharp_map.pixel_to_world(0*u.pix, 0*u.pix)
    hmi_cea_sharp_map.pixel_to_world(0*u.pix, 0*u.pix)
    hmi_sharp_map.pixel_to_world(0*u.pix, 0*u.pix)
>>>>>>> dec278ca
<|MERGE_RESOLUTION|>--- conflicted
+++ resolved
@@ -96,11 +96,7 @@
 
 def test_wcs(hmi_map, hmi_bharp_map, hmi_cea_sharp_map, hmi_sharp_map):
     # Smoke test that WCS is valid and can transform from pixels to world coordinates
-<<<<<<< HEAD
-    hmi_map.wcs.pixel_to_world(0*u.pix, 0*u.pix)
-=======
     hmi_map.pixel_to_world(0*u.pix, 0*u.pix)
     hmi_bharp_map.pixel_to_world(0*u.pix, 0*u.pix)
     hmi_cea_sharp_map.pixel_to_world(0*u.pix, 0*u.pix)
-    hmi_sharp_map.pixel_to_world(0*u.pix, 0*u.pix)
->>>>>>> dec278ca
+    hmi_sharp_map.pixel_to_world(0*u.pix, 0*u.pix)