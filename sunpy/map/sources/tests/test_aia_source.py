"""
Test cases for AIAMap subclass.
"""
import copy

import pytest

import astropy.units as u
from astropy.visualization.mpl_normalize import ImageNormalize

from sunpy.data.test import get_test_filepath
from sunpy.map import Map
from sunpy.map.sources.sdo import AIAMap
from sunpy.tests.helpers import SKIP_GLYMUR
from .helpers import _test_private_date_setters

params = [get_test_filepath("aia_171_level1.fits")]
if not SKIP_GLYMUR:
    params += [get_test_filepath("2013_06_24__17_31_30_84__SDO_AIA_AIA_193.jp2")]

__author__ = "Pritish C. (VaticanCameos)"


@pytest.fixture(scope="module", params=params)
def aia_map(request):
    return Map(request.param)


def test_aia_map(aia_map):
    """Tests the creation of AIAMap"""
    assert isinstance(aia_map, AIAMap)


def test_reference_date(aia_map):
    assert aia_map.reference_date.isot in ["2011-02-15T00:00:01.340", "2013-06-24T17:31:31.840"]


def test_date(aia_map):
    assert aia_map.date.isot in ["2011-02-15T00:00:00.340", "2013-06-24T17:31:30.840"]


def test_private_date_setters(aia_map):
    _test_private_date_setters(aia_map)


def test_is_datasource_for(aia_map):
    """Tests the is_datasource_for method of AIAMap."""
    assert aia_map.is_datasource_for(aia_map.data, aia_map.meta)


def test_observatory(aia_map):
    """Tests the observatory property of the AIAMap object."""
    assert aia_map.observatory == "SDO"


def test_measurement(aia_map):
    """Tests the measurement property of the AIAMap object."""
    # aiaimg has 171, jp2path has 193.
    assert aia_map.measurement.value in [171, 193]


def test_norm_clip(aia_map):
    # Tests that the default normalizer has clipping disabled
    assert not aia_map.plot_settings['norm'].clip


def test_new_instance_preserves_plot_settings(aia_map):
    # Tests that the _new_instance method preserves the plot_settings
    # of the old instance. This is done on the AIA source as the AIAMap
    # constructor explicitly sets the cmap and norm and we want to test
    # that _new_instance persists the old custom plot_settings
    aia_map.plot_settings['norm'] = ImageNormalize(vmin=0.1, vmax=42)
    aia_map.plot_settings['cmap'] = 'inferno'
    new_aia_map = aia_map._new_instance(aia_map.data,
                                        aia_map.meta,
                                        plot_settings=aia_map.plot_settings)
    assert new_aia_map.plot_settings['norm'].vmin == aia_map.plot_settings['norm'].vmin
    assert new_aia_map.plot_settings['norm'].vmax == aia_map.plot_settings['norm'].vmax
    assert new_aia_map.plot_settings['cmap'] == aia_map.plot_settings['cmap']
    # If no plot settings are explicitly passed, the plot_settings should fall back to those
    # in the constructor
    new_aia_map = aia_map._new_instance(aia_map.data, aia_map.meta)
    assert new_aia_map.plot_settings['norm'].vmin is None
    assert new_aia_map.plot_settings['norm'].vmax is None
    assert new_aia_map.plot_settings['cmap'] == new_aia_map._get_cmap_name()


def test_wcs(aia_map):
    # Smoke test that WCS is valid and can transform from pixels to world coordinates
<<<<<<< HEAD
    aia_map.wcs.pixel_to_world(0*u.pix, 0*u.pix)
=======
    aia_map.pixel_to_world(0*u.pix, 0*u.pix)


def test_missing_tobs(aia_map):
    # Should fall back to base reference_date for reference date if T_OBS is missing
    new_meta = copy.deepcopy(aia_map.meta)
    new_meta.pop('T_OBS')
    new_aia_map = aia_map._new_instance(aia_map.data, new_meta)
    assert new_aia_map.reference_date == super(type(new_aia_map), new_aia_map).reference_date
>>>>>>> be9e197b
<|MERGE_RESOLUTION|>--- conflicted
+++ resolved
@@ -87,9 +87,6 @@
 
 def test_wcs(aia_map):
     # Smoke test that WCS is valid and can transform from pixels to world coordinates
-<<<<<<< HEAD
-    aia_map.wcs.pixel_to_world(0*u.pix, 0*u.pix)
-=======
     aia_map.pixel_to_world(0*u.pix, 0*u.pix)
 
 
@@ -98,5 +95,4 @@
     new_meta = copy.deepcopy(aia_map.meta)
     new_meta.pop('T_OBS')
     new_aia_map = aia_map._new_instance(aia_map.data, new_meta)
-    assert new_aia_map.reference_date == super(type(new_aia_map), new_aia_map).reference_date
->>>>>>> be9e197b
+    assert new_aia_map.reference_date == super(type(new_aia_map), new_aia_map).reference_date