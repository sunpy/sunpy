"""SOHO Map subclass definitions"""

import numpy as np

import astropy.units as u
from astropy.coordinates import CartesianRepresentation, HeliocentricMeanEcliptic
from astropy.visualization import PowerStretch
from astropy.visualization.mpl_normalize import ImageNormalize

from sunpy import log
from sunpy.map.mapbase import GenericMap, SpatialPair
from sunpy.map.sources.source_type import source_stretch
from sunpy.time import parse_time

__all__ = ['EITMap', 'LASCOMap', 'MDIMap', 'MDISynopticMap']


class EITMap(GenericMap):
    """
    SOHO EIT Image Map.

    SOHO EIT is an extreme ultraviolet (EUV) imager able to image the solar
    transition region and inner corona in four selected bandpasses,
    171 (Fe IX/X), 195 (Fe XII), 284 (Fe XV), and 304 (He II) Angstrom.

    SOHO was launched on 2 December 2 1995 into a sun-synchronous orbit and
    primary mission operations for SOHO EIT ended at the end of July 2010.

    References
    ----------
    * `SOHO Mission Page <https://sohowww.nascom.nasa.gov/>`_
    * `SOHO EIT Instrument Page <https://umbra.nascom.nasa.gov/eit/>`_
    * `SOHO EIT User Guide <https://umbra.nascom.nasa.gov/eit/eit_guide/>`_

    """

    def __init__(self, data, header, **kwargs):
        super().__init__(data, header, **kwargs)

        self._nickname = self.detector
        self.plot_settings['cmap'] = self._get_cmap_name()
        self.plot_settings['norm'] = ImageNormalize(
            stretch=source_stretch(self.meta, PowerStretch(0.5)), clip=False)

    @property
    def coordinate_system(self):
        """
        Override the default implementation of coordinate_system to handle EITMAP-specific logic for CTYPE values.
        """
        if self.meta:
            ctype1 = self.meta.get('ctype1', '')
            ctype2 = self.meta.get('ctype2', '')
            if ctype1.lower() in ("solar-x", "solar_x"):
                ctype1 = 'HPLN-TAN'
            if ctype2.lower() in ("solar-y", "solar_y"):
                ctype2 = 'HPLT-TAN'
            return SpatialPair(ctype1, ctype2)

    @property
    def date(self):
        # Old EIT data has date-obs in format of dd-JAN-yy so we use date_obs where available
        return self._get_date('date_obs') or super().date

    @property
    def spatial_units(self):
        """
        If not present in CUNIT{1,2} keywords, defaults to arcsec.
        """
        return SpatialPair(u.Unit(self.meta.get('cunit1', 'arcsec')),
                           u.Unit(self.meta.get('cunit2', 'arcsec')))

    @property
    def waveunit(self):
        """
        If WAVEUNIT FITS keyword isn't present, defaults to Angstrom.
        """
        unit = self.meta.get("waveunit", "Angstrom") or "Angstrom"
        return u.Unit(unit)

    @property
    def detector(self):
        return "EIT"

    @property
    def rsun_obs(self):
        return u.Quantity(self.meta['solar_r'] * self.meta['cdelt1'], 'arcsec')

    @property
    def _supported_observer_coordinates(self):
        return [(('hec_x', 'hec_y', 'hec_z'), {'x': self.meta.get('hec_x'),
                                               'y': self.meta.get('hec_y'),
                                               'z': self.meta.get('hec_z'),
                                               'unit': u.km,
                                               'representation_type': CartesianRepresentation,
                                               'frame': HeliocentricMeanEcliptic})
                ] + super()._supported_observer_coordinates

    @classmethod
    def is_datasource_for(cls, data, header, **kwargs):
        """Determines if header corresponds to an EIT image"""
        return header.get('instrume') == 'EIT'


class LASCOMap(GenericMap):
    """
    SOHO LASCO Image Map

    The Large Angle and Spectrometric COronagraph (LASCO) is a set of three
    Lyot-type coronagraphs (C1, C2, and C3) that image the solar corona from
    1.1 to 32 solar radii.

    The C1 images rom 1.1 to 3 solar radii. The C2 telescope images the corona
    from 2 to 6 solar radii, overlapping the outer field-of-view of C1 from 2 to
    3 solar radii. The C3 telescope extends the field-of-view to 32 solar radii.

    SOHO was launched on 2 December 2 1995 into a sun-synchronous orbit.

    References
    ----------
    * `SOHO Mission Page <https://sohowww.nascom.nasa.gov/>`_
    """
<<<<<<< HEAD
=======

>>>>>>> 3f45b453
    def __init__(self, data, header, **kwargs):
        super().__init__(data, header, **kwargs)

        self.plot_settings['cmap'] = f'soholasco{self.detector[1]!s}'
        self.plot_settings['norm'] = ImageNormalize(
            stretch=source_stretch(self.meta, PowerStretch(0.5)), clip=False)

    @property
    def coordinate_system(self):
        """
        Override the default implementation to handle LASCOMAP-specific logic for CTYPE values.
        """
        if self.meta:
            ctype1 = self.meta.get('ctype1', '')
            ctype2 = self.meta.get('ctype2', '')
            if ctype1.lower() in ("solar-x", "solar_x"):
                ctype1 = 'HPLN-TAN'
            if ctype2.lower() in ("solar-y", "solar_y"):
                ctype2 = 'HPLT-TAN'
            return SpatialPair(ctype1, ctype2)

    @property
    def spatial_units(self):
        return SpatialPair(u.Unit(self.meta.get('cunit1').lower()),
                           u.Unit(self.meta.get('cunit2').lower()))

    @property
    def rotation_matrix(self):
        # For Helioviewer images, clear rotation metadata, as these have already been rotated.
        # Also check that all CROTAn keywords exist to make sure that it's an untouched
        # Helioviewer file.
        if ('helioviewer' in self.meta and
                'crota' in self.meta and
                'crota1' in self.meta and
                'crota2' in self.meta):
            log.debug("LASCOMap: Ignoring CROTAn keywords "
                      "because the map has already been rotated by Helioviewer")
            return np.identity(2)
        else:
            return super().rotation_matrix

    @property
    def date(self):
        if date := self.meta.get('date-obs', self.meta.get('date_obs')):
            # If the header has already been fixed, no need to concatenate
            if (time := self.meta.get('time-obs', self.meta.get('time_obs'))) and 'T' not in date:
                date = f"{date}T{time}"
            date = parse_time(date)
        return date or super().date

    def _set_date(self, date):
        if 'time-obs' in self.meta:
            time_key = 'time-obs'
            del self.meta['time-obs']
        if 'time_obs' in self.meta:
            time_key = 'time_obs'
            del self.meta['time_obs']
        date_key = 'date-obs' if 'date-obs' in self.meta else 'date_obs'
        if time_key in self.meta:
            self.meta[date_key], self.meta[time_key] = parse_time(date).utc.isot.split('T')
        else:
            self.meta[date_key] = parse_time(date).utc.isot

    @property
    def nickname(self):
        filter = self.meta.get('filter', '')
        return f'{self.instrument}-{self.detector} {filter}'

    @nickname.setter
    def nickname(self, value):
        raise AttributeError("Cannot manually set nickname for LASCOMap")

    @property
    def measurement(self):
        # TODO: This needs to do more than white-light.  Should give B, pB, etc.
        return "white-light"

    @property
    def unit(self):
        bunit = self.meta.get('bunit', None)
        if bunit is not None and bunit == 0:
            # The HV JP2 files given to us have a 0 value BUNIT
            return u.dimensionless_unscaled
        return super().unit

    @classmethod
    def is_datasource_for(cls, data, header, **kwargs):
        """Determines if header corresponds to an LASCO image."""
        return header.get('instrume') == 'LASCO'


class MDIMap(GenericMap):
    """
    SOHO MDI Image Map

    The Michelson Doppler Imager (MDI) is a white light refracting telescope
    which feeds sunlight through a series of filters onto a CCD camera. Two
    tunable Michelson interformeters define a 94 mAngstrom bandpass that can be
    tuned across the Ni 6768 Angstrom solar absorption line.

    MDI measures line-of-sight motion (Dopplergrams), magnetic field
    (magnetograms), and brightness images of the full solar disk at several
    resolutions (4 arc-second to very low resolution) and a fixed selected
    region in higher resolution (1.2 arc-second).

    SOHO was launched on 2 December 2 1995 into a sun-synchronous orbit and
    SOHO MDI ceased normal science observations on 12 April 2011.

    References
    ----------
    * `SOHO Mission Page <https://sohowww.nascom.nasa.gov/>`_
    * `SOHO MDI Instrument Page <http://soi.stanford.edu>`_
    * `SOHO MDI Fits Header keywords <http://soi.stanford.edu/sssc/doc/keywords.html>`_
    * `SOHO MDI Instrument Paper <https://doi.org/10.1007/978-94-009-0191-9_5>`_
    """

    def __init__(self, data, header, **kwargs):
        super().__init__(data, header, **kwargs)
        if self.unit is not None and self.unit.is_equivalent(u.T):
            # Magnetic field maps, not intensity maps
            self._set_symmetric_vmin_vmax()

    @property
    def _date_obs(self):
        if 'T' in self.meta.get('date-obs', ''):
            # Helioviewer MDI files have the full date in DATE_OBS, but we still
            # want to let normal FITS files use DATE-OBS
            return parse_time(self.meta['date-obs'])
        elif 'date_obs' in self.meta:
            return parse_time(self.meta['date_obs'])

    @property
    def unit(self):
        bunit = self.meta.get('bunit', None)
        if bunit is not None and bunit.lower() == 'arbitrary intensity units':
            return u.dimensionless_unscaled
        return super().unit

    @property
    def spatial_units(self):
        """
        If not present in CUNIT{1,2} keywords, defaults to arcsec.
        """
        return SpatialPair(u.Unit(self.meta.get('cunit1', 'arcsec')),
                           u.Unit(self.meta.get('cunit2', 'arcsec')))

    @staticmethod
    def _is_mdi_map(header):
        return header.get('instrume') == 'MDI' or header.get('camera') == 'MDI'

    @staticmethod
    def _is_synoptic_map(header):
        return 'Synoptic Chart' in header.get('CONTENT', '')

    @property
    def _supported_observer_coordinates(self):
        return [(('obs_l0', 'obs_b0', 'obs_dist'), {'lon': self.meta.get('obs_l0'),
                                                    'lat': self.meta.get('obs_b0'),
                                                    'radius': self.meta.get('obs_dist'),
                                                    'unit': (u.deg, u.deg, u.AU),
                                                    'frame': "heliographic_carrington"}),
                ] + super()._supported_observer_coordinates

    @property
    def instrument(self):
        return "MDI"

    @property
    def waveunit(self):
        """
        Always assumed to be Angstrom.
        """
        return "Angstrom"

    @property
    def measurement(self):
        """
        Returns the measurement type.
        """
        return self.meta.get('CONTENT', '')

    @classmethod
    def is_datasource_for(cls, data, header, **kwargs):
        """Determines if header corresponds to an MDI image"""
        return cls._is_mdi_map(header) and not cls._is_synoptic_map(header)


class MDISynopticMap(MDIMap):
    """
    SOHO MDI synoptic magnetogram Map.

    See the docstring of `MDIMap` for information on the MDI instrument.
    """

    @property
    def date(self):
        """
        Image observation time.

        This is taken from the 'DATE-OBS' or 'T_OBS' keywords.
        """
        return self._get_date('date-obs') or self._get_date('t_obs') or super().date

    def _set_date(self, date):
        self.meta['date-obs'] = self.meta['t_obs'] = parse_time(date).utc.isot

    @property
    def spatial_units(self):
        cunit1 = self.meta['cunit1']
        if cunit1 == 'Degree':
            cunit1 = 'deg'

        cunit2 = self.meta['cunit2']
        if cunit2 == 'Sine Latitude':
            cunit2 = 'deg'

        return SpatialPair(u.Unit(cunit1), u.Unit(cunit2))

    @property
    def unit(self):
        bunit = self.meta.get('bunit', None)
        if bunit is None:
            return
        # Maxwells aren't in the IAU unit style manual and therefore not a valid FITS unit
        # The mapbase unit property forces this validation, so we must override it to prevent it.
        return u.Unit(bunit)

    @property
    def scale(self):
        if self.meta['cunit2'] == 'Sine Latitude':
            # Since, this map uses the cylindrical equal-area (CEA) projection,
            # the spacing should be modified to 180/pi times the original value
            # Reference: Section 5.5, Thompson 2006
            return SpatialPair(np.abs(self.meta['cdelt1']) * self.spatial_units[0] / u.pixel,
                               180 / np.pi * self.meta['cdelt2'] * u.deg / u.pixel)

    @classmethod
    def is_datasource_for(cls, data, header, **kwargs):
        """Determines if header corresponds to an MDI image"""
        return cls._is_mdi_map(header) and cls._is_synoptic_map(header)<|MERGE_RESOLUTION|>--- conflicted
+++ resolved
@@ -119,10 +119,7 @@
     ----------
     * `SOHO Mission Page <https://sohowww.nascom.nasa.gov/>`_
     """
-<<<<<<< HEAD
-=======
-
->>>>>>> 3f45b453
+
     def __init__(self, data, header, **kwargs):
         super().__init__(data, header, **kwargs)
 
