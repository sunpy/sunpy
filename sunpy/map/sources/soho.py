--- conflicted
+++ resolved
@@ -35,20 +35,12 @@
 
     """
 
-<<<<<<< HEAD
     def __init__(self, data, **kwargs):
         super().__init__(data, **kwargs)
 
-        self._nickname = self.detector
+        self._nickname = self.instrument
         self.plotter.plot_settings['cmap'] = self._get_cmap_name()
         self.plotter.plot_settings['norm'] = ImageNormalize(
-=======
-    def __init__(self, data, header, **kwargs):
-        super().__init__(data, header, **kwargs)
-        self._nickname = self.instrument
-        self.plot_settings['cmap'] = f"sohoeit{str(int(self.wavelength.to('angstrom').value))}"
-        self.plot_settings['norm'] = ImageNormalize(
->>>>>>> 3da60a77
             stretch=source_stretch(self.meta, PowerStretch(0.5)), clip=False)
 
     @property
