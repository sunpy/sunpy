--- conflicted
+++ resolved
@@ -29,14 +29,9 @@
 
 import sunpy.io as io
 import sunpy.wcs as wcs
-<<<<<<< HEAD
 import sunpy.coords.util as cu
-from sunpy.util import toggle_pylab, Deprecated
-=======
 from sunpy.util import to_signed, Deprecated
 from sunpy.visualization import toggle_pylab
-# from sunpy.io import read_file, read_file_header
->>>>>>> a981af3a
 from sunpy.sun import constants
 from sunpy.time import parse_time, is_time
 from sunpy.image.rescale import reshape_image_to_4d_superpixel
