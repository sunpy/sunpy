"""
Map is a generic Map class from which all other Map classes inherit from.
"""
from __future__ import absolute_import

#pylint: disable=E1101,E1121,W0404,W0613
__authors__ = ["Russell Hewett, Stuart Mumford, Keith Hughitt, Steven Christe"]
__email__ = "stuart@mumford.me.uk"

import os
from copy import copy
import warnings

import numpy as np
import matplotlib.pyplot as plt
import scipy.ndimage.interpolation
from matplotlib import patches
from matplotlib import colors
from matplotlib import cm

try:
    import sunpy.image.Crotate as Crotate
except ImportError:
    pass

import sunpy.io as io
import sunpy.wcs as wcs
from sunpy.util import to_signed, Deprecated
from sunpy.visualization import toggle_pylab
# from sunpy.io import read_file, read_file_header
from sunpy.sun import constants
from sunpy.time import parse_time, is_time
from sunpy.image.rescale import reshape_image_to_4d_superpixel
from sunpy.image.rescale import resample as sunpy_image_resample

#from sunpy.util.cond_dispatch import ConditionalDispatch
#from sunpy.util.create import Parent

__all__ = ['MapBase', 'GenericMap']

"""
Questions
---------
* Should we use Helioviewer or VSO's data model? (e.g. map.meas, map.wavelength
or something else?)
* Should 'center' be renamed to 'offset' and crpix1 & 2 be used for 'center'?
"""

class NDDataStandin(object):

    def __init__(self, data, meta, **kwargs):
        """ Instantiate a Map class.

        Parameters
        ----------

        data: ndarray

        meta: sunpy.map.MapMeta

        Returns
        -------
        A MapBase object
        """

        self.meta = meta
        self.data = data

    @property
    def shape(self):
        return self.data.shape

    @property
    def dtype(self):
        return self.data.dtype

    @property
    def size(self):
        return self.data.size

    @property
    def ndim(self):
        return self.data.ndim

    def std(self, *args, **kwargs):
        return self.data.std(*args, **kwargs)

    def mean(self, *args, **kwargs):
        return self.data.mean(*args, **kwargs)

    def min(self, *args, **kwargs):
        return self.data.min(*args, **kwargs)

    def max(self, *args, **kwargs):
        return self.data.max(*args, **kwargs)

    @property
    def header(self):
        warnings.warn("""map.header has been renamed to map.meta
        for compatability with astropy, please use meta instead""", Warning)
        return self.meta

    @Deprecated("get_header is no longer supported please use map.meta")
    def get_header(self):
        return self.meta


class GenericMap(NDDataStandin):
    """
    A Generic spatially-aware 2D data array

    Parameters
    ----------
    data : numpy.ndarray, list
        A 2d list or ndarray containing the map data
    header : dict
        A dictionary of the original image header tags

    Attributes
    ----------
    original_header : dict
        Dictionary representation of the original FITS header
    carrington_longitude : str
        Carrington longitude (crln_obs)
    center : dict
        X and Y coordinate of the center of the map in units.
        Usually represents the offset between the center of the Sun and the
        center of the map.
    cmap : matplotlib.colors.Colormap
        A Matplotlib colormap to be applied to the data
    coordinate_system : dict
        Coordinate system used for x and y axes (ctype1/2)
    date : datetime
        Image observation time
    detector : str
        Detector name
    dsun : float
        The observer distance from the Sun.
    exptime : float
        Exposure time of the image in seconds.
    heliographic_latitude : float
        Heliographic latitude in degrees
    heliographic_longitude : float
        Heliographic longitude in degrees
    instrument : str
        Instrument name
    measurement : str, int
        Measurement name. In some instances this is the wavelength of image.
    name: str
        Human-readable description of map-type
    nickname : str
        An abbreviated human-readable description of the map-type; part of
        the Helioviewer data model
    observatory : str
        Observatory name
    reference_coordinate : float
        Reference point WCS axes in data units (crval1/2)
    reference_pixel : float
        Reference point axes in pixels (crpix1/2)
    rsun_arcseconds : float
        Radius of the sun in arcseconds
    rsun_meters : float
        Radius of the sun in meters
    scale : dict
        Image scale along the x and y axes in units/pixel (cdelt1/2).
    units : dict
        Image coordinate units along the x and y axes (cunit1/2).

    Methods
    -------
    std()
        Return the standard deviation of the map data
    mean()
        Return the mean of the map data
    min()
        Return the minimum value of the map data
    max()
        Return the maximum value of the map data
    resample(dimension, method)
        Returns a new map that has been resampled up or down
    superpixel(dimension, method)
        Returns a new map consisting of superpixels formed from the
        original data.
    save()
        Save the map to a fits file.
    submap(range_a, range_b, units)
        Returns a submap of the map with the specified range
    plot()
        Return a matplotlib imageaxes instance, like plt.imshow()
    peek()
        Display a matplotlib plot to the screen
    draw_limb()
        Draw a line on the image where the solar limb is.
    draw_grid()
        Draw a lon/lat grid on a map plot.
    get_header()
        Returns the original header from when the map was first created.

    Examples
    --------
    >>> aia = sunpy.make_map(sunpy.AIA_171_IMAGE)
    >>> aia.T
    AIAMap([[ 0.3125,  1.    , -1.1875, ..., -0.625 ,  0.5625,  0.5   ],
    [-0.0625,  0.1875,  0.375 , ...,  0.0625,  0.0625, -0.125 ],
    [-0.125 , -0.8125, -0.5   , ..., -0.3125,  0.5625,  0.4375],
    ...,
    [ 0.625 ,  0.625 , -0.125 , ...,  0.125 , -0.0625,  0.6875],
    [-0.625 , -0.625 , -0.625 , ...,  0.125 , -0.0625,  0.6875],
    [ 0.    ,  0.    , -1.1875, ...,  0.125 ,  0.    ,  0.6875]])
    >>> aia.units['x']
    'arcsec'
    >>> aia.peek()

    See Also
    --------
    numpy.ndarray Parent class for the Map object

    References
    ----------
    | http://docs.scipy.org/doc/numpy/reference/arrays.classes.html
    | http://docs.scipy.org/doc/numpy/user/basics.subclassing.html
    | http://docs.scipy.org/doc/numpy/reference/ufuncs.html
    | http://www.scipy.org/Subclasses

    """

    def __init__(self, data, header, **kwargs):

        NDDataStandin.__init__(self, data, header, **kwargs)

        # Correct possibly missing meta keywords
        self._fix_date()
        self._fix_naxis()

        # Setup some attributes
        self._name = self.observatory + " " + str(self.measurement)
        self._nickname = self.detector

        # Visualization attributes
        self.cmap = cm.gray

        # Validate header
        # TODO: This should be a function of the header, not of the map
        self._validate()

    def __getitem__(self, key):
        """ This should allow indexing by physical coordinate """
        raise NotImplementedError(
    "The ability to index Map by physical coordinate is not yet implemented.")

    def __repr__(self):
        if not hasattr(self, 'observatory'):
            return self.data.__repr__()
        return (
"""SunPy %s
---------
Observatory:\t %s
Instrument:\t %s
Detector:\t %s
Measurement:\t %s
Obs Date:\t %s
dt:\t\t %f
Dimension:\t [%d, %d]
[dx, dy] =\t [%f, %f]

""" % (self.__class__.__name__,
       self.observatory, self.instrument, self.detector, self.measurement,
       self.date, self.exposure_time,
       self.data.shape[1], self.data.shape[0], self.scale['x'], self.scale['y'])
     + self.data.__repr__())

# #### Keyword attribute and other attribute definitions #### #

    @property
    def name(self):
        return self._name
    @name.setter
    def name(self, n):
        self._name = n

    @property
    def nickname(self):
        return self._nickname
    @nickname.setter
    def nickname(self, n):
        self._nickname = n

    @property
    def date(self):
        return self.meta.get('date-obs', None)
#    @date.setter
#    def date(self, new_date):
#        self.meta['date-obs'] = new_date
#        #propagate change to malformed FITS keywords
#        if is_time(self.meta.get('date_obs', None)):
#            self.meta['date_obs'] = new_date

    @property
    def detector(self):
        return self.meta.get('detector', "")

    @property
    def dsun(self):
        return self.meta.get('dsun_obs', constants.au)

    @property
    def exposure_time(self):
        return self.meta.get('exptime', 0.0)

    @property
    def instrument(self):
        return self.meta.get('instrume', "")

    @property
    def measurement(self):
        return self.meta.get('wavelnth', "")

    @property
    def wavelength(self):
        return self.meta.get('wavelnth', "")

    @property
    def observatory(self):
        return self.meta.get('obsrvtry', self.meta.get('telescop', ""))

    @property
    def xrange(self):
        """Return the X range of the image in arcsec from edge to edge."""
        xmin = self.center['x'] - self.shape[1] / 2. * self.scale['x']
        xmax = self.center['x'] + self.shape[1] / 2. * self.scale['x']
        return [xmin, xmax]

    @property
    def yrange(self):
        """Return the Y range of the image in arcsec from edge to edge."""
        ymin = self.center['y'] - self.shape[0] / 2. * self.scale['y']
        ymax = self.center['y'] + self.shape[0] / 2. * self.scale['y']
        return [ymin, ymax]

    @property
    def center(self):
        """Returns the offset between the center of the Sun and the center of
        the map."""
        return {'x': wcs.get_center(self.shape[1], self.scale['x'],
                                    self.reference_pixel['x'],
                                    self.reference_coordinate['x']),
                'y': wcs.get_center(self.shape[0], self.scale['y'],
                                    self.reference_pixel['y'],
                                    self.reference_coordinate['y']),}

    @property
    def rsun_meters(self):
        return self.meta.get('rsun_ref', constants.radius)

    @property
    def rsun_arcseconds(self):
        return self.meta.get('rsun_obs', self.meta.get('solar_r',
                                         self.meta.get('radius', constants.average_angular_size)))

    @property
    def coordinate_system(self):
        return {'x': self.meta.get('ctype1', 'HPLN-TAN'),
                'y': self.meta.get('ctype2', 'HPLT-TAN'),}

    @property
    def carrington_longitude(self):
        return self.meta.get('crln_obs', 0.)

    @property
    def heliographic_latitude(self):
        return self.meta.get('hglt_obs', self.meta.get('crlt_obs',
                                         self.meta.get('solar_b0', 0.)))

    @property
    def heliographic_longitude(self):
        return self.meta.get('hgln_obs', 0.)

    @property
    def reference_coordinate(self):
        return {'x': self.meta.get('crval1', 0.),
                'y': self.meta.get('crval2', 0.),}

    @property
    def reference_pixel(self):
        return {'x': self.meta.get('crpix1', (self.meta.get('naxis1') + 1) / 2.),
                'y': self.meta.get('crpix2', (self.meta.get('naxis2') + 1) / 2.),}

    @property
    def scale(self):
        return {'x': self.meta.get('cdelt1', 1.),
                'y': self.meta.get('cdelt2', 1.),}

    @property
    def units(self):
        return {'x': self.meta.get('cunit1', 'arcsec'),
                'y': self.meta.get('cunit2', 'arcsec'),}

    @property
    def rotation_angle(self):
        return {'x': self.meta.get('crota1', 0.),
                'y': self.meta.get('crota2', 0.),}


# #### Miscellaneous #### #

    def _fix_date(self):
        # Check commonly used but non-standard FITS keyword for observation time
        # and correct the keyword if we can.  Keep updating old one for
        # backwards compatibility.
        if is_time(self.meta.get('date_obs', None)):
            self.meta['date-obs'] = self.meta['date_obs']

    def _fix_naxis(self):
        # If naxis is not specified, get it from the array shape
        if 'naxis1' not in self.meta:
            self.meta['naxis1'] = self.shape[1]
        if 'naxis2' not in self.meta:
            self.meta['naxis2'] = self.shape[0]
        if 'naxis' not in self.meta:
            self.meta['naxis'] = self.ndim

    def _fix_bitpix(self):
        # Bit-depth
        #
        #   8    Character or unsigned binary integer
        #  16    16-bit twos-complement binary integer
        #  32    32-bit twos-complement binary integer
        # -32    IEEE single precision floating point
        # -64    IEEE double precision floating point
        #
        if 'bitpix' not in self.meta:
            float_fac = -1 if self.dtype.kind == "f" else 1
            self.meta['bitpix'] = float_fac * 8 * self.dtype.itemsize

    def _validate(self):
        """Validates the meta-information associated with a Map.

        This function includes very basic validation checks which apply to
        all of the kinds of files that SunPy can read. Datasource-specific
        validation should be handled in the relevant file in the
        sunpy.map.sources package."""
#        if (self.dsun <= 0 or self.dsun >= 40 * constants.au):
#            raise InvalidHeaderInformation("Invalid value for DSUN")
        pass

# #### Data conversion routines #### #

    def data_to_pixel(self, value, dim):
        """Convert pixel-center data coordinates to pixel values"""
        #TODO: This function should be renamed. It is confusing as data
        # coordinates are in something like arcsec but this function just changes how you
        # count pixels
        if dim not in ['x', 'y']:
            raise ValueError("Invalid dimension. Must be one of 'x' or 'y'.")

        size = self.shape[dim == 'x']  # 1 if dim == 'x', 0 if dim == 'y'.

        return (value - self.center[dim]) / self.scale[dim] + ((size - 1) / 2.)

    def pixel_to_data(self, x=None, y=None):
        """Convert from pixel coordinates to data coordinates (e.g. arcsec)"""
        width = self.shape[1]
        height = self.shape[0]

        if (x is not None) & (x > width-1):
            raise ValueError("X pixel value larger than image width (%s)." % width)
        if (x is not None) & (y > height-1):
            raise ValueError("Y pixel value larger than image height (%s)." % height)
        if (x is not None) & (x < 0):
            raise ValueError("X pixel value cannot be less than 0.")
        if (x is not None) & (y < 0):
            raise ValueError("Y pixel value cannot be less than 0.")

        scale = np.array([self.scale['x'], self.scale['y']])
        crpix = np.array([self.reference_pixel['x'], self.reference_pixel['y']])
        crval = np.array([self.reference_coordinate['x'], self.reference_coordinate['y']])
        coordinate_system = [self.coordinate_system['x'], self.coordinate_system['y']]
        x,y = wcs.convert_pixel_to_data(self.shape, scale, crpix, crval, x = x, y = y)

        return x, y

# #### I/O routines #### #

    def save(self, filepath, filetype='auto', **kwargs):
        """Saves the SunPy Map object to a file.

        Currently SunPy can only save files in the FITS format. In the future
        support will be added for saving to other formats.

        Parameters
        ----------
        filepath : string
            Location to save file to.

        filetype : string
            'auto' or any supported file extension
        """
        io.write_file(filepath, self.data, self.meta, filetype=filetype,
                      **kwargs)

# #### Image processing routines #### #

    def resample(self, dimensions, method='linear'):
        """Returns a new Map that has been resampled up or down

        Arbitrary resampling of the Map to new dimension sizes.

        Uses the same parameters and creates the same co-ordinate lookup points
        as IDL''s congrid routine, which apparently originally came from a
        VAX/VMS routine of the same name.

        Parameters
        ----------
        dimensions : tuple
            Dimensions that new Map should have.
            Note: the first argument corresponds to the 'x' axis and the second
            argument corresponds to the 'y' axis.
        method : {'neighbor' | 'nearest' | 'linear' | 'spline'}
            Method to use for resampling interpolation.
                * neighbor - Closest value from original data
                * nearest and linear - Uses n x 1-D interpolations using
                  scipy.interpolate.interp1d
                * spline - Uses ndimage.map_coordinates

        Returns
        -------
        out : Map
            A new Map which has been resampled to the desired dimensions.

        References
        ----------
        | http://www.scipy.org/Cookbook/Rebinning (Original source, 2011/11/19)
        """

        # Note: because the underlying ndarray is transposed in sense when
        #   compared to the Map, the ndarray is transposed, resampled, then
        #   transposed back
        # Note: "center" defaults to True in this function because data
        #   coordinates in a Map are at pixel centers

        # Make a copy of the original data and perform resample
        new_data = sunpy_image_resample(self.data.copy().T, dimensions,
                                    method, center=True)
        new_data = new_data.T

        # Note that 'x' and 'y' correspond to 1 and 0 in self.shape,
        # respectively
        scale_factor_x = (float(self.shape[1]) / dimensions[0])
        scale_factor_y = (float(self.shape[0]) / dimensions[1])

        # Update image scale and number of pixels
        new_meta = self.meta.copy()

        # Update metadata
        new_meta['cdelt1'] *= scale_factor_x
        new_meta['cdelt2'] *= scale_factor_y
        new_meta['crpix1'] = (dimensions[0] + 1) / 2.
        new_meta['crpix2'] = (dimensions[1] + 1) / 2.
        new_meta['crval1'] = self.center['x']
        new_meta['crval2'] = self.center['y']

        # Create new map instance
        MapType = type(self)
        return MapType(new_data, new_meta)

    def rotate(self, angle, scale=1.0, rotation_center=None, recenter=True,
               missing=0.0, interpolation='bicubic', interp_param=-0.5):
        """Returns a new rotated, rescaled and shifted map.

        Parameters
        ---------
        angle: float
           The angle to rotate the image by (radians)
        scale: float
           A scale factor for the image, default is no scaling
        rotation_center: tuple
           The point in the image to rotate around (Axis of rotation).
           Default: center of the array
        recenter: bool, or array-like
           Move the centroid (axis of rotation) to the center of the array
           or recenter coords.
           Default: True, recenter to the center of the array.
        missing: float
           The numerical value to fill any missing points after rotation.
           Default: 0.0
        interpolation: {'nearest' | 'bilinear' | 'spline' | 'bicubic'}
            Interpolation method to use in the transform.
            Spline uses the
            scipy.ndimage.interpolation.affline_transform routine.
            nearest, bilinear and bicubic all replicate the IDL rot() function.
            Default: 'bicubic'
        interp_par: Int or Float
            Optional parameter for controlling the interpolation.
            Spline interpolation requires an integer value between 1 and 5 for
            the degree of the spline fit.
            Default: 3
            BiCubic interpolation requires a flaot value between -1 and 0.
            Default: 0.5
            Other interpolation options ingore the argument.

        Returns
        -------
        New rotated, rescaled, translated map

        Notes
        -----
        Apart from interpolation='spline' all other options use a compiled
        C-API extension. If for some reason this is not compiled correctly this
        routine will fall back upon the scipy implementation of order = 3.
        For more infomation see:
            http://sunpy.readthedocs.org/en/latest/guide/troubleshooting.html#crotate-warning
        """

        #Interpolation parameter Sanity
        assert interpolation in ['nearest','spline','bilinear','bicubic']
        #Set defaults based on interpolation
        if interp_param is None:
            if interpolation is 'spline':
                interp_param = 3
            elif interpolation is 'bicubic':
                interp_param = 0.5
            else:
                interp_param = 0 #Default value for nearest or bilinear

        #Make sure recenter is a vector with shape (2,1)
        if not isinstance(recenter, bool):
            recenter = np.array(recenter).reshape(2,1)

        #Define Size and center of array
        center = (np.array(self.data.shape)-1)/2.0

        #If rotation_center is not set (None or False),
        #set rotation_center to the center of the image.
        if rotation_center is None:
            rotation_center = center
        else:
            #Else check rotation_center is a vector with shape (2,1)
            rotation_center = np.array(rotation_center).reshape(2,1)

        #recenter to the rotation_center if recenter is True
        if isinstance(recenter, bool):
            #if rentre is False then this will be (0,0)
            shift = np.array(rotation_center) - np.array(center)
        else:
            #recenter to recenter vector otherwise
            shift = np.array(recenter) - np.array(center)

        image = self.data.copy()

        #Calulate the parameters for the affline_transform
        c = np.cos(angle)
        s = np.sin(angle)
        mati = np.array([[c, s],[-s, c]]) / scale   # res->orig
        center = np.array([center]).transpose()  # the center of rotn
        shift = np.array([shift]).transpose()    # the shift
        kpos = center - np.dot(mati, (center + shift))
        # kpos and mati are the two transform constants, kpos is a 2x2 array
        rsmat, offs =  mati, np.squeeze((kpos[0,0], kpos[1,0]))

        if interpolation == 'spline':
            # This is the scipy call
            data = scipy.ndimage.interpolation.affine_transform(image, rsmat,
                           offset=offs, order=interp_param, mode='constant',
                           cval=missing)
        else:
            #Use C extension Package
            if not 'Crotate' in globals():
                warnings.warn("""The C extension sunpy.image.Crotate is not
installed, falling back to the interpolation='spline' of order=3""" ,Warning)
                data = scipy.ndimage.interpolation.affine_transform(image, rsmat,
                           offset=offs, order=3, mode='constant',
                           cval=missing)
            #Set up call parameters depending on interp type.
            if interpolation == 'nearest':
                interp_type = Crotate.NEAREST
            elif interpolation == 'bilinear':
                interp_type = Crotate.BILINEAR
            elif interpolation == 'bicubic':
                interp_type = Crotate.BICUBIC
            #Make call to extension
            data = Crotate.affine_transform(image,
                                      rsmat, offset=offs,
                                      kernel=interp_type, cubic=interp_param,
                                      mode='constant', cval=missing)

        #Return a new map
        #Copy Header
        meta = self.meta.copy()

        # Create new map instance
        MapType = type(self)
        return MapType(data, meta)

    def submap(self, range_a, range_b, units="data"):
        """Returns a submap of the map with the specified range

        Parameters
        ----------
        range_a : list
            The range of the Map to select across either the x axis.
        range_b : list
            The range of the Map to select across either the y axis.
        units : {'data' | 'pixels'}, optional
            The units for the supplied ranges.

        Returns
        -------
        out : Map
            A new map instance is returned representing to specified sub-region

        Examples
        --------
        >>> aia.submap([-5,5],[-5,5])
        AIAMap([[ 341.3125,  266.5   ,  329.375 ,  330.5625,  298.875 ],
        [ 347.1875,  273.4375,  247.4375,  303.5   ,  305.3125],
        [ 322.8125,  302.3125,  298.125 ,  299.    ,  261.5   ],
        [ 334.875 ,  289.75  ,  269.25  ,  256.375 ,  242.3125],
        [ 273.125 ,  241.75  ,  248.8125,  263.0625,  249.0625]])

        >>> aia.submap([0,5],[0,5], units='pixels')
        AIAMap([[ 0.3125, -0.0625, -0.125 ,  0.    , -0.375 ],
        [ 1.    ,  0.1875, -0.8125,  0.125 ,  0.3125],
        [-1.1875,  0.375 , -0.5   ,  0.25  , -0.4375],
        [-0.6875, -0.3125,  0.8125,  0.0625,  0.1875],
        [-0.875 ,  0.25  ,  0.1875,  0.    , -0.6875]])
        """
        if units is "data":
            # Check edges (e.g. [:512,..] or [:,...])
            if range_a[0] is None:
                range_a[0] = self.xrange[0]
            if range_a[1] is None:
                range_a[1] = self.xrange[1]
            if range_b[0] is None:
                range_b[0] = self.yrange[0]
            if range_b[1] is None:
                range_b[1] = self.yrange[1]

            #x_pixels = [self.data_to_pixel(elem, 'x') for elem in range_a]
            x_pixels = [np.ceil(self.data_to_pixel(range_a[0], 'x')),
                        np.floor(self.data_to_pixel(range_a[1], 'x')) + 1]
            #y_pixels = [self.data_to_pixel(elem, 'y') for elem in range_b]
            y_pixels = [np.ceil(self.data_to_pixel(range_b[0], 'y')),
                        np.floor(self.data_to_pixel(range_b[1], 'y')) + 1]
        elif units is "pixels":
            # Check edges
            if range_a[0] is None:
                range_a[0] = 0
            if range_a[1] is None:
                range_a[1] = self.shape[1]
            if range_b[0] is None:
                range_b[0] = 0
            if range_b[1] is None:
                range_b[1] = self.shape[0]

            x_pixels = range_a
            y_pixels = range_b
        else:
            raise ValueError(
                "Invalid unit. Must be one of 'data' or 'pixels'")


        # Get ndarray representation of submap
        xslice = slice(x_pixels[0], x_pixels[1])
        yslice = slice(y_pixels[0], y_pixels[1])
        new_data = self.data[yslice, xslice].copy()

        # Make a copy of the header with updated centering information
        new_meta = self.meta.copy()
        new_meta['crpix1'] = self.reference_pixel['x'] - x_pixels[0]
        new_meta['crpix2'] = self.reference_pixel['y'] - y_pixels[0]
        new_meta['naxis1'] = new_data.shape[1]
        new_meta['naxis2'] = new_data.shape[0]

        # Create new map instance
        MapType = type(self)
        return MapType(new_data, new_meta)

    def superpixel(self, dimensions, method='sum'):
        """Returns a new map consisting of superpixels formed from the
        original data.  Useful for increasing signal to noise ratio in images.

        Parameters
        ----------
        dimensions : tuple
            One superpixel in the new map is equal to (dimension[0],
            dimension[1]) pixels of the original map
            Note: the first argument corresponds to the 'x' axis and the second
            argument corresponds to the 'y' axis.
        method : {'sum' | 'average'}
            What each superpixel represents compared to the original data
                * sum - add up the original data
                * average - average the sum over the number of original pixels

        Returns
        -------
        out : Map
            A new Map which has superpixels of the required size.

        References
        ----------
        | http://mail.scipy.org/pipermail/numpy-discussion/2010-July/051760.html
        """

        # Note: because the underlying ndarray is transposed in sense when
        #   compared to the Map, the ndarray is transposed, resampled, then
        #   transposed back
        # Note: "center" defaults to True in this function because data
        #   coordinates in a Map are at pixel centers

        # Make a copy of the original data and perform reshaping
        reshaped = reshape_image_to_4d_superpixel(self.data.copy().T,
                                                  dimensions)
        if method == 'sum':
            new_data = reshaped.sum(axis=3).sum(axis=1)
        elif method == 'average':
            new_data = ((reshaped.sum(axis=3).sum(axis=1)) /
                    np.float32(dimensions[0] * dimensions[1]))
        new_data = new_data.T


        # Update image scale and number of pixels
        new_meta = self.meta.copy()

        # Note that 'x' and 'y' correspond to 1 and 0 in self.shape,
        # respectively
        new_nx = self.shape[1] / dimensions[0]
        new_ny = self.shape[0] / dimensions[1]

        # Update metadata
        new_meta['cdelt1'] = dimensions[0] * self.scale['x']
        new_meta['cdelt2'] = dimensions[1] * self.scale['y']
        new_meta['crpix1'] = (new_nx + 1) / 2.
        new_meta['crpix2'] = (new_ny + 1) / 2.
        new_meta['crval1'] = self.center['x']
        new_meta['crval2'] = self.center['y']

        # Create new map instance
        MapType = type(self)
        return MapType(new_data, new_meta)

# #### Visualization #### #

    def draw_grid(self, axes=None, grid_spacing=20, **kwargs):
        """Draws a grid over the surface of the Sun

        Parameters
        ----------
        axes: matplotlib.axes object or None
        Axes to plot limb on or None to use current axes.

        grid_spacing: float
            Spacing (in degrees) for longitude and latitude grid.

        Returns
        -------
        matplotlib.axes object
        
        Notes
        -----
        keyword arguments are passed onto matplotlib.pyplot.plot
        """

        if not axes:
            axes = plt.gca()

        x, y = self.pixel_to_data()
        rsun = self.rsun_meters
        dsun = self.dsun

        b0 = self.heliographic_latitude
        l0 = self.heliographic_longitude
        units = [self.units['x'], self.units['y']]

        #Prep the plot kwargs
        plot_kw = {'color':'white',
                   'linestyle':'dotted',
                   'zorder':100}
        plot_kw.update(kwargs)

        #TODO: This function could be optimized. Does not need to convert the entire image
        # coordinates
        #lon_self, lat_self = wcs.convert_hpc_hg(rsun, dsun, angle_units = units[0], b0, l0, x, y)
        lon_self, lat_self = wcs.convert_hpc_hg(x, y, b0_deg=b0, l0_deg=l0, dsun_meters=dsun, angle_units='arcsec')
        # define the number of points for each latitude or longitude line
        num_points = 20

        #TODO: The following code is ugly. Fix it.
        lon_range = [lon_self.min(), lon_self.max()]
        lat_range = [lat_self.min(), lat_self.max()]
        if np.isfinite(lon_range[0]) == False:
            lon_range[0] = -90 + self.heliographic_longitude
        if np.isfinite(lon_range[1]) == False:
            lon_range[1] = 90 + self.heliographic_longitude
        if np.isfinite(lat_range[0]) == False:
            lat_range[0] = -90 + self.heliographic_latitude
        if np.isfinite(lat_range[1]) == False:
            lat_range[1] = 90 + self.heliographic_latitude

        hg_longitude_deg = np.linspace(lon_range[0], lon_range[1], num=num_points)
        hg_latitude_deg = np.arange(lat_range[0], lat_range[1]+grid_spacing, grid_spacing)

        # draw the latitude lines
        for lat in hg_latitude_deg:
            hg_latitude_deg_mesh, hg_longitude_deg_mesh = np.meshgrid(
                lat * np.ones(num_points), hg_longitude_deg)
<<<<<<< HEAD
            x, y = wcs.convert_hg_hpc(hg_longitude_deg_mesh, hg_latitude_deg_mesh, b0_deg=b0, l0_deg=l0, 
                    dsun_meters=dsun, angle_units=units[0], occultation=False)                         
            
            axes.plot(x, y, **plot_kw)
            
=======
            x, y = wcs.convert_hg_hpc(hg_longitude_deg_mesh, hg_latitude_deg_mesh, b0_deg=b0, l0_deg=l0,
                    dsun_meters=dsun, angle_units=units[0], occultation=False)

            axes.plot(x, y, color='white', linestyle='dotted',zorder=100)

>>>>>>> 0f44dbd9
        hg_longitude_deg = np.arange(lon_range[0], lon_range[1]+grid_spacing, grid_spacing)
        hg_latitude_deg = np.linspace(lat_range[0], lat_range[1], num=num_points)

        # draw the longitude lines
        for lon in hg_longitude_deg:
            hg_longitude_deg_mesh, hg_latitude_deg_mesh = np.meshgrid(
                lon * np.ones(num_points), hg_latitude_deg)
<<<<<<< HEAD
            x, y = wcs.convert_hg_hpc(hg_longitude_deg_mesh, hg_latitude_deg_mesh, b0_deg=b0, l0_deg=l0, 
                    dsun_meters=dsun, angle_units=units[0], occultation=False)                         
            axes.plot(x, y, **plot_kw)
            
=======
            x, y = wcs.convert_hg_hpc(hg_longitude_deg_mesh, hg_latitude_deg_mesh, b0_deg=b0, l0_deg=l0,
                    dsun_meters=dsun, angle_units=units[0], occultation=False)
            axes.plot(x, y, color='white', linestyle='dotted',zorder=100)

>>>>>>> 0f44dbd9
        axes.set_ylim(self.yrange)
        axes.set_xlim(self.xrange)

        return axes

<<<<<<< HEAD
    def draw_limb(self, axes=None, **kwargs):
        """Draws a circle representing the solar limb 
        
=======
    def draw_limb(self, axes=None):
        """Draws a circle representing the solar limb

>>>>>>> 0f44dbd9
            Parameters
            ----------
            axes: matplotlib.axes object or None
                Axes to plot limb on or None to use current axes.

            Returns
            -------
            matplotlib.axes object
            
            Notes
            -----
            keyword arguments are passed onto the Circle Patch, see:
            http://matplotlib.org/api/artist_api.html#matplotlib.patches.Patch
            http://matplotlib.org/api/artist_api.html#matplotlib.patches.Circle
        """

        if not axes:
            axes = plt.gca()
<<<<<<< HEAD
        
        c_kw = {'radius':self.rsun_arcseconds,
                'fill':False,
                'color':'white',
                'zorder':100
                }
        c_kw.update(kwargs)
        
        circ = patches.Circle([0, 0], **c_kw)
=======

        circ = patches.Circle([0, 0],
                                  radius=self.rsun_arcseconds, fill=False,
                                  color='white',zorder=100)
>>>>>>> 0f44dbd9
        axes.add_artist(circ)

        return axes

    @toggle_pylab
    def peek(self, draw_limb=False, draw_grid=False, gamma=None,
                   colorbar=True, basic_plot=False, **matplot_args):
        """Displays the map in a new figure

        Parameters
        ----------
        draw_limb : bool
            Whether the solar limb should be plotted.
        draw_grid : bool or number
            Whether solar meridians and parallels are plotted. If float then sets
            degree difference between parallels and meridians.
        gamma : float
            Gamma value to use for the color map
        colorbar : bool
            Whether to display a colorbar next to the plot
        basic_plot : bool
            If true, the data is plotted by itself at it's natural scale; no
            title, labels, or axes are shown.
        **matplot_args : dict
            Matplotlib Any additional imshow arguments that should be used
            when plotting the image.
        """

        # Create a figure and add title and axes
        figure = plt.figure(frameon=not basic_plot)

        # Basic plot
        if basic_plot:
            axes = plt.Axes(figure, [0., 0., 1., 1.])
            axes.set_axis_off()
            figure.add_axes(axes)
            matplot_args.update({'annotate':False})

        # Normal plot
        else:
            axes = figure.gca()

        im = self.plot(axes=axes,**matplot_args)

        if colorbar and not basic_plot:
            figure.colorbar(im)

        if draw_limb:
            self.draw_limb(axes=axes)

        if isinstance(draw_grid, bool):
            if draw_grid:
                self.draw_grid(axes=axes)
        elif isinstance(draw_grid, (int, long, float)):
            self.draw_grid(axes=axes, grid_spacing=draw_grid)
        else:
            raise TypeError("draw_grid should be bool, int, long or float")

        figure.show()

        return figure

    @toggle_pylab
    def plot(self, gamma=None, annotate=True, axes=None, **imshow_args):
        """ Plots the map object using matplotlib, in a method equivalent
        to plt.imshow() using nearest neighbour interpolation.

        Parameters
        ----------
        gamma : float
            Gamma value to use for the color map

        annotate : bool
            If true, the data is plotted at it's natural scale; with
            title and axis labels.

        axes: matplotlib.axes object or None
            If provided the image will be plotted on the given axes. Else the
            current matplotlib axes will be used.

        **imshow_args : dict
            Any additional imshow arguments that should be used
            when plotting the image.

        Examples
        --------
        #Simple Plot with color bar
        plt.figure()
        aiamap.plot()
        plt.colorbar()

        #Add a limb line and grid
        aia.plot()
        aia.draw_limb()
        aia.draw_grid()
        """

        #Get current axes
        if not axes:
            axes = plt.gca()

        # Normal plot
        if annotate:
            axes.set_title("%s %s" % (self.name, self.date))

            # x-axis label
            if self.coordinate_system['x'] == 'HG':
                xlabel = 'Longitude [%s]' % self.units['x']
            else:
                xlabel = 'X-position [%s]' % self.units['x']

            # y-axis label
            if self.coordinate_system['y'] == 'HG':
                ylabel = 'Latitude [%s]' % self.units['y']
            else:
                ylabel = 'Y-position [%s]' % self.units['y']

            axes.set_xlabel(xlabel)
            axes.set_ylabel(ylabel)

        # Determine extent
        extent = self.xrange + self.yrange

        cmap = copy(self.cmap)
        if gamma is not None:
            cmap.set_gamma(gamma)

            #make imshow kwargs a dict

        kwargs = {'origin':'lower',
                  'cmap':cmap,
                  'norm':self.norm(),
                  'extent':extent,
                  'interpolation':'nearest'}
        kwargs.update(imshow_args)

        ret = axes.imshow(self.data, **kwargs)

        #Set current image (makes colorbar work)
        plt.sci(ret)
        return ret

    def norm(self):
        """Default normalization method. Not yet implemented."""
        return None


class InvalidHeaderInformation(ValueError):
    """Exception to raise when an invalid header tag value is encountered for a
    FITS/JPEG 2000 file."""
    pass<|MERGE_RESOLUTION|>--- conflicted
+++ resolved
@@ -903,19 +903,12 @@
         for lat in hg_latitude_deg:
             hg_latitude_deg_mesh, hg_longitude_deg_mesh = np.meshgrid(
                 lat * np.ones(num_points), hg_longitude_deg)
-<<<<<<< HEAD
-            x, y = wcs.convert_hg_hpc(hg_longitude_deg_mesh, hg_latitude_deg_mesh, b0_deg=b0, l0_deg=l0, 
-                    dsun_meters=dsun, angle_units=units[0], occultation=False)                         
-            
-            axes.plot(x, y, **plot_kw)
-            
-=======
+
             x, y = wcs.convert_hg_hpc(hg_longitude_deg_mesh, hg_latitude_deg_mesh, b0_deg=b0, l0_deg=l0,
                     dsun_meters=dsun, angle_units=units[0], occultation=False)
 
             axes.plot(x, y, color='white', linestyle='dotted',zorder=100)
 
->>>>>>> 0f44dbd9
         hg_longitude_deg = np.arange(lon_range[0], lon_range[1]+grid_spacing, grid_spacing)
         hg_latitude_deg = np.linspace(lat_range[0], lat_range[1], num=num_points)
 
@@ -923,31 +916,19 @@
         for lon in hg_longitude_deg:
             hg_longitude_deg_mesh, hg_latitude_deg_mesh = np.meshgrid(
                 lon * np.ones(num_points), hg_latitude_deg)
-<<<<<<< HEAD
-            x, y = wcs.convert_hg_hpc(hg_longitude_deg_mesh, hg_latitude_deg_mesh, b0_deg=b0, l0_deg=l0, 
-                    dsun_meters=dsun, angle_units=units[0], occultation=False)                         
-            axes.plot(x, y, **plot_kw)
-            
-=======
+
             x, y = wcs.convert_hg_hpc(hg_longitude_deg_mesh, hg_latitude_deg_mesh, b0_deg=b0, l0_deg=l0,
                     dsun_meters=dsun, angle_units=units[0], occultation=False)
             axes.plot(x, y, color='white', linestyle='dotted',zorder=100)
 
->>>>>>> 0f44dbd9
         axes.set_ylim(self.yrange)
         axes.set_xlim(self.xrange)
 
         return axes
 
-<<<<<<< HEAD
-    def draw_limb(self, axes=None, **kwargs):
-        """Draws a circle representing the solar limb 
-        
-=======
     def draw_limb(self, axes=None):
         """Draws a circle representing the solar limb
 
->>>>>>> 0f44dbd9
             Parameters
             ----------
             axes: matplotlib.axes object or None
@@ -966,22 +947,10 @@
 
         if not axes:
             axes = plt.gca()
-<<<<<<< HEAD
-        
-        c_kw = {'radius':self.rsun_arcseconds,
-                'fill':False,
-                'color':'white',
-                'zorder':100
-                }
-        c_kw.update(kwargs)
-        
-        circ = patches.Circle([0, 0], **c_kw)
-=======
 
         circ = patches.Circle([0, 0],
                                   radius=self.rsun_arcseconds, fill=False,
                                   color='white',zorder=100)
->>>>>>> 0f44dbd9
         axes.add_artist(circ)
 
         return axes
