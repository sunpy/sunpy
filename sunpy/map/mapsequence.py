"""A Python MapSequence Object"""

import html
import textwrap
import webbrowser
from copy import deepcopy
from tempfile import NamedTemporaryFile

import matplotlib.animation
import numpy as np
import numpy.ma as ma

import astropy.units as u
from astropy.visualization import ImageNormalize

from sunpy.map import GenericMap
from sunpy.map.maputils import _clip_interval, _handle_norm
from sunpy.util import expand_list
from sunpy.util.decorators import deprecated, deprecated_renamed_argument
from sunpy.util.exceptions import warn_user
from sunpy.visualization import axis_labels_from_ctype, wcsaxes_compat

# NOTE: This is necessary because the deprecated decorator does not currently issue the correct
# deprecation message. Remove this when that is fixed and/or when the v6.1 deprecations are removed.
v61_DEPRECATION_MESSAGE = 'The {func} {obj_type} is deprecated and will be removed in sunpy 7.1. Use the {alternative} instead.'

__all__ = ['MapSequence']


class MapSequence:
    """
    MapSequence

    A series of Maps in a single object.

    Parameters
    ----------
    args : `list`
        A list of Map instances
    sortby : { "date" | `None`}
        Method by which the MapSequence should be sorted along the z-axis.
        Defaults to sorting by: "date" and is the only supported sorting strategy.
        Passing `None` will disable sorting.
    derotate : `bool`
        Apply a derotation to the data. Default to False.

    Attributes
    ----------
    maps : `list`
        This attribute holds the list of Map instances obtained from parameter args.

    Notes
    -----
    To coalign a mapsequence so that solar features remain on the same pixels,
    please see the "Coalignment of MapSequences" note below.

    .. note:: The individual components of a `~sunpy.map.MapSequence` can be coaligned
              using the functions in `sunkit_image.coalignment` or using the
              `~sunpy.map.GenericMap.reproject_to` method.

    Examples
    --------
    >>> import sunpy.map
    >>> mapsequence = sunpy.map.Map('images/*.fits', sequence=True)   # doctest: +SKIP
    """

    @deprecated_renamed_argument('derotate', new_name=None, since='6.1',)
    def __init__(self, *args, sortby='date', derotate=False):
        """Creates a new Map instance"""

        self.maps = expand_list(args)

        for m in self.maps:
            if not isinstance(m, GenericMap):
                raise ValueError('MapSequence expects pre-constructed map objects.')

        # Optionally sort data
        if sortby is not None:
            if sortby not in self._sort_methods:
                raise ValueError(f"sortby must be one of the following: {list(self._sort_methods.keys())}")
            self.maps.sort(key=self._sort_methods[sortby])

        if derotate:
            raise NotImplementedError("This functionality has not yet been implemented.")

    @property
    def _sort_methods(self):
        return {
            "date": lambda m: m.date,
        }

    def __getitem__(self, key):
        """Overriding indexing operation. If the key results in a single map,
        then a map object is returned. This allows functions like enumerate to
        work. Otherwise, a mapsequence is returned."""

        if isinstance(self.maps[key], GenericMap):
            return self.maps[key]
        else:
            return MapSequence(self.maps[key])

    def __len__(self):
        """Return the number of maps in a mapsequence."""
        return len(self.maps)

    def __repr__(self):
        names = set([m.__class__.__name__ for m in self.maps])
        return (object.__repr__(self) + "\n" +
                f'MapSequence of {len(self.maps)} elements, with maps from {", ".join(names)}')

    def _repr_html_(self):
        nmaps = len(self)

        # Output a warning about rendering time if there are more than 9 Maps
        if nmaps > 9:
            warn_user(f"Rendering the summary for a MapSequence of {nmaps} Maps "
                      "may take a while.")

        # Assemble the individual HTML repr from each Map, all hidden initially
        repr_list = [f"<div style='display: none' index={i}>{m._repr_html_()}</div>"
                     for i, m in enumerate(self.maps)]

        # Unhide the first Map
        repr_list_html = "\n".join(repr_list).replace('display: none', 'display: ', 1)

        # Return HTML with Javascript-powered buttons
        # To avoid potential conflicts, the Javascript code does not use any user-defined functions
        return textwrap.dedent(f"""\
            <pre>{html.escape(self.__repr__())}</pre>
            <form cur_index=0 max_index={nmaps - 1}>
                <!-- Button to decrement index (always starts disabled) -->
                <input type=button value='&larr;' style='font-weight: bold' disabled onClick='
                    var form = this.parentElement;

                    // Decrement index if allowed
                    var cur_index = Math.max(
                                        parseInt(form.getAttribute("cur_index")) - 1,
                                        0
                                    );
                    form.setAttribute("cur_index", cur_index);

                    // Enable the decrement button if and only if this is not the first Map
                    form.children[0].disabled = (cur_index == 0);

                    // Always enable the increment button (because we just decremented)
                    form.children[1].disabled = false;

                    // Update string (which is children[2] of the form)
                    form.children[2].innerHTML = "Map at index " + cur_index;

                    // Update visibilities to show only the current index
                    // This avoids for...of syntax to retain support for ES5 browsers (e.g., IE11)
                    var array = Array.prototype.slice.call(form.lastElementChild.children);
                    array.forEach(function (elem)
                        {{
                            var form = elem.parentElement.parentElement;
                            elem.style.display = (elem.getAttribute("index") ==
                                                      form.getAttribute("cur_index") ? "" : "none"
                                                 );
                        }}
                    );
                '/>

                <!-- Button to increment index (starts enabled if there is more than one Map) -->
                <input type=button value='&rarr;' style='font-weight: bold'
                    {"" if nmaps > 1 else "disabled"} onClick='

                    var form = this.parentElement;

                    // Increment index if allowed
                    var cur_index = Math.min(
                                        parseInt(form.getAttribute("cur_index")) + 1,
                                        form.getAttribute("max_index")
                                    );
                    form.setAttribute("cur_index", cur_index);

                    // Always enable the decrement button (because we just incremented)
                    form.children[0].disabled = false;

                    // Enable the increment button if and only if this is not the last Map
                    form.children[1].disabled = (cur_index == form.getAttribute("max_index"));

                    // Update string (which is children[2] of the form)
                    form.children[2].innerHTML = "Map at index " + cur_index;

                    // Update visibilities to show only the current index
                    // This avoids for...of syntax to retain support for ES5 browsers (e.g., IE11)
                    var array = Array.prototype.slice.call(form.lastElementChild.children);
                    array.forEach(function (elem)
                        {{
                            var form = elem.parentElement.parentElement;
                            elem.style.display = (elem.getAttribute("index") ==
                                                      form.getAttribute("cur_index") ? "" : "none"
                                                 );
                        }}
                    );

                '/>

                <!-- This string is updated as the index is changed -->
                <span>Map at index 0</span>

                <!-- This element is at the end so that lastElementChild will point to it -->
                <div>
                    {repr_list_html}
                </div>
            </form>""")

    def quicklook(self):
        """
        Display a quicklook summary of the MapSequence instance using the default web browser.

        Click on the |larr| and |rarr| buttons to step through the individual maps.

        .. |larr|   unicode:: U+02190 .. LEFTWARDS ARROW
        .. |rarr|   unicode:: U+02192 .. RIGHTWARDS ARROW

        Notes
        -----
        The image colormap uses
        `histogram equalization <https://en.wikipedia.org/wiki/Histogram_equalization>`__.

        Interactive elements require Javascript support to be enabled in the web browser.

        Examples
        --------
        >>> from sunpy.map import Map
        >>> import sunpy.data.sample  # doctest: +REMOTE_DATA
        >>> seq = Map(sunpy.data.sample.HMI_LOS_IMAGE,
        ...           sunpy.data.sample.AIA_1600_IMAGE,
        ...           sunpy.data.sample.EIT_195_IMAGE,
        ...           sequence=True)  # doctest: +REMOTE_DATA +IGNORE_WARNINGS
        >>> seq.quicklook()  # doctest: +SKIP

        (which will open the following content in the default web browser)

        .. generate:: html
            :html_border:

            from sunpy.map import Map
            import sunpy.data.sample
            seq = Map(sunpy.data.sample.HMI_LOS_IMAGE,
                      sunpy.data.sample.AIA_1600_IMAGE,
                      sunpy.data.sample.EIT_195_IMAGE,
                      sequence=True)
            print(seq._repr_html_())

        """
        with NamedTemporaryFile('w', delete=False, prefix='sunpy.map.', suffix='.html') as f:
            url = 'file://' + f.name
            f.write(textwrap.dedent(f"""\
                <html>
                    <title>Quicklook summary for {html.escape(object.__repr__(self))}</title>
                    <body>{self._repr_html_()}</body>
                </html>"""))
        webbrowser.open_new_tab(url)

    @deprecated_renamed_argument('resample', new_name=None, since='6.1')
    def plot(self, axes=None, resample=None, annotate=True,
             interval=200, plot_function=None, clip_interval=None, **kwargs):
        """
        A animation plotting routine that animates each element in the
        MapSequence

        Parameters
        ----------
        axes : matplotlib.axes.Axes
            axes to plot the animation on, if none uses current axes
        resample : list
            Draws the map at a lower resolution to increase the speed of
            animation. Specify a list as a fraction i.e. [0.25, 0.25] to
            plot at 1/4 resolution.
            [Note: this will only work where the map arrays are the same size]
        annotate : bool
            Annotate the figure with scale and titles
        interval : int
            Animation interval in ms
        plot_function : function
            A function to be called as each map is plotted.
            For more information see `sunpy.visualization.animator.MapSequenceAnimator`.
        clip_interval : two-element `~astropy.units.Quantity`, optional
            If provided, the data will be clipped to the percentile interval bounded by the two
            numbers.
        norm : `matplotlib.colors.Normalize` or `str`
            Normalization used in scaling the plot.
            This will override the predefined value in ``plot_settings['norm']``.
        cmap : `matplotlib.colors.Colormap` or `str`
            Color map to be used in coloring the plot.
            This will override the predefined value in ``plot_settings['cmap']``.

        Returns
        -------
        `matplotlib.animation.FuncAnimation`
            A FuncAnimation instance.

        See Also
        --------
        `sunpy.visualization.animator.MapSequenceAnimator`

        Examples
        --------
        >>> import matplotlib.pyplot as plt
        >>> import matplotlib.animation as animation
        >>> from sunpy.map import Map

        >>> sequence = Map(files, sequence=True)   # doctest: +SKIP
        >>> ani = sequence.plot(colorbar=True)   # doctest: +SKIP
        >>> plt.show()   # doctest: +SKIP

        Plot the map at 1/2 original resolution

        >>> sequence = Map(files, sequence=True)   # doctest: +SKIP
        >>> ani = sequence.plot(resample=[0.5, 0.5], colorbar=True)   # doctest: +SKIP
        >>> plt.show()   # doctest: +SKIP

        Save an animation of the MapSequence

        >>> sequence = Map(res, sequence=True)   # doctest: +SKIP

        >>> ani = sequence.plot()   # doctest: +SKIP

        >>> Writer = animation.writers['ffmpeg']   # doctest: +SKIP
        >>> writer = Writer(fps=10, metadata=dict(artist='SunPy'), bitrate=1800)   # doctest: +SKIP

        >>> ani.save('mapsequence_animation.mp4', writer=writer)   # doctest: +SKIP

        Save an animation with the limb at each time step

        >>> def myplot(fig, ax, sunpy_map):
        ...    p = sunpy_map.draw_limb()
        ...    return p
        >>> sequence = Map(files, sequence=True)   # doctest: +SKIP
        >>> ani = sequence.peek(plot_function=myplot)   # doctest: +SKIP
        >>> plt.show()   # doctest: +SKIP

        """
        axes = self[0]._check_axes(axes)
        fig = axes.get_figure()

        if not plot_function:
            def plot_function(fig, ax, smap):
                return []
        removes = []

        # Normal plot
        def annotate_frame(i):
            axes.set_title(f"{self[i].name}")
            axes.set_xlabel(axis_labels_from_ctype(self[i].coordinate_system[0],
                                                   self[i].spatial_units[0]))
            axes.set_ylabel(axis_labels_from_ctype(self[i].coordinate_system[1],
                                                   self[i].spatial_units[1]))

        if resample:
<<<<<<< HEAD
            if self.all_maps_same_shape():
                resample = u.Quantity(self.maps[0].shape) * np.array(resample)
=======
            if self.all_same_shape:
                resample = u.Quantity(self.maps[0].dimensions) * np.array(resample)
>>>>>>> be9e197b
                ani_data = [amap.resample(resample) for amap in self.maps]
            else:
                raise ValueError('Maps in mapsequence do not all have the same shape.')
        else:
            ani_data = self.maps

        im = ani_data[0].plot(axes=axes, **kwargs)

        def updatefig(i, im, annotate, ani_data, removes):
            while removes:
                removes.pop(0).remove()
            im.set_array(ani_data[i].data)
            im.set_cmap(kwargs.get('cmap', ani_data[i].plot_settings.get('cmap')) or "grey")
            norm = deepcopy(kwargs.get('norm', ani_data[i].plot_settings.get('norm')))
            if clip_interval is not None:
                vmin, vmax = _clip_interval(ani_data[i].data, clip_interval)
                if norm is None:
                    norm = ImageNormalize()
                norm.vmin=vmin
                norm.vmax=vmax
            if norm:
                _handle_norm(norm, kwargs)
                im.set_norm(norm)

            im.axes.reset_wcs(ani_data[i].wcs)
            wcsaxes_compat.default_wcs_grid(axes)

            if annotate:
                annotate_frame(i)
            removes += list(plot_function(fig, axes, ani_data[i]))

        ani = matplotlib.animation.FuncAnimation(fig, updatefig,
                                                 frames=list(range(0, len(ani_data))),
                                                 fargs=[im, annotate, ani_data, removes],
                                                 interval=interval,
                                                 blit=False)

        return ani

    @deprecated_renamed_argument('resample', new_name=None, since='6.1')
    def peek(self, resample=None, **kwargs):
        """
        A animation plotting routine that animates each element in the
        MapSequence

        Parameters
        ----------
        fig : matplotlib.figure.Figure
            Figure to use to create the explorer
        resample : list
            Draws the map at a lower resolution to increase the speed of
            animation. Specify a list as a fraction i.e. [0.25, 0.25] to
            plot at 1/4 resolution.
            [Note: this will only work where the map arrays are the same size]
        annotate : bool
            Annotate the figure with scale and titles
        interval : int
            Animation interval in ms
        colorbar : bool
            Plot colorbar
        plot_function : function
            A function to call to overplot extra items on the map plot.
            For more information see `sunpy.visualization.animator.MapSequenceAnimator`.

        Returns
        -------
        mapsequenceanim : `sunpy.visualization.animator.MapSequenceAnimator`

        See Also
        --------
        sunpy.visualization.animator.MapSequenceAnimator

        Examples
        --------
        >>> import matplotlib.pyplot as plt
        >>> from sunpy.map import Map

        >>> sequence = Map(files, sequence=True)   # doctest: +SKIP
        >>> ani = sequence.peek(colorbar=True)   # doctest: +SKIP
        >>> plt.show()   # doctest: +SKIP

        Plot the map at 1/2 original resolution

        >>> sequence = Map(files, sequence=True)   # doctest: +SKIP
        >>> ani = sequence.peek(resample=[0.5, 0.5], colorbar=True)   # doctest: +SKIP
        >>> plt.show()   # doctest: +SKIP

        Plot the map with the limb at each time step

        >>> def myplot(fig, ax, sunpy_map):
        ...    p = sunpy_map.draw_limb()
        ...    return p
        >>> sequence = Map(files, sequence=True)   # doctest: +SKIP
        >>> ani = sequence.peek(plot_function=myplot)   # doctest: +SKIP
        >>> plt.show()   # doctest: +SKIP

        Decide you want an animation:

        >>> sequence = Map(files, sequence=True)   # doctest: +SKIP
        >>> ani = sequence.peek(resample=[0.5, 0.5], colorbar=True)   # doctest: +SKIP
        >>> mplani = ani.get_animation()   # doctest: +SKIP
        """
        # Move the import for speed reasons
        from sunpy.visualization.animator.mapsequenceanimator import MapSequenceAnimator

        if resample:
            if self.all_same_shape:
                plot_sequence = MapSequence()
                resample = u.Quantity(self.maps[0].shape) * np.array(resample)
                for amap in self.maps:
                    plot_sequence.maps.append(amap.resample(resample))
            else:
                raise ValueError('Maps in mapsequence do not all have the same shape.')
        else:
            plot_sequence = self

        return MapSequenceAnimator(plot_sequence, **kwargs)

    @deprecated(since='6.1', message=v61_DEPRECATION_MESSAGE, alternative='all_same_shape property')
    def all_maps_same_shape(self):
        """
        True if all the maps have the same number pixels along both axes.
        """
        return self.all_same_shape

    @property
    def all_same_shape(self):
        """
        True if the data array of each map has the same shape.
        """
        return np.all([m.data.shape == self.maps[0].data.shape for m in self.maps])

    @deprecated(since='6.1', message=v61_DEPRECATION_MESSAGE, alternative='mask property')
    def at_least_one_map_has_mask(self):
        """
        True if at least one map has a mask
        """
        return self.mask is not None

    @property
    def data(self):
        """
        Data array of shape ``(N_y, N_x, N_t)`` where ``(N_y,N_x)`` is the
        shape of each individual map and ``N_t`` is the number of maps.

        .. note:: If all maps do not have the same shape, a `ValueError` is raised.
        """
        if not self.all_same_shape:
            raise ValueError('Not all maps have the same shape.')
        data = np.asarray([m.data for m in self.maps])
        return np.swapaxes(np.swapaxes(data, 0, 1), 1, 2)

    @property
    def mask(self):
        """
        Combined mask with same shape as `~sunpy.map.MapSequence.data` for all maps in the sequence.

        If no map in the sequence has a mask, this returns None.
        If at least one map in the sequence has a mask, the layers
        corresponding to those maps without a mask will be all `False`.
        """
        if not np.any([m.mask is not None for m in self.maps]):
            return None
        mask = np.zeros_like(self.data, dtype=bool)
        for i, m in enumerate(self):
            if m.mask is not None:
                mask[..., i] = m.mask
        return mask

    @deprecated(since='6.1', alternative='data and mask properties', message=v61_DEPRECATION_MESSAGE)
    def as_array(self):
        """
        If all the map shapes are the same, their image data is rendered
        into the appropriate numpy object. If none of the maps have masks,
        then the data is returned as a (ny, nx, nt) ndarray. If all the maps
        have masks, then the data is returned as a (ny, nx, nt) masked array
        with all the masks copied from each map. If only some of the maps
        have masked then the data is returned as a (ny, nx, nt) masked array,
        with masks copied from maps as appropriately; maps that do not have a
        mask are supplied with a mask that is full of False entries.
        If all the map shapes are not the same, a ValueError is thrown.
        """
        data = self.data
        if (mask := self.mask) is not None:
            return ma.masked_array(data, mask=mask)
        else:
            return data

    @deprecated(since='6.1', message=v61_DEPRECATION_MESSAGE, alternative='meta property')
    def all_meta(self):
        """
        Return all the meta objects as a list.
        """
        return self.meta

    @property
    def meta(self):
        """
        Metadata objects of each map as a list.
        """
        return [m.meta for m in self.maps]

    def save(self, filepath, filetype='auto', **kwargs):
        """
        Saves the sequence as one map for FITS file.

        Parameters
        ----------
        filepath : `str`
            Template string specifying the file to which each map is saved.
            The string must contain ``"{index}"``, which will be populated with
            the corresponding index number for each map. Format specifiers
            (e.g., ``"{index:03}"``) can be used.
        filetype : `str`
            'auto' or any supported file extension.
        kwargs :
            Any additional keyword arguments are passed to
            `~sunpy.map.GenericMap.save`.

        Examples
        --------
        >>> from sunpy.map import Map
        >>> import sunpy.data.sample # doctest: +SKIP
        >>> smap = Map(sunpy.data.sample.HMI_LOS_IMAGE,
        ...            sunpy.data.sample.AIA_1600_IMAGE,
        ...            sequence=True)  # doctest: +SKIP
        >>> smap.save('map_{index:03}.fits')  # doctest: +SKIP
        """
        if filepath.format(index=0) == filepath:
            raise ValueError("'{index}' must be appear in the string")

        for index, map_seq in enumerate(self.maps):
            map_seq.save(filepath.format(index=index), filetype, **kwargs)<|MERGE_RESOLUTION|>--- conflicted
+++ resolved
@@ -351,13 +351,8 @@
                                                    self[i].spatial_units[1]))
 
         if resample:
-<<<<<<< HEAD
-            if self.all_maps_same_shape():
-                resample = u.Quantity(self.maps[0].shape) * np.array(resample)
-=======
             if self.all_same_shape:
                 resample = u.Quantity(self.maps[0].dimensions) * np.array(resample)
->>>>>>> be9e197b
                 ani_data = [amap.resample(resample) for amap in self.maps]
             else:
                 raise ValueError('Maps in mapsequence do not all have the same shape.')
