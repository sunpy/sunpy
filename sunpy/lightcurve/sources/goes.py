# -*- coding: utf-8 -*-
"""Provides programs to process and analyze GOES X-ray data."""
from __future__ import absolute_import

import datetime
import matplotlib.dates
from matplotlib import pyplot as plt
from astropy.io import fits as pyfits
from numpy import nan
from numpy import floor
from pandas import DataFrame

from sunpy.lightcurve import LightCurve
from sunpy.time import parse_time, TimeRange, is_time_in_given_format
from sunpy.util import net

from sunpy import config
TIME_FORMAT = config.get("general", "time_format")

__all__ = ['GOESLightCurve']


class GOESLightCurve(LightCurve):
    """
    GOES XRS LightCurve

    Each GOES satellite there are two X-ray Sensors (XRS) which provide solar X
    ray fluxes for the wavelength bands of 0.5 to 4 Å (short channel)
    and 1 to 8 Å (long channel). Most recent data is usually available one or two days late.

    Data is available starting on 1981/01/01.

    Examples
    --------
    >>> from sunpy import lightcurve as lc
    >>> from sunpy.time import TimeRange
    >>> goes = lc.GOESLightCurve.create(TimeRange('2012/06/01', '2012/06/05'))
    >>> goes.peek()   # doctest: +SKIP

    References
    ----------
    * `GOES Mission Homepage <http://www.goes.noaa.gov>`_
    * `GOES XRS Homepage <http://www.swpc.noaa.gov/products/goes-x-ray-flux>`_
    * `GOES XRS Guide <http://ngdc.noaa.gov/stp/satellite/goes/doc/GOES_XRS_readme.pdf>`_
    * `NASCOM Data Archive <http://umbra.nascom.nasa.gov/goes/fits/>`_
    """

<<<<<<< HEAD
    @classmethod
    def _get_plot_types(cls):
        return ['goes']
=======
    def peek(self, title="GOES Xray Flux"):
        """Plots GOES XRS light curve is the usual manner. An example is shown
        below.

        .. plot::

            from sunpy import lightcurve as lc
            from sunpy.time import TimeRange
            goes = lc.GOESLightCurve.create(TimeRange('2012/06/01', '2012/06/05'))
            goes.peek()

        Parameters
        ----------
        title : str
            The title of the plot.

        **kwargs : dict
            Any additional plot arguments that should be used
            when plotting.

        Returns
        -------
        fig : `~matplotlib.Figure`
            A plot figure.
        """
        figure = plt.figure()
        axes = plt.gca()

        dates = matplotlib.dates.date2num(parse_time(self.data.index))

        axes.plot_date(dates, self.data['xrsa'], '-',
                     label='0.5--4.0 $\AA$', color='blue', lw=2)
        axes.plot_date(dates, self.data['xrsb'], '-',
                     label='1.0--8.0 $\AA$', color='red', lw=2)

        axes.set_yscale("log")
        axes.set_ylim(1e-9, 1e-2)
        axes.set_title(title)
        axes.set_ylabel('Watts m$^{-2}$')
        axes.set_xlabel(datetime.datetime.isoformat(self.data.index[0])[0:10])
>>>>>>> 4c57bf21

    @classmethod
    def plot(self, title="GOES X-ray Flux", axes=None, plot_type=None, **plot_args):
        """Plots GOES light curve."""

        if plot_type == None:
            plot_type = self._get_plot_types()[0]

        if axes is None:
            axes = plt.gca()

        switch(plot_type):
            case 'goes':
                axes.plot_date(self.data.index, self.data['xrsa'], '-',
                             label='0.5--4.0 $\AA$', color='blue', lw=2, **plot_args)
                axes.plot_date(self.data.index, self.data['xrsb'], '-',
                             label='1.0--8.0 $\AA$', color='red', lw=2, **plot_args)

                axes.set_yscale("log")
                axes.set_ylim(1e-9, 1e-2)
                axes.set_title(title)
                axes.set_ylabel('Watts m$^{-2}$')
                axes.set_xlabel('Start time: ' + self.data.index[0].strftime(TIME_FORMAT))

                ax2 = axes.twinx()
                ax2.set_yscale("log")
                ax2.set_ylim(1e-9, 1e-2)
                ax2.set_yticks((1e-9, 1e-8, 1e-7, 1e-6, 1e-5, 1e-4, 1e-3, 1e-2))
                ax2.set_yticklabels((' ', 'A', 'B', 'C', 'M', 'X', ' '))
                break
            default:
                raise ValueError('Not a recognized plot type.')

        axes.yaxis.grid(True, 'major')
        axes.xaxis.grid(True, 'major')
        axes.legend(bbox_to_anchor=(1.02, 1), loc=2, borderaxespad=0.)
        plt.gcf().autofmt_xdate()

        return axes

    @classmethod
    def _get_default_uri(cls):
        """Returns the URL for the latest GOES data."""
        now = datetime.datetime.utcnow()
        time_range = TimeRange(datetime.datetime(now.year, now.month, now.day), now)
        url_does_exist = net.url_exists(cls._get_url_for_date_range(time_range))
        while not url_does_exist:
            time_range = TimeRange(time_range.start-datetime.timedelta(days=1),
                                   time_range.start)
            url_does_exist = net.url_exists(cls._get_url_for_date_range(time_range))
        return cls._get_url_for_date_range(time_range)

    @classmethod
    def _get_goes_sat_num(self, start, end):
        """Parses the query time to determine which GOES satellite to use."""

        goes_operational = {
        2: TimeRange('1981-01-01', '1983-04-30'),
        5: TimeRange('1983-05-02', '1984-07-31'),
        6: TimeRange('1983-06-01', '1994-08-18'),
        7: TimeRange('1994-01-01', '1996-08-13'),
        8: TimeRange('1996-03-21', '2003-06-18'),
        9: TimeRange('1997-01-01', '1998-09-08'),
        10: TimeRange('1998-07-10', '2009-12-01'),
        11: TimeRange('2006-06-20', '2008-02-15'),
        12: TimeRange('2002-12-13', '2007-05-08'),
        13: TimeRange('2006-08-01', '2006-08-01'),
        14: TimeRange('2009-12-02', '2010-10-04'),
        15: TimeRange('2010-09-01', datetime.datetime.utcnow())}

        sat_list = []
        for sat_num in goes_operational:
            if ((start > goes_operational[sat_num].start and
                 start < goes_operational[sat_num].end and
                (end > goes_operational[sat_num].start and
                 end < goes_operational[sat_num].end))):
                # if true then the satellite with sat_num is available
                sat_list.append(sat_num)

        if not sat_list:
            # if no satellites were found then raise an exception
            raise Exception('No operational GOES satellites within time range')
        else:
            return sat_list

    @staticmethod
    def _get_url_for_date_range(*args):
        """Returns a URL to the GOES data for the specified date.

        Parameters
        ----------
        args : `~sunpy.time.TimeRange`, `datetime.datetime`, str
            Date range should be specified using a TimeRange, or start
            and end dates at datetime instances or date strings.
        satellite_number : int
            GOES satellite number (default = 15)
        data_type : str
            Data type to return for the particular GOES satellite. Supported
            types depend on the satellite number specified. (default = xrs_2s)
        """
        # TimeRange
        if len(args) == 1 and isinstance(args[0], TimeRange):
            start = args[0].start
            end = args[0].end
        elif len(args) == 2:
            start = parse_time(args[0])
            end = parse_time(args[1])
        if end < start:
            raise ValueError('start time > end time')

        # find out which satellite and datatype to query from the query times
        sat_num = GOESLightCurve._get_goes_sat_num(start, end)
        base_url = 'http://umbra.nascom.nasa.gov/goes/fits/'

        if start < parse_time('1999/01/15'):
            url = base_url + "{date:%Y}/go{sat:02d}{date:%y%m%d}.fits".format(
                date=start, sat=sat_num[0])
        else:
            url = base_url + "{date:%Y}/go{sat:02d}{date:%Y%m%d}.fits".format(
                date=start, sat=sat_num[0])
        return url

    @staticmethod
    def _parse_fits(filepath):
        """Parses a GOES FITS file from
        http://umbra.nascom.nasa.gov/goes/fits/"""
        fits = pyfits.open(filepath)
        header = fits[0].header
        if len(fits) == 4:
            if is_time_in_given_format(fits[0].header['DATE-OBS'], '%d/%m/%Y'):
                start_time = datetime.datetime.strptime(fits[0].header['DATE-OBS'], '%d/%m/%Y')
            elif is_time_in_given_format(fits[0].header['DATE-OBS'], '%d/%m/%y'):
                start_time = datetime.datetime.strptime(fits[0].header['DATE-OBS'], '%d/%m/%y')
            else:
                raise ValueError("Date not recognized")
            xrsb = fits[2].data['FLUX'][0][:, 0]
            xrsa = fits[2].data['FLUX'][0][:, 1]
            seconds_from_start = fits[2].data['TIME'][0]
        elif 1 <= len(fits) <= 3:
            start_time = parse_time(header['TIMEZERO'])
            seconds_from_start = fits[0].data[0]
            xrsb = fits[0].data[1]
            xrsa = fits[0].data[2]
        else:
            raise ValueError("Don't know how to parse this file")

        times = [start_time + datetime.timedelta(seconds=int(floor(s)),
                                                 microseconds=int((s - floor(s)) * 1e6)) for s in seconds_from_start]

        # remove bad values as defined in header comments
        xrsb[xrsb == -99999] = nan
        xrsa[xrsa == -99999] = nan

        # fix byte ordering
        newxrsa = xrsa.byteswap().newbyteorder()
        newxrsb = xrsb.byteswap().newbyteorder()

        data = DataFrame({'xrsa': newxrsa, 'xrsb': newxrsb}, index=times)
        data.sort(inplace=True)
        return header, data<|MERGE_RESOLUTION|>--- conflicted
+++ resolved
@@ -45,52 +45,9 @@
     * `NASCOM Data Archive <http://umbra.nascom.nasa.gov/goes/fits/>`_
     """
 
-<<<<<<< HEAD
     @classmethod
     def _get_plot_types(cls):
         return ['goes']
-=======
-    def peek(self, title="GOES Xray Flux"):
-        """Plots GOES XRS light curve is the usual manner. An example is shown
-        below.
-
-        .. plot::
-
-            from sunpy import lightcurve as lc
-            from sunpy.time import TimeRange
-            goes = lc.GOESLightCurve.create(TimeRange('2012/06/01', '2012/06/05'))
-            goes.peek()
-
-        Parameters
-        ----------
-        title : str
-            The title of the plot.
-
-        **kwargs : dict
-            Any additional plot arguments that should be used
-            when plotting.
-
-        Returns
-        -------
-        fig : `~matplotlib.Figure`
-            A plot figure.
-        """
-        figure = plt.figure()
-        axes = plt.gca()
-
-        dates = matplotlib.dates.date2num(parse_time(self.data.index))
-
-        axes.plot_date(dates, self.data['xrsa'], '-',
-                     label='0.5--4.0 $\AA$', color='blue', lw=2)
-        axes.plot_date(dates, self.data['xrsb'], '-',
-                     label='1.0--8.0 $\AA$', color='red', lw=2)
-
-        axes.set_yscale("log")
-        axes.set_ylim(1e-9, 1e-2)
-        axes.set_title(title)
-        axes.set_ylabel('Watts m$^{-2}$')
-        axes.set_xlabel(datetime.datetime.isoformat(self.data.index[0])[0:10])
->>>>>>> 4c57bf21
 
     @classmethod
     def plot(self, title="GOES X-ray Flux", axes=None, plot_type=None, **plot_args):
