# -*- coding: utf-8 -*-
"""Provides programs to process and analyze GOES X-ray data."""
from __future__ import absolute_import

import datetime
import matplotlib.dates
from matplotlib import pyplot as plt
from astropy.io import fits as pyfits
from numpy import nan
from numpy import floor
from pandas import DataFrame

from sunpy.lightcurve import LightCurve
from sunpy.time import parse_time, TimeRange, is_time_in_given_format

__all__ = ['GOESLightCurve']


class GOESLightCurve(LightCurve):
    """
    GOES X-ray LightCurve. Provides GOES data back to 1981-01-01.
    Most recent data is usually available one or two days late.

    Examples
    --------
    >>> from sunpy import lightcurve as lc
    >>> from sunpy.time import TimeRange
    >>> goes = lc.GOESLightCurve.create(TimeRange('2012/06/01', '2012/06/05'))
    >>> goes.peek()

    References
    ----------
    | http://umbra.nascom.nasa.gov/goes/fits/
    """

    def peek(self, title="GOES Xray Flux"):
        """Plots GOES light curve is the usual manner"""
        figure = plt.figure()
        axes = plt.gca()

        dates = matplotlib.dates.date2num(self.data.index)

        axes.plot_date(dates, self.data['xrsa'], '-',
<<<<<<< HEAD
                       label='0.5--4.0 $\AA$', color='blue', lw=2)
        axes.plot_date(dates, self.data['xrsb'], '-',
                       label='1.0--8.0 $\AA$', color='red', lw=2)
=======
                     label='0.5--4.0 $\AA$', color='blue', lw=2)
        axes.plot_date(dates, self.data['xrsb'], '-',
                     label='1.0--8.0 $\AA$', color='red', lw=2)
>>>>>>> 3a495643

        axes.set_yscale("log")
        axes.set_ylim(1e-9, 1e-2)
        axes.set_title(title)
        axes.set_ylabel('Watts m$^{-2}$')
        axes.set_xlabel(datetime.datetime.isoformat(self.data.index[0])[0:10])

        ax2 = axes.twinx()
        ax2.set_yscale("log")
        ax2.set_ylim(1e-9, 1e-2)
        ax2.set_yticks((1e-9, 1e-8, 1e-7, 1e-6, 1e-5, 1e-4, 1e-3, 1e-2))
        ax2.set_yticklabels((' ', 'A', 'B', 'C', 'M', 'X', ' '))

        axes.yaxis.grid(True, 'major')
        axes.xaxis.grid(False, 'major')
        axes.legend()

        # @todo: display better tick labels for date range (e.g. 06/01 - 06/05)
        formatter = matplotlib.dates.DateFormatter('%H:%M')
        axes.xaxis.set_major_formatter(formatter)

        axes.fmt_xdata = matplotlib.dates.DateFormatter('%H:%M')
        figure.autofmt_xdate()
        figure.show()

        return figure

    @classmethod
    def _get_default_uri(cls):
        """Retrieve latest GOES data if no other data is specified"""
        today = datetime.datetime.today()
        days_back = 3
        time_range = TimeRange(today - datetime.timedelta(days=days_back),
                               today - datetime.timedelta(days=days_back - 1))
<<<<<<< HEAD

=======
>>>>>>> 3a495643
        return cls._get_url_for_date_range(time_range)

    @classmethod
    def _get_goes_sat_num(self, start, end):
        """Parses the query time to determine which GOES satellite to use."""

<<<<<<< HEAD
        goes_operational = {2: TimeRange('1981-01-01', '1983-04-30'),
                            5: TimeRange('1983-05-02', '1984-07-31'),
                            6: TimeRange('1983-06-01', '1994-08-18'),
                            7: TimeRange('1994-01-01', '1996-08-13'),
                            8: TimeRange('1996-03-21', '2003-06-18'),
                            9: TimeRange('1997-01-01', '1998-09-08'),
                            10: TimeRange('1998-07-10', '2009-12-01'),
                            11: TimeRange('2006-06-20', '2008-02-15'),
                            12: TimeRange('2002-12-13', '2007-05-08'),
                            13: TimeRange('2006-08-01', '2006-08-01'),
                            14: TimeRange('2009-12-02', '2010-10-04'),
                            15: TimeRange('2010-09-01',
                                          datetime.datetime.utcnow())}
=======
        goes_operational = {
        2: TimeRange('1981-01-01', '1983-04-30'),
        5: TimeRange('1983-05-02', '1984-07-31'),
        6: TimeRange('1983-06-01', '1994-08-18'),
        7: TimeRange('1994-01-01', '1996-08-13'),
        8: TimeRange('1996-03-21', '2003-06-18'),
        9: TimeRange('1997-01-01', '1998-09-08'),
        10: TimeRange('1998-07-10', '2009-12-01'),
        11: TimeRange('2006-06-20', '2008-02-15'),
        12: TimeRange('2002-12-13', '2007-05-08'),
        13: TimeRange('2006-08-01', '2006-08-01'),
        14: TimeRange('2009-12-02', '2010-10-04'),
        15: TimeRange('2010-09-01', datetime.datetime.utcnow())}
>>>>>>> 3a495643

        sat_list = []
        for sat_num in goes_operational:
            if ((start > goes_operational[sat_num].start() and
                 start < goes_operational[sat_num].end()) and
                (end > goes_operational[sat_num].start() and
                 end < goes_operational[sat_num].end())):
                    # if true then the satellite with sat_num is available
                    sat_list.append(sat_num)

        if not sat_list:
            # if no satellites were found then raise an exception
            raise Exception('No operational GOES satellites within time range')
        else:
            return sat_list

    @staticmethod
    def _get_url_for_date_range(*args):
        """Returns a URL to the GOES data for the specified date.

        Parameters
        ----------
        args : TimeRange, datetimes, date strings
            Date range should be specified using a TimeRange, or start
            and end dates at datetime instances or date strings.
        satellite_number : int
            GOES satellite number (default = 15)
        data_type : string
            Data type to return for the particular GOES satellite. Supported
            types depend on the satellite number specified. (default = xrs_2s)
        """
        # TimeRange
        if len(args) == 1 and isinstance(args[0], TimeRange):
            start = args[0].start()
            end = args[0].end()
        elif len(args) == 2:
            start = parse_time(args[0])
            end = parse_time(args[1])
        if end < start:
            raise ValueError('start time > end time')

        # find out which satellite and datatype to query from the query times
        sat_num = GOESLightCurve._get_goes_sat_num(start, end)
        base_url = 'http://umbra.nascom.nasa.gov/goes/fits/'

        if start < parse_time('1999/01/15'):
            url = (base_url + "%s/go%02d%s.fits") % (start.strftime("%Y"),
<<<<<<< HEAD
                                                     sat_num[0],
                                                     start.strftime("%y%m%d"))
        else:
            url = (base_url + "%s/go%02d%s.fits") % (start.strftime("%Y"),
                                                     sat_num[0],
                                                     start.strftime("%Y%m%d"))

=======
                sat_num[0], start.strftime("%y%m%d"))
        else:
            url = (base_url + "%s/go%02d%s.fits") % (start.strftime("%Y"),
                sat_num[0], start.strftime("%Y%m%d"))
>>>>>>> 3a495643
        return url

    @staticmethod
    def _parse_fits(filepath):
        """Parses a GOES FITS file from
        http://umbra.nascom.nasa.gov/goes/fits/"""
        fits = pyfits.open(filepath)
        header = fits[0].header
        if len(fits) == 4:
            if is_time_in_given_format(fits[0].header['DATE-OBS'], '%d/%m/%Y'):
                start_time = datetime.datetime.strptime(fits[0].header['DATE-OBS'], '%d/%m/%Y')
            elif is_time_in_given_format(fits[0].header['DATE-OBS'], '%d/%m/%y'):
                start_time = datetime.datetime.strptime(fits[0].header['DATE-OBS'], '%d/%m/%y')
            else:
                raise ValueError("Date not recognized")
            xrsb = fits[2].data['FLUX'][0][:, 0]
            xrsa = fits[2].data['FLUX'][0][:, 1]
            seconds_from_start = fits[2].data['TIME'][0]
        elif 1 <= len(fits) <= 3:
            start_time = parse_time(header['TIMEZERO'])
            seconds_from_start = fits[0].data[0]
            xrsb = fits[0].data[1]
            xrsa = fits[0].data[2]
        else:
            raise ValueError("Don't know how to parse this file")

        times = [start_time + datetime.timedelta(seconds=int(floor(s)),
                                                 microseconds=int((s - floor(s)) * 1e6)) for s in seconds_from_start]

        # remove bad values as defined in header comments
        xrsb[xrsb == -99999] = nan
        xrsa[xrsa == -99999] = nan

        # fix byte ordering
        newxrsa = xrsa.byteswap().newbyteorder()
        newxrsb = xrsb.byteswap().newbyteorder()

        data = DataFrame({'xrsa': newxrsa, 'xrsb': newxrsb}, index=times)

        return header, data<|MERGE_RESOLUTION|>--- conflicted
+++ resolved
@@ -41,15 +41,9 @@
         dates = matplotlib.dates.date2num(self.data.index)
 
         axes.plot_date(dates, self.data['xrsa'], '-',
-<<<<<<< HEAD
                        label='0.5--4.0 $\AA$', color='blue', lw=2)
         axes.plot_date(dates, self.data['xrsb'], '-',
                        label='1.0--8.0 $\AA$', color='red', lw=2)
-=======
-                     label='0.5--4.0 $\AA$', color='blue', lw=2)
-        axes.plot_date(dates, self.data['xrsb'], '-',
-                     label='1.0--8.0 $\AA$', color='red', lw=2)
->>>>>>> 3a495643
 
         axes.set_yscale("log")
         axes.set_ylim(1e-9, 1e-2)
@@ -84,17 +78,12 @@
         days_back = 3
         time_range = TimeRange(today - datetime.timedelta(days=days_back),
                                today - datetime.timedelta(days=days_back - 1))
-<<<<<<< HEAD
-
-=======
->>>>>>> 3a495643
         return cls._get_url_for_date_range(time_range)
 
     @classmethod
     def _get_goes_sat_num(self, start, end):
         """Parses the query time to determine which GOES satellite to use."""
 
-<<<<<<< HEAD
         goes_operational = {2: TimeRange('1981-01-01', '1983-04-30'),
                             5: TimeRange('1983-05-02', '1984-07-31'),
                             6: TimeRange('1983-06-01', '1994-08-18'),
@@ -108,21 +97,7 @@
                             14: TimeRange('2009-12-02', '2010-10-04'),
                             15: TimeRange('2010-09-01',
                                           datetime.datetime.utcnow())}
-=======
-        goes_operational = {
-        2: TimeRange('1981-01-01', '1983-04-30'),
-        5: TimeRange('1983-05-02', '1984-07-31'),
-        6: TimeRange('1983-06-01', '1994-08-18'),
-        7: TimeRange('1994-01-01', '1996-08-13'),
-        8: TimeRange('1996-03-21', '2003-06-18'),
-        9: TimeRange('1997-01-01', '1998-09-08'),
-        10: TimeRange('1998-07-10', '2009-12-01'),
-        11: TimeRange('2006-06-20', '2008-02-15'),
-        12: TimeRange('2002-12-13', '2007-05-08'),
-        13: TimeRange('2006-08-01', '2006-08-01'),
-        14: TimeRange('2009-12-02', '2010-10-04'),
-        15: TimeRange('2010-09-01', datetime.datetime.utcnow())}
->>>>>>> 3a495643
+
 
         sat_list = []
         for sat_num in goes_operational:
@@ -170,20 +145,12 @@
 
         if start < parse_time('1999/01/15'):
             url = (base_url + "%s/go%02d%s.fits") % (start.strftime("%Y"),
-<<<<<<< HEAD
                                                      sat_num[0],
                                                      start.strftime("%y%m%d"))
         else:
             url = (base_url + "%s/go%02d%s.fits") % (start.strftime("%Y"),
                                                      sat_num[0],
                                                      start.strftime("%Y%m%d"))
-
-=======
-                sat_num[0], start.strftime("%y%m%d"))
-        else:
-            url = (base_url + "%s/go%02d%s.fits") % (start.strftime("%Y"),
-                sat_num[0], start.strftime("%Y%m%d"))
->>>>>>> 3a495643
         return url
 
     @staticmethod
