--- conflicted
+++ resolved
@@ -54,10 +54,28 @@
     * `LYRA Instrument Homepage <http://proba2.sidc.be/about/LYRA>`_
     """
 
-<<<<<<< HEAD
     def plot(self, title="LYRA", axes=None, plot_type='channel 1', **plot_args):
         """Plots the LYRA data. Available plot types are
 
+        .. plot::
+
+            import sunpy
+            lyra = sunpy.lightcurve.LYRALightCurve.create('2011/08/10')
+            lyra.peek()
+
+        Parameters
+        ----------
+        names : int
+            The number of columns to plot.
+
+        **kwargs : dict
+            Any additional plot arguments that should be used
+            when plotting.
+
+        Returns
+        -------
+        fig : `~matplotlib.Figure`
+            A plot figure.
         """
         lyranames = (('Lyman alpha', 'Herzberg cont.', 'Al filter', 'Zr filter'),
                  ('120-123nm', '190-222nm', '17-80nm + <5nm', '6-20nm + <2nm'))
@@ -94,66 +112,6 @@
     def _get_plot_types(cls):
         return ['channel 1', 'channel 2', 'channel 3', 'channel 4']
 
-=======
-    def peek(self, names=3, **kwargs):
-        """Plots the LYRA data. An example is shown below.
-
-        .. plot::
-
-            import sunpy
-            lyra = sunpy.lightcurve.LYRALightCurve.create('2011/08/10')
-            lyra.peek()
-
-        Parameters
-        ----------
-        names : int
-            The number of columns to plot.
-
-        **kwargs : dict
-            Any additional plot arguments that should be used
-            when plotting.
-
-        Returns
-        -------
-        fig : `~matplotlib.Figure`
-            A plot figure.
-        """
-        lyranames = (('Lyman alpha','Herzberg cont.','Al filter','Zr filter'),
-                 ('120-123nm','190-222nm','17-80nm + <5nm','6-20nm + <2nm'))
-
-        # Choose title if none was specified
-        #if not kwargs.has_key("title"):
-        #    if len(self.data.columns) > 1:
-        #        kwargs['title'] = 'LYRA data'
-        #    else:
-        #        if self._filename is not None:
-        #            base = self._filename
-        #            kwargs['title'] = os.path.splitext(base)[0]
-        #        else:
-        #            kwargs['title'] = 'LYRA data'
-        figure = plt.figure()
-        plt.subplots_adjust(left=0.17,top=0.94,right=0.94,bottom=0.15)
-        axes = plt.gca()
-
-        axes = self.data.plot(ax=axes, subplots=True, sharex=True, **kwargs)
-
-        for i, name in enumerate(self.data.columns):
-            if names < 3:
-                name = lyranames[names][i]
-            else:
-                name = lyranames[0][i] + ' \n (' + lyranames[1][i] + ')'
-            axes[i].set_ylabel( "{name} \n (W/m**2)".format(name=name), fontsize=9.5)
-
-        axes[0].set_title("LYRA ({0:{1}})".format(self.data.index[0],TIME_FORMAT))
-        axes[-1].set_xlabel("Time")
-        for axe in axes:
-            axe.locator_params(axis='y',nbins=6)
-
-        figure.show()
-
-        return figure
-
->>>>>>> 4c57bf21
     @staticmethod
     def _get_url_for_date(date,**kwargs):
         """Returns a URL to the LYRA data for the specified date"""
