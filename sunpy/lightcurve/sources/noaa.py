# -*- coding: utf-8 -*-
"""Provides programs to process and analyze NOAA Solar Cycle data."""
from __future__ import absolute_import

import datetime

from matplotlib import pyplot as plt
from pandas.io.parsers import read_csv
import numpy as np

from sunpy.lightcurve import LightCurve

from sunpy import config
TIME_FORMAT = config.get("general", "time_format")

__all__ = ['NOAAIndicesLightCurve', 'NOAAPredictIndicesLightCurve']


class NOAAIndicesLightCurve(LightCurve):
    """NOAA Solar Cycle monthly indices.

    Solar activity is measured by a number of different values. The NOAA Solar
    Weather Prediction Center (SWPC) publishes the following indices. All of
    these indices are also provided as a 13-month running smoothed value.

    * The SWO sunspot number is issued by the NOAA Space Weather
      Prediction Center (SWPC)
    * The RI sunspot number is the official International Sunspot Number and is
      issued by the `Solar Influence Data Analysis Center (SDIC)
      <http://sidc.oma.be>`_ in Brussels, Belgium.
    * The ratio between the SWO and RI indices.
    * Radio flux at 10.7 cm is produced by
      `Penticon/Ottawa <http://www.ngdc.noaa.gov/stp/solar/flux.html>`_ and the
      units are in sfu.
    * The Ap Geomagnetic Index is produced by the United States Air Force (USAF).

    Examples
    --------
    >>> from sunpy import lightcurve as lc
    >>> noaa = lc.NOAAIndicesLightCurve.create()
    >>> noaa.peek()   # doctest: +SKIP

    References
    ----------
    * `Solar and Geomagnetic Indices Data Archive <http://legacy-www.swpc.noaa.gov/Data/index.html#indices>`_
    * `Recent solar indices <ftp://ftp.swpc.noaa.gov/pub/weekly/RecentIndices.txt>`_
    * `Indices Descriptions <ftp://ftp.swpc.noaa.gov/pub/weekly/README3>`_
    * `NOAA plots of Solar Cycle Progression <http://www.swpc.noaa.gov/products/solar-cycle-progression>`_
    * `NOAA Product List <http://www.swpc.noaa.gov/products-and-data>`_
    """

<<<<<<< HEAD
    @classmethod
    def plot(self, title='Solar Cycle Progression', plot_type=None, axes=None, **plot_args):
        """Plots GOES light curve is the usual manner"""

        if axes is None:
            axes = plt.gca()

        if plot_type == None:
            plot_type = self._get_plot_types()[0]

        switch(plot_type):
            case 'sunspot SWO':
                axes = self.data['sunspot SWO'].plot()
                self.data['sunspot SWO smooth'].plot()
                ylabel = 'Sunspot Number'
                break
            case 'sunspot RI':
                axes = self.data['sunspot RI'].plot()
                self.data['sunspot RI smooth'].plot()
                ylabel = 'Sunspot Number'
                break
            case 'sunspot compare':
                axes = self.data['sunspot RI'].plot()
                self.data['sunspot SWO'].plot()
                ylabel = 'Sunspot Number'
                break
            case 'radio':
                axes = self.data['radio flux'].plot()
                self.data['radio flux smooth'].plot()
                ylabel = 'Radio Flux [sfu]'
                break
            case 'ap index'
                axes = self.data['geomagnetic ap'].plot()
                self.data['geomagnetic smooth'].plot()
                ylabel = 'Geomagnetic AP Index'
                break
            default:
                raise ValueError('Not a recognized plot type.')
            break
=======
    def peek(self, type='sunspot SWO', **plot_args):
        """Plots NOAA Indices as a function of time. An example is shown below.

        .. plot::

            from sunpy import lightcurve as lc
            noaa = lc.NOAAIndicesLightCurve.create()
            noaa.peek()

        Parameters
        ----------
        type : str
            The type of plot required.

        **plot_args : dict
            Any additional plot arguments that should be used
            when plotting.

        Returns
        -------
        fig : `~matplotlib.Figure`
            A plot figure.
        """

        figure = plt.figure()
        axes = plt.gca()

        if type == 'sunspot SWO':
            axes = self.data['sunspot SWO'].plot()
            self.data['sunspot SWO smooth'].plot()
            axes.set_ylabel('Sunspot Number')
        if type == 'sunspot RI':
            axes = self.data['sunspot RI'].plot()
            self.data['sunspot RI smooth'].plot()
            axes.set_ylabel('Sunspot Number')
        if type == 'sunspot compare':
            axes = self.data['sunspot RI'].plot()
            self.data['sunspot SWO'].plot()
            axes.set_ylabel('Sunspot Number')
        if type == 'radio':
            axes = self.data['radio flux'].plot()
            self.data['radio flux smooth'].plot()
            axes.set_ylabel('Radio Flux [sfu]')
        if type == 'geo':
            axes = self.data['geomagnetic ap'].plot()
            self.data['geomagnetic ap smooth'].plot()
            axes.set_ylabel('Geomagnetic AP Index')

>>>>>>> 4c57bf21
        axes.set_ylim(0)
        axes.set_title(title)
        axes.set_ylabel(ylabel)

        axes.yaxis.grid(True, 'major')
        axes.xaxis.grid(True, 'major')
        axes.set_xlabel('Start time: ' + self.data['sunspot SWO'].index[0].strftime(TIME_FORMAT))

        axes.legend(bbox_to_anchor=(1.02, 1), loc=2, borderaxespad=0.)
        plt.gcf().autofmt_xdate()

        return axes

    @classmethod
    def _get_plot_types(cls):
        return ['sunspot SWO', 'sunspot RI', 'sunspot compare', 'radio', 'ap index']

    @classmethod
    def _get_default_uri(cls):
        """Return the url to download indices"""
        return "ftp://ftp.swpc.noaa.gov/pub/weekly/RecentIndices.txt"

    @staticmethod
    def _get_url_for_date_range(*args, **kwargs):
        """Returns a URL for the specified date."""
        return NOAAIndicesLightCurve._get_default_uri()

    @staticmethod
    def _parse_csv(filepath):
        """Parses an NOAA indices csv"""
        header = []
        with open(filepath, 'r') as fp:
            line = fp.readline()
            # Read header at top of file
            while line.startswith((":", "#")):
                header += line
                line = fp.readline()
            fields = ('yyyy', 'mm', 'sunspot SWO', 'sunspot RI', 'sunspot ratio', 'sunspot SWO smooth', 'sunspot RI smooth', 'radio flux', 'radio flux smooth', 'geomagnetic ap', 'geomagnetic smooth')
            data = read_csv(fp, delim_whitespace=True, names = fields, comment='#', dtype={'yyyy':np.str, 'mm':np.str})
            data = data.dropna(how='any')
            timeindex = [datetime.datetime.strptime(x + y, '%Y%m') for x,y in zip(data['yyyy'], data['mm'])]
            data['time']=timeindex
            data = data.set_index('time')
            data = data.drop('mm',1)
            data = data.drop('yyyy',1)
            return {'comments': header}, data

class NOAAPredictIndicesLightCurve(LightCurve):
    """NOAA Solar Cycle Predicted Progression

    The predictions are updated monthly and are produced by ISES. Observed
    values are initially the preliminary values which are replaced with the
    final values as they become available.

    The following predicted values are available.

    * The predicted RI sunspot number is the official International Sunspot
      Number and is issued by the `Solar Influence Data Analysis Center (SDIC) <http://sidc.oma.be>`_ in Brussels, Belgium.
    * The predicted radio flux at 10.7 cm is produced by
      `Penticon/Ottawa <http://www.ngdc.noaa.gov/stp/solar/flux.html>`_ and the units are in sfu.

    Examples
    --------
    >>> from sunpy import lightcurve as lc
    >>> noaa = lc.NOAAPredictIndicesLightCurve.create()
    >>> noaa.peek()   # doctest: +SKIP

    References
    ----------
    * `Solar and Geomagnetic Indices Data Archive <http://legacy-www.swpc.noaa.gov/Data/index.html#indices>`_
    * `Predicted solar indices <http://services.swpc.noaa.gov/text/predicted-sunspot-radio-flux.txt>`_
    * `NOAA plots of Solar Cycle Progression <http://www.swpc.noaa.gov/products/solar-cycle-progression>`_
    * `NOAA Product List <http://www.swpc.noaa.gov/products-and-data>`_

    """

<<<<<<< HEAD
    def plot(self, axes=None, title='Solar Cycle Prediction', type='sunspot', **plot_args):
        """Plots NOAA Indices as a function of time"""
        if axes is None:
            axes = plt.gca()

        if type == 'sunspot':
            ylabel = 'Sunspot Number'
            axes = self.data['sunspot'].plot(**plot_args)
            plt.fill_between(self.data.index, self.data['sunspot high'],
                         y2=self.data['sunspot low'], interpolate=True,
                         alpha=0.5)
        if type == 'radio':
            ylabel = 'Radio flux'
            axes = self.data['radio flux'].plot(**plot_args)
            plt.fill_between(self.data.index, self.data['radio flux high'],
                         y2=self.data['radio flux low'], interpolate=True,
                         alpha=0.5)

        axes.set_ylim(0)
        axes.set_title(title)
        axes.set_ylabel(ylabel)
        #axes.set_xlabel(datetime.datetime.isoformat(self.data.index[0])[0:10])
=======
    def peek(self, **plot_args):
        """Plots predicted NOAA Indices as a function of time. An example is shown below.

        .. plot::

            from sunpy import lightcurve as lc
            noaa = lc.NOAAPredictIndicesLightCurve.create()
            noaa.peek()

        Parameters
        ----------
        **plot_args : dict
            Any additional plot arguments that should be used
            when plotting.

        Returns
        -------
        fig : `~matplotlib.Figure`
            A plot figure.
        """

        figure = plt.figure()
        axes = plt.gca()

        axes = self.data['sunspot'].plot(color='b')
        self.data['sunspot low'].plot(linestyle='--', color='b')
        self.data['sunspot high'].plot(linestyle='--', color='b')

        axes.set_ylim(0)
        axes.set_title('Solar Cycle Sunspot Number Prediction')
        axes.set_ylabel('Sunspot Number')
        # axes.set_xlabel(datetime.datetime.isoformat(self.data.index[0])[0:10])
>>>>>>> 4c57bf21

        axes.yaxis.grid(True, 'major')
        axes.xaxis.grid(True, 'major')

        axes.legend(bbox_to_anchor=(1.02, 1), loc=2, borderaxespad=0.)
        plt.gcf().autofmt_xdate()

        return axes

    @classmethod
    def _get_plot_types(cls):
        return ['sunspot', 'radio']

    @classmethod
    def _get_default_uri(cls):
        """Return the url to download indices."""
        return "http://services.swpc.noaa.gov/text/predicted-sunspot-radio-flux.txt"

    @staticmethod
    def _get_url_for_date_range(*args, **kwargs):
        """Returns a URL for the specified date."""
        return NOAAPredictIndicesLightCurve._get_default_uri()

    @staticmethod
    def _parse_csv(filepath):
        """Parses an NOAA indices csv"""
        header = ''
        with open(filepath, 'r') as fp:
            line = fp.readline()
            # Read header at top of file
            while line.startswith((":", "#")):
                header += line
                line = fp.readline()
            fields = ('yyyy', 'mm', 'sunspot', 'sunspot low', 'sunspot high', 'radio flux', 'radio flux low', 'radio flux high')
            data = read_csv(filepath, delim_whitespace=True, names = fields, comment='#', skiprows=2, dtype={'yyyy':np.str, 'mm':np.str})
            data = data.dropna(how='any')
            timeindex = [datetime.datetime.strptime(x + y, '%Y%m') for x,y in zip(data['yyyy'], data['mm'])]
            data['time']=timeindex
            data = data.set_index('time')
            data = data.drop('mm',1)
            data = data.drop('yyyy',1)
            return {'comments': header}, data<|MERGE_RESOLUTION|>--- conflicted
+++ resolved
@@ -49,10 +49,32 @@
     * `NOAA Product List <http://www.swpc.noaa.gov/products-and-data>`_
     """
 
-<<<<<<< HEAD
-    @classmethod
-    def plot(self, title='Solar Cycle Progression', plot_type=None, axes=None, **plot_args):
-        """Plots GOES light curve is the usual manner"""
+    def peek(self, type='sunspot SWO', **plot_args):
+        """Plots NOAA Indices as a function of time. An example is shown below.
+
+        .. plot::
+
+            from sunpy import lightcurve as lc
+            noaa = lc.NOAAIndicesLightCurve.create()
+            noaa.peek()
+
+        Parameters
+        ----------
+        type : str
+            The type of plot required.
+
+        **plot_args : dict
+            Any additional plot arguments that should be used
+            when plotting.
+
+        Returns
+        -------
+        fig : `~matplotlib.Figure`
+            A plot figure.
+        """
+
+        figure = plt.figure()
+        axes = plt.gca()
 
         if axes is None:
             axes = plt.gca()
@@ -89,56 +111,6 @@
             default:
                 raise ValueError('Not a recognized plot type.')
             break
-=======
-    def peek(self, type='sunspot SWO', **plot_args):
-        """Plots NOAA Indices as a function of time. An example is shown below.
-
-        .. plot::
-
-            from sunpy import lightcurve as lc
-            noaa = lc.NOAAIndicesLightCurve.create()
-            noaa.peek()
-
-        Parameters
-        ----------
-        type : str
-            The type of plot required.
-
-        **plot_args : dict
-            Any additional plot arguments that should be used
-            when plotting.
-
-        Returns
-        -------
-        fig : `~matplotlib.Figure`
-            A plot figure.
-        """
-
-        figure = plt.figure()
-        axes = plt.gca()
-
-        if type == 'sunspot SWO':
-            axes = self.data['sunspot SWO'].plot()
-            self.data['sunspot SWO smooth'].plot()
-            axes.set_ylabel('Sunspot Number')
-        if type == 'sunspot RI':
-            axes = self.data['sunspot RI'].plot()
-            self.data['sunspot RI smooth'].plot()
-            axes.set_ylabel('Sunspot Number')
-        if type == 'sunspot compare':
-            axes = self.data['sunspot RI'].plot()
-            self.data['sunspot SWO'].plot()
-            axes.set_ylabel('Sunspot Number')
-        if type == 'radio':
-            axes = self.data['radio flux'].plot()
-            self.data['radio flux smooth'].plot()
-            axes.set_ylabel('Radio Flux [sfu]')
-        if type == 'geo':
-            axes = self.data['geomagnetic ap'].plot()
-            self.data['geomagnetic ap smooth'].plot()
-            axes.set_ylabel('Geomagnetic AP Index')
-
->>>>>>> 4c57bf21
         axes.set_ylim(0)
         axes.set_title(title)
         axes.set_ylabel(ylabel)
@@ -215,7 +187,6 @@
 
     """
 
-<<<<<<< HEAD
     def plot(self, axes=None, title='Solar Cycle Prediction', type='sunspot', **plot_args):
         """Plots NOAA Indices as a function of time"""
         if axes is None:
@@ -238,40 +209,6 @@
         axes.set_title(title)
         axes.set_ylabel(ylabel)
         #axes.set_xlabel(datetime.datetime.isoformat(self.data.index[0])[0:10])
-=======
-    def peek(self, **plot_args):
-        """Plots predicted NOAA Indices as a function of time. An example is shown below.
-
-        .. plot::
-
-            from sunpy import lightcurve as lc
-            noaa = lc.NOAAPredictIndicesLightCurve.create()
-            noaa.peek()
-
-        Parameters
-        ----------
-        **plot_args : dict
-            Any additional plot arguments that should be used
-            when plotting.
-
-        Returns
-        -------
-        fig : `~matplotlib.Figure`
-            A plot figure.
-        """
-
-        figure = plt.figure()
-        axes = plt.gca()
-
-        axes = self.data['sunspot'].plot(color='b')
-        self.data['sunspot low'].plot(linestyle='--', color='b')
-        self.data['sunspot high'].plot(linestyle='--', color='b')
-
-        axes.set_ylim(0)
-        axes.set_title('Solar Cycle Sunspot Number Prediction')
-        axes.set_ylabel('Sunspot Number')
-        # axes.set_xlabel(datetime.datetime.isoformat(self.data.index[0])[0:10])
->>>>>>> 4c57bf21
 
         axes.yaxis.grid(True, 'major')
         axes.xaxis.grid(True, 'major')
