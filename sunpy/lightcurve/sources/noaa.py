# -*- coding: utf-8 -*-
"""Provides programs to process and analyze NOAA Solar Cycle data."""
from __future__ import absolute_import

import datetime

from matplotlib import pyplot as plt
from pandas.io.parsers import read_csv
import numpy as np

from sunpy.lightcurve import LightCurve

__all__ = ['NOAAIndicesLightCurve', 'NOAAPredictIndicesLightCurve']


class NOAAIndicesLightCurve(LightCurve):
    """NOAA Solar Cycle monthly indices.

    Solar activity is measured by a number of different values. The NOAA Solar
    Weather Prediction Center (SWPC) publishes the following indices. All of
    these indices are also provided as a 13-month running smoothed value.

    * The SWO sunspot number is issued by the NOAA Space Weather
      Prediction Center (SWPC)
    * The RI sunspot number is the official International Sunspot Number and is
      issued by the `Solar Influence Data Analysis Center (SDIC)
      <http://sidc.oma.be>`_ in Brussels, Belgium.
    * The ratio between the SWO and RI indices.
    * Radio flux at 10.7 cm is produced by
      `Penticon/Ottawa <http://www.ngdc.noaa.gov/stp/solar/flux.html>`_ and the
      units are in sfu.
    * The Ap Geomagnetic Index is produced by the United States Air Force (USAF).

    Examples
    --------
    >>> from sunpy import lightcurve as lc
    >>> noaa = lc.NOAAIndicesLightCurve.create()
    >>> noaa.peek()   # doctest: +SKIP

    References
    ----------
    * `Solar and Geomagnetic Indices Data Archive <http://legacy-www.swpc.noaa.gov/Data/index.html#indices>`_
    * `Recent solar indices <ftp://ftp.swpc.noaa.gov/pub/weekly/RecentIndices.txt>`_
    * `Indices Descriptions <ftp://ftp.swpc.noaa.gov/pub/weekly/README3>`_
    * `NOAA plots of Solar Cycle Progression <http://www.swpc.noaa.gov/products/solar-cycle-progression>`_
    * `NOAA Product List <http://www.swpc.noaa.gov/products-and-data>`_
    """

    def peek(self, type='sunspot SWO', **plot_args):
        """Plots NOAA Indices as a function of time. An example is shown below.

        .. plot::

            from sunpy import lightcurve as lc
            noaa = lc.NOAAIndicesLightCurve.create()
            noaa.peek()

        Parameters
        ----------
        type : str
            The type of plot required.

        **plot_args : dict
            Any additional plot arguments that should be used
            when plotting.

        Returns
        -------
        fig : `~matplotlib.Figure`
            A plot figure.
        """

        figure = plt.figure()
        axes = plt.gca()

        if type == 'sunspot SWO':
            axes = self.data['sunspot SWO'].plot()
            self.data['sunspot SWO smooth'].plot()
            axes.set_ylabel('Sunspot Number')
        if type == 'sunspot RI':
            axes = self.data['sunspot RI'].plot()
            self.data['sunspot RI smooth'].plot()
            axes.set_ylabel('Sunspot Number')
        if type == 'sunspot compare':
            axes = self.data['sunspot RI'].plot()
            self.data['sunspot SWO'].plot()
            axes.set_ylabel('Sunspot Number')
        if type == 'radio':
            axes = self.data['radio flux'].plot()
            self.data['radio flux smooth'].plot()
            axes.set_ylabel('Radio Flux [sfu]')
        if type == 'geo':
            axes = self.data['geomagnetic ap'].plot()
            self.data['geomagnetic ap smooth'].plot()
            axes.set_ylabel('Geomagnetic AP Index')

        axes.set_ylim(0)
        axes.set_title('Solar Cycle Progression')

        axes.yaxis.grid(True, 'major')
        axes.xaxis.grid(True, 'major')
        axes.legend()

        figure.show()
        return figure

    def _get_default_uri(self):
        """Return the url to download indices"""
        return "ftp://ftp.swpc.noaa.gov/pub/weekly/RecentIndices.txt"

    @staticmethod
    def _get_url_for_date_range(*args, **kwargs):
        """Returns a URL for the specified date."""
        return NOAAIndicesLightCurve._get_default_uri()

    @staticmethod
    def _parse_csv(filepath):
        """Parses an NOAA indices csv"""
        header = []
        with open(filepath, 'r') as fp:
            line = fp.readline()
            # Read header at top of file
            while line.startswith((":", "#")):
                header += line
                line = fp.readline()
            fields = ('yyyy', 'mm', 'sunspot SWO', 'sunspot RI', 'sunspot ratio', 'sunspot SWO smooth', 'sunspot RI smooth', 'radio flux', 'radio flux smooth', 'geomagnetic ap', 'geomagnetic smooth')
            data = read_csv(fp, delim_whitespace=True, names = fields, comment='#', dtype={'yyyy':np.str, 'mm':np.str})
            data = data.dropna(how='any')
            timeindex = [datetime.datetime.strptime(x + y, '%Y%m') for x,y in zip(data['yyyy'], data['mm'])]
            data['time']=timeindex
            data = data.set_index('time')
            data = data.drop('mm',1)
            data = data.drop('yyyy',1)
            return {'comments': header}, data

class NOAAPredictIndicesLightCurve(LightCurve):
    """NOAA Solar Cycle Predicted Progression

    The predictions are updated monthly and are produced by ISES. Observed
    values are initially the preliminary values which are replaced with the
    final values as they become available.

    The following predicted values are available.

    * The predicted RI sunspot number is the official International Sunspot
      Number and is issued by the `Solar Influence Data Analysis Center (SDIC) <http://sidc.oma.be>`_ in Brussels, Belgium.
    * The predicted radio flux at 10.7 cm is produced by
      `Penticon/Ottawa <http://www.ngdc.noaa.gov/stp/solar/flux.html>`_ and the units are in sfu.

    Examples
    --------
    >>> from sunpy import lightcurve as lc
    >>> noaa = lc.NOAAPredictIndicesLightCurve.create()
    >>> noaa.peek()   # doctest: +SKIP

    References
    ----------
    * `Solar and Geomagnetic Indices Data Archive <http://legacy-www.swpc.noaa.gov/Data/index.html#indices>`_
    * `Predicted solar indices <http://services.swpc.noaa.gov/text/predicted-sunspot-radio-flux.txt>`_
    * `NOAA plots of Solar Cycle Progression <http://www.swpc.noaa.gov/products/solar-cycle-progression>`_
    * `NOAA Product List <http://www.swpc.noaa.gov/products-and-data>`_

    """

    def peek(self, **plot_args):
        """Plots predicted NOAA Indices as a function of time. An example is shown below.

        .. plot::

            from sunpy import lightcurve as lc
            noaa = lc.NOAAPredictIndicesLightCurve.create()
            noaa.peek()

        Parameters
        ----------
        **plot_args : dict
            Any additional plot arguments that should be used
            when plotting.

        Returns
        -------
        fig : `~matplotlib.Figure`
            A plot figure.
        """

        figure = plt.figure()
        axes = plt.gca()

        axes = self.data['sunspot'].plot(color='b')
        self.data['sunspot low'].plot(linestyle='--', color='b')
        self.data['sunspot high'].plot(linestyle='--', color='b')

        axes.set_ylim(0)
        axes.set_title('Solar Cycle Sunspot Number Prediction')
        axes.set_ylabel('Sunspot Number')
        # axes.set_xlabel(datetime.datetime.isoformat(self.data.index[0])[0:10])

        axes.yaxis.grid(True, 'major')
        axes.xaxis.grid(True, 'major')
        axes.legend()

        figure.show()
        return figure

<<<<<<< HEAD
    def _get_default_uri(self):
        """Return the url to download indices"""
=======
    @classmethod
    def _get_default_uri(cls):
        """Return the url to download indices."""
>>>>>>> 6d4eed15
        return "http://services.swpc.noaa.gov/text/predicted-sunspot-radio-flux.txt"

    @staticmethod
    def _get_url_for_date_range(*args, **kwargs):
        """Returns a URL for the specified date."""
        return NOAAPredictIndicesLightCurve._get_default_uri()

    @staticmethod
    def _parse_csv(filepath):
        """Parses an NOAA indices csv"""
        header = ''
        with open(filepath, 'r') as fp:
            line = fp.readline()
            # Read header at top of file
            while line.startswith((":", "#")):
                header += line
                line = fp.readline()
            fields = ('yyyy', 'mm', 'sunspot', 'sunspot low', 'sunspot high', 'radio flux', 'radio flux low', 'radio flux high')
            data = read_csv(filepath, delim_whitespace=True, names = fields, comment='#', skiprows=2, dtype={'yyyy':np.str, 'mm':np.str})
            data = data.dropna(how='any')
            timeindex = [datetime.datetime.strptime(x + y, '%Y%m') for x,y in zip(data['yyyy'], data['mm'])]
            data['time']=timeindex
            data = data.set_index('time')
            data = data.drop('mm',1)
            data = data.drop('yyyy',1)
            return {'comments': header}, data<|MERGE_RESOLUTION|>--- conflicted
+++ resolved
@@ -202,14 +202,8 @@
         figure.show()
         return figure
 
-<<<<<<< HEAD
     def _get_default_uri(self):
         """Return the url to download indices"""
-=======
-    @classmethod
-    def _get_default_uri(cls):
-        """Return the url to download indices."""
->>>>>>> 6d4eed15
         return "http://services.swpc.noaa.gov/text/predicted-sunspot-radio-flux.txt"
 
     @staticmethod
