# -*- coding: utf-8 -*-
"""Provides programs to process and analyze NOAA Solar Cycle data."""
from __future__ import absolute_import

import datetime
import matplotlib
<<<<<<< HEAD

=======
>>>>>>> 503dbfef
from matplotlib import pyplot as plt
from pandas.io.parsers import read_csv
import numpy as np

from sunpy.lightcurve import LightCurve

__all__ = ['NOAAIndicesLightCurve', 'NOAAPredictIndicesLightCurve']


class NOAAIndicesLightCurve(LightCurve):
    """NOAA Solar Cycle monthly indices.

<<<<<<< HEAD
    Solar activity is measured by a number of different values. The NOAA Solar
    Weather Prediction Center (SWPC) publishes the following indices. All of
    these indices are also provided as a 13-month running smoothed value.

    * The SWO sunspot number is issued by the NOAA Space Weather Prediction
      Center (SWPC)
    * The RI sunspot number is the official International Sunspot Number and is
      issued by the `Solar Influence Data Analysis Center (SDIC)
      <http://sidc.oma.be>`_ in Brussels, Belgium.
=======
    Solar activity is measured by a number of different values. The NOAA Solar Weather
    Prediction Center (SWPC) publishes the following indices. All of these indices are
    also provided as a 13-month running smoothed value.

    * The SWO sunspot number is issued by the NOAA Space Weather Prediction Center (SWPC)
    * The RI sunspot number is the official International Sunspot Number and is issued by the `Solar Influence Data Analysis Center (SDIC) <http://sidc.oma.be>`_ in Brussels, Belgium.
>>>>>>> 503dbfef
    * The ratio between the SWO and RI indices.
    * Radio flux at 10.7 cm is produced by
      `Penticon/Ottawa <http://www.ngdc.noaa.gov/stp/solar/flux.html>`_
      and the units are in sfu.
    * The Ap Geomagnetic Index is produced by the United States Air Force
      (USAF).

    Examples
    --------
    >>> from sunpy import lightcurve as lc
    >>> noaa = lc.NOAAIndicesLightCurve.create()
    >>> noaa.peek()

    References
    ----------
    | http://www.swpc.noaa.gov/Data/index.html#indices
    | http://www.swpc.noaa.gov/ftpdir/weekly/README3
    | http://www.swpc.noaa.gov/ftpdir/weekly/RecentIndices.txt
    | http://www.swpc.noaa.gov/SolarCycle/
    """

<<<<<<< HEAD
    def plot(self, title='Solar Cycle Progression', type='sunspot SWO', axes=None, **plot_args):
        """Plots GOES light curve is the usual manner"""
                #Get current axes
        if axes is None:
            axes = plt.gca()
=======
    def peek(self, axes=None, type='sunspot SWO', **plot_args):
        """Plots NOAA Indices as a function of time"""
        figure = plt.figure()
        axes = plt.gca()
>>>>>>> 503dbfef

        if type == 'sunspot SWO':
            axes = self.data['sunspot SWO'].plot()
            self.data['sunspot SWO smooth'].plot()
            axes.set_ylabel('Sunspot Number')
        if type == 'sunspot RI':
            axes = self.data['sunspot RI'].plot()
            self.data['sunspot RI smooth'].plot()
            axes.set_ylabel('Sunspot Number')
        if type == 'sunspot compare':
            axes = self.data['sunspot RI'].plot()
            self.data['sunspot SWO'].plot()
            axes.set_ylabel('Sunspot Number')
        if type == 'radio':
            axes = self.data['radio flux'].plot()
            self.data['radio flux smooth'].plot()
            axes.set_ylabel('Radio Flux [sfu]')
        if type == 'geo':
            axes = self.data['geomagnetic ap'].plot()
            self.data['geomagnetic ap smooth'].plot()
            axes.set_ylabel('Geomagnetic AP Index')

        axes.set_ylim(0)
        axes.set_title(title)

        axes.yaxis.grid(True, 'major')
        axes.xaxis.grid(True, 'major')
        axes.legend()
<<<<<<< HEAD
        return axes
=======

        figure.show()
        return figure
>>>>>>> 503dbfef

    @classmethod
    def _get_default_uri(cls):
        """Return the url to download indices"""
        return "http://www.swpc.noaa.gov/ftpdir/weekly/RecentIndices.txt"

    @staticmethod
    def _get_url_for_date_range(*args, **kwargs):
        """Returns a URL for the specified date."""
        return NOAAIndicesLightCurve._get_default_uri()

    @staticmethod
    def _parse_csv(filepath):
        """Parses an NOAA indices csv"""
        header = []
        with open(filepath, 'r') as fp:
            line = fp.readline()
            # Read header at top of file
            while line.startswith((":", "#")):
                header += line
                line = fp.readline()
            fields = ('yyyy', 'mm', 'sunspot SWO', 'sunspot RI', 'sunspot ratio', 'sunspot SWO smooth', 'sunspot RI smooth', 'radio flux', 'radio flux smooth', 'geomagnetic ap', 'geomagnetic smooth')
            data = read_csv(fp, delim_whitespace=True, names = fields, comment='#', dtype={'yyyy':np.str, 'mm':np.str})
            data = data.dropna(how='any')
            timeindex = [datetime.datetime.strptime(x + '/' + y, '%Y/%m') for x,y in zip(data['yyyy'], data['mm'])]
            data['time']=timeindex
            data = data.set_index('time')
            data = data.drop('mm',1)
            data = data.drop('yyyy',1)
            return {'comments': header}, data


class NOAAPredictIndicesLightCurve(LightCurve):
    """NOAA Solar Cycle Predicted Progression

<<<<<<< HEAD
    The predictions are updated monthly and are produced by ISES. Observed
    values are initially the preliminary values which are replaced with the
    final values as they become available.

    The following predicted values are available.

    * The predicted RI sunspot number is the official International Sunspot
      Number and is issued by the `Solar Influence Data Analysis Center (SDIC)
      <http://sidc.oma.be>`_ in Brussels, Belgium.
    * The predicted radio flux at 10.7 cm is produced by
      `Penticon/Ottawa <http://www.ngdc.noaa.gov/stp/solar/flux.html>`_ and
      the units are in sfu.
=======
    The predictions are updated monthly and are produced by ISES. Observed values are
    initially the preliminary values which are replaced with the final values as they
    become available.

    The following predicted values are available.

    * The predicted RI sunspot number is the official International Sunspot Number and is issued by the `Solar Influence Data Analysis Center (SDIC) <http://sidc.oma.be>`_ in Brussels, Belgium.
    * The predicted radio flux at 10.7 cm is produced by `Penticon/Ottawa <http://www.ngdc.noaa.gov/stp/solar/flux.html>`_ and the units are in sfu.
>>>>>>> 503dbfef

    Examples
    --------
    >>> from sunpy import lightcurve as lc
    >>> noaa = lc.NOAAPredictIndicesLightCurve.create()
    >>> noaa.peek()

    References
    ----------
    | http://www.swpc.noaa.gov/Data/index.html#indices
    | http://www.swpc.noaa.gov/ftpdir/weekly/Predict.txt
    | http://www.swpc.noaa.gov/SolarCycle/
    """

    def plot(self, axes=None, title='Solar Cycle Sunspot Number Prediction', **plot_args):
        """Plots NOAA Indices as a function of time"""
        if axes is None:
            axes = plt.gca()

        axes = self.data['sunspot'].plot(**plot_args)
        plt.fill_between(self.data.index, self.data['sunspot high'],
                         y2=self.data['sunspot low'], interpolate=True,
                         alpha=0.5)

        axes.set_ylim(0)
        axes.set_title(title)
        axes.set_ylabel('Sunspot Number')
        #axes.set_xlabel(datetime.datetime.isoformat(self.data.index[0])[0:10])

        axes.yaxis.grid(True, 'major')
        axes.xaxis.grid(True, 'major')
        axes.legend()

<<<<<<< HEAD
        return axes
=======
        figure.show()
        return figure
>>>>>>> 503dbfef

    @classmethod
    def _get_default_uri(cls):
        """Return the url to download indices"""
        return "http://www.swpc.noaa.gov/ftpdir/weekly/Predict.txt"

    @staticmethod
    def _get_url_for_date_range(*args, **kwargs):
        """Returns a URL for the specified date."""
        return NOAAPredictIndicesLightCurve._get_default_uri()

    @staticmethod
    def _parse_csv(filepath):
        """Parses an NOAA indices csv"""
        header = ''
        with open(filepath, 'r') as fp:
            line = fp.readline()
            # Read header at top of file
            while line.startswith((":", "#")):
                header += line
                line = fp.readline()
            fields = ('yyyy', 'mm', 'sunspot', 'sunspot low', 'sunspot high', 'radio flux', 'radio flux low', 'radio flux high')
            data = read_csv(filepath, delim_whitespace=True, names = fields, comment='#', skiprows=2, dtype={'yyyy':np.str, 'mm':np.str})
            data = data.dropna(how='any')
            timeindex = [datetime.datetime.strptime(x + '/' + y, '%Y/%m') for x,y in zip(data['yyyy'], data['mm'])]
            data['time']=timeindex
            data = data.set_index('time')
            data = data.drop('mm',1)
            data = data.drop('yyyy',1)
            return {'comments': header}, data<|MERGE_RESOLUTION|>--- conflicted
+++ resolved
@@ -4,10 +4,7 @@
 
 import datetime
 import matplotlib
-<<<<<<< HEAD
 
-=======
->>>>>>> 503dbfef
 from matplotlib import pyplot as plt
 from pandas.io.parsers import read_csv
 import numpy as np
@@ -20,7 +17,6 @@
 class NOAAIndicesLightCurve(LightCurve):
     """NOAA Solar Cycle monthly indices.
 
-<<<<<<< HEAD
     Solar activity is measured by a number of different values. The NOAA Solar
     Weather Prediction Center (SWPC) publishes the following indices. All of
     these indices are also provided as a 13-month running smoothed value.
@@ -30,14 +26,6 @@
     * The RI sunspot number is the official International Sunspot Number and is
       issued by the `Solar Influence Data Analysis Center (SDIC)
       <http://sidc.oma.be>`_ in Brussels, Belgium.
-=======
-    Solar activity is measured by a number of different values. The NOAA Solar Weather
-    Prediction Center (SWPC) publishes the following indices. All of these indices are
-    also provided as a 13-month running smoothed value.
-
-    * The SWO sunspot number is issued by the NOAA Space Weather Prediction Center (SWPC)
-    * The RI sunspot number is the official International Sunspot Number and is issued by the `Solar Influence Data Analysis Center (SDIC) <http://sidc.oma.be>`_ in Brussels, Belgium.
->>>>>>> 503dbfef
     * The ratio between the SWO and RI indices.
     * Radio flux at 10.7 cm is produced by
       `Penticon/Ottawa <http://www.ngdc.noaa.gov/stp/solar/flux.html>`_
@@ -59,18 +47,11 @@
     | http://www.swpc.noaa.gov/SolarCycle/
     """
 
-<<<<<<< HEAD
     def plot(self, title='Solar Cycle Progression', type='sunspot SWO', axes=None, **plot_args):
         """Plots GOES light curve is the usual manner"""
                 #Get current axes
         if axes is None:
             axes = plt.gca()
-=======
-    def peek(self, axes=None, type='sunspot SWO', **plot_args):
-        """Plots NOAA Indices as a function of time"""
-        figure = plt.figure()
-        axes = plt.gca()
->>>>>>> 503dbfef
 
         if type == 'sunspot SWO':
             axes = self.data['sunspot SWO'].plot()
@@ -99,13 +80,7 @@
         axes.yaxis.grid(True, 'major')
         axes.xaxis.grid(True, 'major')
         axes.legend()
-<<<<<<< HEAD
         return axes
-=======
-
-        figure.show()
-        return figure
->>>>>>> 503dbfef
 
     @classmethod
     def _get_default_uri(cls):
@@ -141,7 +116,6 @@
 class NOAAPredictIndicesLightCurve(LightCurve):
     """NOAA Solar Cycle Predicted Progression
 
-<<<<<<< HEAD
     The predictions are updated monthly and are produced by ISES. Observed
     values are initially the preliminary values which are replaced with the
     final values as they become available.
@@ -154,16 +128,6 @@
     * The predicted radio flux at 10.7 cm is produced by
       `Penticon/Ottawa <http://www.ngdc.noaa.gov/stp/solar/flux.html>`_ and
       the units are in sfu.
-=======
-    The predictions are updated monthly and are produced by ISES. Observed values are
-    initially the preliminary values which are replaced with the final values as they
-    become available.
-
-    The following predicted values are available.
-
-    * The predicted RI sunspot number is the official International Sunspot Number and is issued by the `Solar Influence Data Analysis Center (SDIC) <http://sidc.oma.be>`_ in Brussels, Belgium.
-    * The predicted radio flux at 10.7 cm is produced by `Penticon/Ottawa <http://www.ngdc.noaa.gov/stp/solar/flux.html>`_ and the units are in sfu.
->>>>>>> 503dbfef
 
     Examples
     --------
@@ -197,12 +161,7 @@
         axes.xaxis.grid(True, 'major')
         axes.legend()
 
-<<<<<<< HEAD
         return axes
-=======
-        figure.show()
-        return figure
->>>>>>> 503dbfef
 
     @classmethod
     def _get_default_uri(cls):
