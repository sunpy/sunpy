from copy import deepcopy

import numpy as np

import astropy.units as u
from astropy.coordinates import BaseCoordinateFrame, SkyCoord
from astropy.time import TimeDelta

import sunpy.sun.models
from sunpy.coordinates import (
    Heliocentric,
    HeliographicStonyhurst,
    Helioprojective,
    get_earth,
    transform_with_sun_center,
)
from sunpy.map import (
    contains_full_disk,
    coordinate_is_on_solar_disk,
    is_all_off_disk,
    is_all_on_disk,
    map_edges,
    on_disk_bounding_coordinates,
)
from sunpy.map.header_helper import get_observer_meta
from sunpy.time import parse_time
from sunpy.util import expand_list
from sunpy.util.decorators import deprecated
from sunpy.util.exceptions import warn_user

__all__ = ['diff_rot', 'solar_rotate_coordinate', 'differential_rotate']


@u.quantity_input
<<<<<<< HEAD
@deprecated(since="6.0", alternative="sunpy.sun.models.diff_rot")
=======
@deprecated( since="6.0", alternative="sunpy.sun.models.diff_rot")
>>>>>>> b896b91c
def diff_rot(duration: u.s, latitude: u.deg, rot_type='howard', frame_time='sidereal'):
    r"""
    This function computes the change in longitude over days in degrees.

    Parameters
    ----------
    duration : `~astropy.units.Quantity`
        Number of seconds to rotate over.
    latitude : `~astropy.units.Quantity`
        heliographic coordinate latitude in Degrees.
    rot_type : `str`
        The differential rotation model to use.

        One of:

        | ``howard`` : Use values from Howard et al. (1990)
        | ``snodgrass`` : Use values from Snodgrass et. al. (1983)
        | ``allen`` : Use values from Allen's Astrophysical Quantities, and simpler equation.
        | ``rigid`` : Use values from `~sunpy.sun.constants.sidereal_rotation_rate`.

    frame_time : `str`
        One of : ``'sidereal'`` or  ``'synodic'``. Choose 'type of day' time reference frame.

    Returns
    -------
    longitude_delta : `~astropy.units.Quantity`
        The change in longitude over days (units=degrees)

    Notes
    -----
    The rotation rate at a heliographic latitude :math:`\theta` is given by

    .. math::

        A + B \sin^{2} \left (\theta \right ) + C \sin^{4} \left ( \theta \right )

    where :math:`A, B, C` are constants that depend on the model:

    ========= ======= ====== ====== ==========
    Model     A       B      C      Unit
    ========= ======= ====== ====== ==========
    howard    2.894   -0.428 -0.370 microrad/s
    snodgrass 2.851   -0.343 -0.474 microrad/s
    allen     14.44   -3.0   0      deg/day
    rigid     14.1844 0      0      deg/day
    ========= ======= ====== ====== ==========

    1 microrad/s is approximately 4.95 deg/day.

    References
    ----------
    * `Solar surface velocity fields determined from small magnetic features (Howard et al. 1990) <https://doi.org/10.1007/BF00156795>`__
    * `A comparison of differential rotation measurements (Beck 2000, includes Snodgrass values) <https://doi.org/10.1023/A:1005226402796>`__
    """

    return sunpy.sun.models.diff_rot(duration, latitude, rot_type, frame_time)


def _validate_observer_args(initial_obstime, observer, time):
    if (observer is not None) and (time is not None):
        raise ValueError(
            "Either the 'observer' or the 'time' keyword must be specified, "
            "but not both simultaneously.")
    elif observer is not None:
        # Check that the new_observer is specified correctly.
        if not (isinstance(observer, BaseCoordinateFrame | SkyCoord)):
            raise ValueError(
                "The 'observer' must be an astropy.coordinates.BaseCoordinateFrame or an astropy.coordinates.SkyCoord.")
        if observer.obstime is None:
            raise ValueError("The observer 'obstime' property must not be None.")
    elif observer is None and time is None:
        raise ValueError("Either the 'observer' or the 'time' keyword must not be None.")


def _get_new_observer(initial_obstime, observer, time):
    """
    Helper function that interprets the possible ways of specifying the
    input to the solar coordinate rotation function.

    If the "observer" argument is not `None`, it is used to specify the location
    of the new observer in space and time.

    If the "time" argument is not `None`, it is used to calculate the duration
    over which to the amount of solar rotation is calculated. Note that using
    the "time" keyword assumes that the new observer is on the Earth. This may
    be a reasonable assumption depending on the application.

    Either the "observer" or "time" argument must be specified, but both
    cannot be specified at the same time and both cannot be None.

    Parameters
    ----------
    initial_obstime : `~astropy.time.Time`
        The initial time before solar rotation has been applied.
    observer : `~astropy.coordinates.BaseCoordinateFrame`, `~astropy.coordinates.SkyCoord`, None
        The location of the new observer in space and time (the observer must have an
        interpretable obstime property).
    time : `~astropy.time.Time`, `~astropy.time.TimeDelta`, `~astropy.units.Quantity`, None
        Used to define the duration over which the amount of solar rotation is
        calculated.  If 'time' is an `~astropy.time.Time` then the time interval is
        "time - initial_obstime"; if 'time' is `~astropy.time.TimeDelta` or
        `~astropy.units.Quantity` then the calculation is "initial_obstime + time".

    Returns
    -------
    new_observer : `~astropy.coordinates.SkyCoord`, `~astropy.coordinates.BaseCoordinateFrame`
        The position of the observer in space and time. If the "time" keyword is used
        the output is an `~astropy.coordinates.SkyCoord`. If the "observer" keyword
        is not None the output has the same type as the "observer" keyword.  In all cases
        the output is specified in the heliographic Stonyhurst coordinate system.
    """
    _validate_observer_args(initial_obstime, observer, time)
    # Check the input and create the new observer
    if observer is not None:
        new_observer = observer
    elif time is not None:
        warn_user("Using 'time' assumes an Earth-based observer.")
        if isinstance(time, TimeDelta) or isinstance(time, u.Quantity):
            new_observer_time = initial_obstime + time
        else:
            new_observer_time = parse_time(time)
        new_observer = get_earth(new_observer_time)
    return new_observer


def solar_rotate_coordinate(coordinate, observer=None, time=None, **diff_rot_kwargs):
    """
    Given a coordinate on the Sun, calculate where that coordinate maps to
    as seen by a new observer at some later or earlier time, given that
    the input coordinate rotates according to the solar rotation profile.

    The amount of solar rotation is based on the amount of time between the
    observation time of the input coordinate and the observation time of the
    new observer. The new observer is specified in one of two ways, either
    using the "observer" or "time" keywords.

    If the "observer" keyword is set, it is used to specify the location
    of the new observer in space and time.  The difference between the
    coordinate time and the new observer time is used to calculate the amount
    of solar rotation applied, and the location of the new observer in space
    is used to calculate where the rotated coordinate is as seen from the
    new observer.

    If the "time" keyword is set, it is used to specify the number of
    seconds to rotate the coordinate by. Note that using the "time" keyword
    assumes that the new observer is on the Earth. This may be a reasonable
    assumption depending on the application.

    Either the "observer" or "time" keyword must be specified, but both
    cannot be specified at the same time.

    Parameters
    ----------
    coordinate : `~astropy.coordinates.SkyCoord`
        Any valid coordinate which is transformable to Heliographic Stonyhurst.
    observer : `~astropy.coordinates.BaseCoordinateFrame`, `~astropy.coordinates.SkyCoord`, None
        The location of the new observer in space and time (the observer must have an
        interpretable obstime property).
    time : `~astropy.time.Time`, `~astropy.time.TimeDelta`, `~astropy.units.Quantity`, None
    **diff_rot_kwargs : `dict`
        Keyword arguments are passed on as keyword arguments to `~sunpy.physics.differential_rotation.diff_rot`.
        Note that the keyword "frame_time" is automatically set to the value
        "sidereal".

    Returns
    -------
    coordinate : `~astropy.coordinates.SkyCoord`
        The locations of the input coordinates after the application of
        solar rotation as seen from the point-of-view of the new observer.

    Notes
    -----
    The translational motion of the Sun over the time interval will be ignored.
    See :func:`~sunpy.coordinates.transform_with_sun_center`.

    Examples
    --------
    >>> import astropy.units as u
    >>> from astropy.coordinates import SkyCoord
    >>> from sunpy.coordinates import Helioprojective, get_body_heliographic_stonyhurst
    >>> from sunpy.physics.differential_rotation import solar_rotate_coordinate
    >>> from sunpy.time import parse_time
    >>> start_time = parse_time('2010-09-10 12:34:56')
    >>> c = SkyCoord(-570*u.arcsec, 120*u.arcsec, obstime=start_time,
    ...              observer="earth", frame=Helioprojective)
    >>> solar_rotate_coordinate(c, time=start_time + 25*u.hr)  # doctest: +SKIP
    <SkyCoord (Helioprojective: obstime=2010-09-11T13:34:56.000, rsun=695700.0 km, observer=<HeliographicStonyhurst Coordinate (obstime=2010-09-11T13:34:56.000, rsun=695700.0 km): (lon, lat, radius) in (deg, deg, AU)
        (-5.68434189e-14, 7.24318962, 1.00669016)>): (Tx, Ty, distance) in (arcsec, arcsec, AU)
        (-378.27830452, 105.70767875, 1.00245134)>
    >>> new_observer = get_body_heliographic_stonyhurst("earth", start_time + 6*u.day)
    >>> solar_rotate_coordinate(c, observer=new_observer)
    <SkyCoord (Helioprojective: obstime=2010-09-16T12:34:56.000, rsun=695700.0 km, observer=<HeliographicStonyhurst Coordinate (obstime=2010-09-16T12:34:56.000, rsun=695700.0 km): (lon, lat, radius) in (deg, deg, AU)
        (2.65061438e-14, 7.18706547, 1.00534174)>): (Tx, Ty, distance) in (arcsec, arcsec, AU)
        (620.42567049, 126.13662663, 1.00185786)>
    """
    # Check the input and create the new observer
    new_observer = _get_new_observer(coordinate.obstime, observer, time)

    # The keyword "frame_time" must be explicitly set to "sidereal"
    # when using this function.
    diff_rot_kwargs.update({"frame_time": "sidereal"})

    # Calculate the interval between the start and end time
    interval = (new_observer.obstime - coordinate.obstime).to(u.s)

    # Compute Stonyhurst Heliographic coordinates - returns (longitude,
    # latitude). Points off the limb are returned as nan.
    heliographic_coordinate = coordinate.transform_to(HeliographicStonyhurst)

    # Compute the differential rotation
    drot = sunpy.sun.models.diff_rot(interval, heliographic_coordinate.lat.to(u.degree), **diff_rot_kwargs)

    # Rotate the input coordinate as seen by the original observer
    heliographic_rotated = SkyCoord(heliographic_coordinate.lon + drot,
                                    heliographic_coordinate.lat,
                                    heliographic_coordinate.radius,
                                    obstime=coordinate.obstime,
                                    frame=HeliographicStonyhurst)

    # Calculate where the rotated coordinate appears as seen by new observer
    # for the coordinate system of the input coordinate.  The translational
    # motion of the Sun will be ignored for the transformation.
    frame_newobs = coordinate.frame.replicate_without_data(observer=new_observer,
                                                           obstime=new_observer.obstime)
    with transform_with_sun_center():
        return heliographic_rotated.transform_to(frame_newobs)


def _rotate_submap_edge(smap, pixels, observer, **diff_rot_kwargs):
    """
    Helper function that is used to calculate where the edge of a rectangular
    map move to on rotation.

    If all the pixels passed in are not on disk and
    therefore subject to solar differential rotation, the coordinates
    corresponding to the input pixels are returned.

    Parameters
    ----------
    smap : `~sunpy.map.Map`
        The input map from which the pixel coordinates are calculated.
    pixels : `~astropy.units.Quantity`
        A Quantity array of shape (M, 2) in pixel units.  Values (:, 0) are the x values of the
        pixel indices, and values ``[:, 1]`` are the "y" values of the pixel indices.
    observer : `~astropy.coordinates.SkyCoord`
        The location of the observer.
    **diff_rot_kwargs : None, `~dict`
        Keyword arguments accepted by `~sunpy.physics.differential_rotation.diff_rot`.

    Returns
    -------
    coordinates : `~astropy.coordinates.SkyCoord`
        The coordinates of a rotated edge.
    """
    # Coordinates
    c = smap.wcs.pixel_to_world(pixels[:, 0].value, pixels[:, 1].value)

    # Only apply solar rotation if all coordinates are on the disk.
    if np.all(~coordinate_is_on_solar_disk(c)):
        coordinates = deepcopy(c)
    else:
        coordinates = solar_rotate_coordinate(c, observer=observer, **diff_rot_kwargs)
    return coordinates


def _get_extreme_position(coords, axis, operator=np.nanmax):
    """
    Helper function that calculates an extreme position from a list of
    coordinates.

    Parameters
    ----------
    coords : `~list`
        Each member of the list is a `~astropy.coordinates.SkyCoord`.
    axis : 'Tx', 'Ty'
        Which helioprojective axis to examine.
    operator : numpy function
        A numpy function that finds an extreme value in an array
        of helioprojective coordinate values. Defaults to `numpy.nanmax`.

    Returns
    -------
    `float`
        An extreme position in units of arcseconds.
    """
    extreme_values = []
    for coord in coords:
        if axis == 'Tx':
            extreme_value = operator(coord.Tx.value)
        elif axis == 'Ty':
            extreme_value = operator(coord.Ty.value)
        else:
            raise ValueError('The "axis" argument must be either "Tx" or "Ty".')
        extreme_values.append(extreme_value)

    return operator(extreme_values)


def _get_bounding_coordinates(coords):
    """
    Helper function that returns the bottom left and top right coordinates
    that define a bounding box enclosing the passed in coordinates.

    Parameters
    ----------
    coords : `list`
        Each member of the list is a `~astropy.coordinates.SkyCoord`.

    Returns
    -------
    `~astropy.coordinates.SkyCoord`
        A  `~astropy.coordinates.SkyCoord` of length 2 that specifies the
        bottom left hand (first entry) and top right hand (second entry) corner
        of a bounding box that minimally encloses all the input coordinates.
    """
    rotated_x_min = _get_extreme_position(coords, "Tx", operator=np.nanmin)
    rotated_x_max = _get_extreme_position(coords, "Tx", operator=np.nanmax)
    rotated_y_min = _get_extreme_position(coords, "Ty", operator=np.nanmin)
    rotated_y_max = _get_extreme_position(coords, "Ty", operator=np.nanmax)
    return SkyCoord([rotated_x_min, rotated_x_max] * u.arcsec,
                    [rotated_y_min, rotated_y_max] * u.arcsec,
                    frame=coords[0].frame)


def _warp_sun_coordinates(xy, smap, new_observer, **diff_rot_kwargs):
    """
    This function takes pixel coordinates in the warped image (`xy`) and
    calculates the pixel locations of those pixels in the map.

    To do this it converts the input pixel coordinates to helioprojective
    coordinates as seen by new_observer, then transforms them to heliographic
    Stonyhurst, adds the differential rotation correction and then transforms
    them back to helioprojective coordinates as seen by the map observer and
    then calculates their corresponding pixel coordinates in the input map.

    This is an inverse function needed by `skimage.transform.warp`.

    Parameters
    ----------
    xy : `numpy.ndarray`
        Pixel coordinates in the warped image.
    smap : `~sunpy.map.GenericMap`
        Original map that we want to transform.

    Returns
    -------
    xy2 : `numpy.ndarray`
        Pixel coordinates in the map corresponding to the input pixels in the
        warped image.

    Notes
    -----
    The translational motion of the Sun over the time interval will be ignored.
    See :func:`~sunpy.coordinates.transform_with_sun_center`.
    """
    # Suppress NaN warnings in coordinate transforms
    import warnings
    with warnings.catch_warnings():
        warnings.simplefilter('ignore')

        # The time interval between the new observer time and the map observation time.
        interval = (parse_time(new_observer.obstime) - parse_time(smap.date)).to(u.s)

        # We need to get the input pixel coordinates into the OUTPUT HPC frame.
        # To save us having to construct a WCS etc, we do the transformation
        # using the output map, and then replace the observer in place before
        # transforming to HGS. This is acceptable because the pixel -> world
        # transformation is independent of the observer.
        input_pixels = xy.T
        map_coord = smap.wcs.pixel_to_world(*input_pixels)
        output_hpc_coords = SkyCoord(map_coord.Tx,
                                     map_coord.Ty,
                                     map_coord.distance,
                                     obstime=new_observer.obstime,
                                     observer=new_observer,
                                     frame=Helioprojective)
        heliographic_coordinate = output_hpc_coords.transform_to(HeliographicStonyhurst)

        # Compute the differential rotation.
        drot = sunpy.sun.models.diff_rot(interval, heliographic_coordinate.lat.to(u.degree), **diff_rot_kwargs)

        # The change in longitude is negative because we are mapping from the
        # new coordinates to the old.
        rotated_coord = SkyCoord(heliographic_coordinate.lon - drot,
                                 heliographic_coordinate.lat,
                                 heliographic_coordinate.radius,
                                 obstime=heliographic_coordinate.obstime,
                                 frame=HeliographicStonyhurst)

        with transform_with_sun_center():
            # As seen from the map observer, which coordinates are behind the Sun.
            where_off_disk_from_map_observer = rotated_coord.transform_to(
                Heliocentric(observer=smap.observer_coordinate)).z.value < 0

            # Re-project the pixels which are on disk back to location of the original observer
            coordinates_at_map_observer = rotated_coord.transform_to(smap.coordinate_frame)

        # Go back to pixel coordinates
        x2, y2 = smap.wcs.world_to_pixel(coordinates_at_map_observer)

    # Re-stack the data to make it correct output form
    xy2 = np.dstack([x2.T.flat, y2.T.flat])[0]
    # Set the off disk coordinates to NaN so they are not included in the output image.
    xy2[where_off_disk_from_map_observer.flat] = np.nan

    return xy2


def differential_rotate(smap, observer=None, time=None, **diff_rot_kwargs):
    """
    Warp a `~sunpy.map.GenericMap` to take into account both solar differential
    rotation and the changing location of the observer.

    .. warning::
        This function, while greatly improved in 1.0, is still experimental.
        Please validate that it gives you results you expect and report any
        discrepancies on the SunPy issue tracker.

    The function transforms the input map data pixels by first rotating each
    pixel according to solar differential rotation.  The amount of solar
    differential applied is calculated by the time difference between the
    observation time of map and the new observation time, as specified by either the
    "time" keyword or the "obstime" property of the "observer" keyword.
    The location of the rotated pixels are then transformed to locations on the Sun
    as seen from the new observer position.  This is desirable since in most cases
    the observer does not remain at a fixed position in space. If
    the "time" keyword is used then the new observer position is assumed to
    be based on the location of the Earth.  If the "observer" keyword is used then
    this defines the new observer position.

    The function works with full disk maps and maps that contain portions of the
    solar disk (maps that are entirely off-disk will raise an error).  When the
    input map contains the full disk, the output map has the same dimensions as
    the input map.  When the input map images only part of the solar disk, only
    the on-disk pixels are differentially rotated and the output map can have
    a different dimensions compared to the input map.  In this case any off-disk
    emission shown in the input map is not included in the output map.

    Parameters
    ----------
    smap : `~sunpy.map.GenericMap`
        Original map that we want to transform.
    observer : `~astropy.coordinates.BaseCoordinateFrame`, `~astropy.coordinates.SkyCoord`, `None`, optional
        The location of the new observer.
        Instruments in Earth orbit can be approximated by using the position
        of the Earth at the observation time of the new observer.
    time : sunpy-compatible time, `~astropy.time.TimeDelta`, `~astropy.units.Quantity`, `None`, optional
        Used to define the duration over which the amount of solar rotation is
        calculated.  If 'time' is an `~astropy.time.Time` then the time interval
        is difference between 'time' and the map observation time. If 'time' is
        `~astropy.time.TimeDelta` or `~astropy.units.Quantity` then the calculation
        is "initial_obstime + time".

    Returns
    -------
    `~sunpy.map.GenericMap`
        A map with the result of applying solar differential rotation to the
        input map.

    Notes
    -----
    The translational motion of the Sun over the time interval will be ignored.
    See :func:`~sunpy.coordinates.transform_with_sun_center`.
    """
    # If the entire map is off-disk, return an error so the user is aware.
    if is_all_off_disk(smap):
        raise ValueError("The entire map is off disk. No data to differentially rotate.")

    # Get the new observer
    new_observer = _get_new_observer(smap.date, observer, time)

    # Only this function needs scikit image
    from skimage import transform

    # Check whether the input contains the full disk of the Sun
    is_sub_full_disk = not contains_full_disk(smap)
    if is_sub_full_disk:
        # Find the minimal submap of the input map that includes all the
        # on disk pixels. This is required in order to calculate how
        # much to pad the output (solar-differentially rotated) data array by
        # compared to the input map.
        # The amount of padding is dependent on the amount of solar differential
        # rotation and where the on-disk pixels are (since these pixels are the only ones
        # subject to solar differential rotation).
        if not is_all_on_disk(smap):
            # Get the bottom left and top right coordinates that are the
            # vertices that define a box that encloses the on disk pixels
            bottom_left, top_right = on_disk_bounding_coordinates(smap)

            # Create a submap that excludes the off disk emission that does
            # not need to be rotated.
            smap = smap.submap(bottom_left, top_right=top_right)
        bottom_left = smap.bottom_left_coord
        top_right = smap.top_right_coord

        # Get the edges of the minimal submap that contains all the on-disk pixels.
        edges = map_edges(smap)

        # Calculate where the output array moves to.
        # Rotate the top and bottom edges
        rotated_top = _rotate_submap_edge(smap, edges[0], observer=new_observer, **diff_rot_kwargs)
        rotated_bottom = _rotate_submap_edge(
            smap, edges[1], observer=new_observer, **diff_rot_kwargs)

        # Rotate the left and right hand edges
        rotated_lhs = _rotate_submap_edge(smap, edges[2], observer=new_observer, **diff_rot_kwargs)
        rotated_rhs = _rotate_submap_edge(smap, edges[3], observer=new_observer, **diff_rot_kwargs)

        # Calculate the bounding box of the rotated map
        rotated_bl, rotated_tr = _get_bounding_coordinates(
            [rotated_top, rotated_bottom, rotated_lhs, rotated_rhs])

        # Calculate the maximum distance in pixels the map has moved by comparing
        # how far the original and rotated bounding boxes have moved.
        diff_x = [(np.abs(rotated_bl.Tx - bottom_left.Tx)).value,
                  (np.abs(rotated_tr.Tx - top_right.Tx)).value]
        deltax = int(np.ceil(np.max(diff_x) / smap.scale.axis1).value)

        diff_y = [(np.abs(rotated_bl.Ty - bottom_left.Ty)).value,
                  (np.abs(rotated_tr.Ty - top_right.Ty)).value]
        deltay = int(np.ceil(np.max(diff_y) / smap.scale.axis2).value)

        # Create a new `smap` with the padding around it
        padded_data = np.pad(smap.data, ((deltay, deltay), (deltax, deltax)),
                             'constant', constant_values=0)
        padded_meta = deepcopy(smap.meta)
        padded_meta['naxis2'], padded_meta['naxis1'] = smap.data.shape

        padded_meta['crpix1'] += deltax
        padded_meta['crpix2'] += deltay

        # Create the padded map that will be used to create the rotated map.
        smap = smap._new_instance(padded_data, padded_meta, smap.plot_settings)

    # Check for masked maps
    if smap.mask is not None:
        smap_data = np.ma.array(smap.data, mask=smap.mask)
    else:
        smap_data = smap.data

    # Create the arguments for the warp function.
    warp_args = {'smap': smap, 'new_observer': new_observer}
    warp_args.update(diff_rot_kwargs)

    # Apply solar differential rotation as a scikit-image warp
    out_data = transform.warp(smap_data, inverse_map=_warp_sun_coordinates,
                              map_args=warp_args, preserve_range=True, cval=np.nan)

    # Update the meta information with the new date and time.
    out_meta = deepcopy(smap.meta)
    if out_meta.get('date_obs', False):
        del out_meta['date_obs']
    out_meta['date-obs'] = new_observer.obstime.isot

    # Need to update the observer location for the output map.
    # Remove all the possible observer keys
    all_keys = expand_list([e[0] for e in smap._supported_observer_coordinates])
    for key in all_keys:
        out_meta.pop(key)

    # Add a new HGS observer
    out_meta.update(get_observer_meta(new_observer, out_meta['rsun_ref']*u.m))

    if is_sub_full_disk:
        # Define a new reference pixel and the value at the reference pixel.
        # Note that according to the FITS convention the first pixel in the
        # image is at (1.0, 1.0).
        center_rotated = solar_rotate_coordinate(
            smap.center, observer=new_observer, **diff_rot_kwargs)
        out_meta['crval1'] = center_rotated.Tx.value
        out_meta['crval2'] = center_rotated.Ty.value
        out_meta['crpix1'] = 1 + smap.data.shape[1]/2.0 + \
            ((center_rotated.Tx - smap.center.Tx)/smap.scale.axis1).value
        out_meta['crpix2'] = 1 + smap.data.shape[0]/2.0 + \
            ((center_rotated.Ty - smap.center.Ty)/smap.scale.axis2).value
        return smap._new_instance(out_data, out_meta, smap.plot_settings).submap(rotated_bl, top_right=rotated_tr)
    else:
        return smap._new_instance(out_data, out_meta, smap.plot_settings)<|MERGE_RESOLUTION|>--- conflicted
+++ resolved
@@ -32,11 +32,7 @@
 
 
 @u.quantity_input
-<<<<<<< HEAD
-@deprecated(since="6.0", alternative="sunpy.sun.models.diff_rot")
-=======
 @deprecated( since="6.0", alternative="sunpy.sun.models.diff_rot")
->>>>>>> b896b91c
 def diff_rot(duration: u.s, latitude: u.deg, rot_type='howard', frame_time='sidereal'):
     r"""
     This function computes the change in longitude over days in degrees.
