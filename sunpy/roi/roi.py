--- conflicted
+++ resolved
@@ -1,10 +1,3 @@
-<<<<<<< HEAD
-from __future__ import absolute_import
-
-from textwrap import dedent
-
-=======
->>>>>>> 5281a18d
 from sunpy.time import TimeRange
 from sunpy.time import parse_time
 
