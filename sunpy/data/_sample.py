--- conflicted
+++ resolved
@@ -6,15 +6,9 @@
 from sunpy.util.config import _is_writable_dir, get_and_create_sample_dir
 from sunpy.util.parfive_helpers import Downloader
 
-<<<<<<< HEAD
-_base_urls = (
-    "http://data.sunpy.org/sunpy/v1/",
-    "https://github.com/sunpy/sample-data/raw/master/sunpy/v1/"
-=======
 _BASE_URLS = (
     'https://github.com/sunpy/sample-data/raw/master/sunpy/v1/',
     'http://data.sunpy.org/sunpy/v1/',
->>>>>>> fdef0a45
 )
 
 # Shortcut requirements:
@@ -52,10 +46,7 @@
     "GBM_TIMESERIES": "glg_cspec_n5_110607_v00.pha",
     "RHESSI_TIMESERIES": "hsi_obssumm_20110607_025.fits",
     "NORH_TIMESERIES": "tca110607.fits",
-<<<<<<< HEAD
-    "LOFAR_IMAGE": "LOFAR_70MHZ_20190409_131136.fits"
-=======
->>>>>>> fdef0a45
+    "LOFAR_IMAGE": "LOFAR_70MHZ_20190409_131136.fits",
 }
 
 # Reverse the dict because we want to use it backwards, but it is nicer to
