--- conflicted
+++ resolved
@@ -28,10 +28,7 @@
 from astropy.coordinates import HCRS, get_body_barycentric, BaseCoordinateFrame, ConvertError
 from astropy.tests.helper import quantity_allclose
 
-<<<<<<< HEAD
-from .represenations import SouthPoleSphericalRepresentation, UnitSouthPoleSphericalRepresentation
-=======
->>>>>>> 84b5cb41
+from .representation import SphericalWrap180Representation
 from .frames import (HeliographicStonyhurst, HeliographicCarrington,
                      Heliocentric, Helioprojective, HelioprojectiveRadial)
 
