--- conflicted
+++ resolved
@@ -20,13 +20,9 @@
 from sunpy import sun as s # For Carrington rotation number
 from representation import SphericalWrap180Representation
 
-<<<<<<< HEAD
 from datetime import datetime
 
-from frameattributes import TimeFrameAttributeSunPy
-=======
 from .frameattributes import TimeFrameAttributeSunPy
->>>>>>> 1153e948
 
 RSUN_METERS = s.constants.constant('radius').si
 DSUN_METERS = s.constants.constant('mean distance').si
