--- conflicted
+++ resolved
@@ -5,6 +5,8 @@
 the `astropy.coordinates` module.
 """
 from __future__ import absolute_import, division
+
+import warnings
 
 import numpy as np
 
@@ -16,12 +18,8 @@
 
 from astropy.coordinates.baseframe import (BaseCoordinateFrame,
                                            RepresentationMapping)
-<<<<<<< HEAD
-from astropy.coordinates import Attribute, ConvertError
-=======
 
 from astropy.coordinates import Attribute, CoordinateAttribute, ConvertError
->>>>>>> 84b5cb41
 
 from sunpy import sun
 
@@ -31,8 +29,7 @@
 RSUN_METERS = sun.constants.get('radius').si.to(u.m)
 DSUN_METERS = sun.constants.get('mean distance').si.to(u.m)
 
-__all__ = ['HeliographicStonyhurst', 'HeliographicCarrington', 'Heliocentric',
-           'Helioprojective', 'HelioprojectiveRadial']
+__all__ = ['HeliographicStonyhurst', 'HeliographicCarrington', 'Heliocentric', 'Helioprojective']
 
 
 class HeliographicStonyhurst(BaseCoordinateFrame):
@@ -306,95 +303,6 @@
     default_representation = SphericalRepresentation
 
     frame_specific_representation_info = {
-        SphericalRepresentation: [RepresentationMapping(reprname='lon',
-                                                        framename='Tx',
-                                                        defaultunit=u.arcsec),
-                                  RepresentationMapping(reprname='lat',
-                                                        framename='Ty',
-                                                        defaultunit=u.arcsec),
-                                  RepresentationMapping(reprname='distance',
-                                                        framename='distance',
-                                                        defaultunit=None)],
-
-        UnitSphericalRepresentation: [RepresentationMapping(reprname='lon',
-                                                            framename='Tx',
-                                                            defaultunit=u.arcsec),
-                                      RepresentationMapping(reprname='lat',
-                                                            framename='Ty',
-                                                            defaultunit=u.arcsec)],
-    }
-
-    obstime = TimeFrameAttributeSunPy()
-    rsun = Attribute(default=RSUN_METERS.to(u.km))
-    observer = ObserverCoordinateAttribute(HeliographicStonyhurst, default="earth")
-
-    def __init__(self, *args, **kwargs):
-        wrap = kwargs.pop('wrap_longitude', True)
-
-        BaseCoordinateFrame.__init__(self, *args, **kwargs)
-
-        if wrap and isinstance(self._data, (UnitSphericalRepresentation, SphericalRepresentation)):
-            self._data.lon.wrap_angle = 180*u.deg
-
-    def calculate_distance(self):
-        """
-        This method calculates the third coordinate of the Helioprojective
-        frame. It assumes that the coordinate point is on the disk of the Sun
-        at the rsun radius.
-
-        If a point in the frame is off limb then NaN will be returned.
-
-        Returns
-        -------
-        new_frame : `~sunpy.coordinates.frames.HelioProjective`
-            A new frame instance with all the attributes of the original but
-            now with a third coordinate.
-        """
-        # Skip if we already are 3D
-        if isinstance(self._data, SphericalRepresentation):
-            return self
-
-        if not isinstance(self.observer, BaseCoordinateFrame):
-            raise ConvertError("Cannot calculate distance to the solar disk "
-                               "for observer '{}' "
-                               "without `obstime` being specified.".format(self.observer))
-
-        rep = self.represent_as(UnitSphericalRepresentation)
-        lat, lon = rep.lat, rep.lon
-        alpha = np.arccos(np.cos(lat) * np.cos(lon)).to(lat.unit)
-        c = self.observer.radius**2 - self.rsun**2
-        b = -2 * self.observer.radius * np.cos(alpha)
-        d = ((-1*b) - np.sqrt(b**2 - 4*c)) / 2
-
-<<<<<<< HEAD
-        return self.realize_frame(SphericalWrap180Representation(lon=lon,
-                                                                 lat=lat,
-                                                                 distance=d))
-
-
-class HelioprojectiveRadial(Helioprojective):
-    """
-    The Helioprojective-Radial frame is a spherical coordinate system projected
-    on to the the celestial sphere.
-
-    The center of the solar disk is defined to be at the south pole of the
-    sphere and by definition has $\theta_p$ as 0 at this pole. This frame
-    however, stores the declination parameter $\delta_p = $\theta_p - 90\deg$,
-    so the center of the solar disk is $(0, -90)$.
-
-    Parameters
-    ----------
-    dec: `~astropy.coordinates.Latitude`
-        Declination Parameter.
-    psi: `~astropy.coordinates.Longitude`
-        Longitude coordinate.
-    distance: `~astropy.units.Quantity`
-        The radial distance from the observer to the coordinate point.
-    """
-
-    default_representation = SouthPoleSphericalRepresentation
-
-    frame_specific_representation_info = {
         SouthPoleSphericalRepresentation: [RepresentationMapping(reprname='lon',
                                                                  framename='psi',
                                                                  defaultunit=u.arcsec),
@@ -413,7 +321,7 @@
                                                                      defaultunit=u.arcsec)],
 
         SphericalRepresentation: [RepresentationMapping(reprname='lon',
-                                                        framename='psi',
+                                                        framename='Tx',
                                                         defaultunit=u.arcsec),
                                   RepresentationMapping(reprname='lat',
                                                         framename='dec',
@@ -463,9 +371,4 @@
 
         return self.realize_frame(SouthPoleSphericalRepresentation(phi=rep.phi,
                                                                    theta=rep.theta,
-                                                                   distance=distance))
-=======
-        return self.realize_frame(SphericalRepresentation(lon=lon,
-                                                          lat=lat,
-                                                          distance=d))
->>>>>>> 84b5cb41
+                                                                   distance=distance))