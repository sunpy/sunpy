--- conflicted
+++ resolved
@@ -18,17 +18,10 @@
 )
 from sunpy.coordinates.wcs_utils import (
     _set_wcs_aux_obs_coord,
-<<<<<<< HEAD
-    solar_frame_to_wcs_mapping,
-    solar_wcs_frame_mapping,
-)
-from sunpy.util import SunpyUserWarning
-=======
     obsgeo_to_frame,
     solar_frame_to_wcs_mapping,
     solar_wcs_frame_mapping,
 )
->>>>>>> bb0ff66d
 
 
 @pytest.mark.parametrize('ctype, frame', [[['HPLN', 'HPLT'], Helioprojective],
