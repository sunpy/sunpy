
import warnings

import numpy as np
import pytest

import astropy.units as u
from astropy.coordinates import (
    CartesianRepresentation,
    SkyCoord,
    SphericalRepresentation,
    UnitSphericalRepresentation,
)
from astropy.tests.helper import assert_quantity_allclose

from sunpy import sun
from sunpy.coordinates.frames import (
    Heliocentric,
    HeliographicCarrington,
    HeliographicStonyhurst,
    Helioprojective,
)
<<<<<<< HEAD
=======
from sunpy.coordinates.sun import angular_radius
>>>>>>> bb0ff66d
from sunpy.time import parse_time
from sunpy.util.exceptions import SunpyUserWarning

RSUN_METERS = sun.constants.get('radius').si.to(u.m)
DSUN_METERS = sun.constants.get('mean distance').si.to(u.m)


def init_frame(frame, args, kwargs):
    if args and kwargs:
        return frame(*args, **kwargs)
    elif args:
        return frame(*args)
    elif kwargs:
        return frame(**kwargs)


"""
These are common 2D params, kwargs are frame specific
"""
two_D_parameters = [
    ([0 * u.deg, 0 * u.arcsec], None),
    ([0 * u.deg, 0 * u.arcsec], {'obstime': '2011/01/01T00:00:00'}),
    ([UnitSphericalRepresentation(0 * u.deg, 0 * u.arcsec)], None),
    ([UnitSphericalRepresentation(0 * u.deg, 0 * u.arcsec)], {'obstime': '2011/01/01T00:00:00'}),
    ([0 * u.deg, 0 * u.arcsec], {'representation_type': 'unitspherical'})
]
"""
These are common 3D params, kwargs are frame specific
"""
three_D_parameters = [
    ([0 * u.deg, 0 * u.arcsec, 1 * u.Mm], None),
    ([0 * u.deg, 0 * u.arcsec, 1 * u.Mm], {'obstime': '2011/01/01T00:00:00'}),
    ([0 * u.deg, 0 * u.arcsec, 1 * u.Mm], {'representation_type': 'spherical'}),
    ([SphericalRepresentation(0 * u.deg, 0 * u.arcsec, 1 * u.Mm)],
     None),
    ([SphericalRepresentation(0 * u.deg, 0 * u.arcsec, 1 * u.Mm)], None), (
        [SphericalRepresentation(0 * u.deg, 0 * u.arcsec, 1 * u.Mm)],
        {'obstime': '2011/01/01T00:00:00'})
]

# ==============================================================================
# Helioprojective Tests
# ==============================================================================


@pytest.mark.parametrize('args, kwargs',
                         two_D_parameters + [(None, {'Tx': 0 * u.deg,
                                                     'Ty': 0 * u.arcsec})])
def test_create_hpc_2d(args, kwargs):
    hpc1 = init_frame(Helioprojective, args, kwargs)

    # Check we have the right class!
    assert isinstance(hpc1, Helioprojective)
    rep_kwarg = kwargs.get('representation_type', None) if kwargs else None

    if rep_kwarg and rep_kwarg == 'unitspherical':
        # Check that we have a unitspherical representation
        assert isinstance(hpc1._data, UnitSphericalRepresentation)
    else:
        # Check that we have a 2D wrap180 representation
        assert isinstance(hpc1._data, UnitSphericalRepresentation)

    # Check the attrs are correct
    assert hpc1.Tx == 0 * u.arcsec
    assert hpc1.Ty == 0 * u.arcsec

    # Check the attrs are in the correct default units
    assert hpc1.Tx.unit is u.arcsec
    assert hpc1.Ty.unit is u.arcsec


@pytest.mark.parametrize(
    'args, kwargs',
    three_D_parameters + [(None, {'Tx': 0 * u.deg,
                                  'Ty': 0 * u.arcsec,
                                  'distance': 1 * u.Mm}),
                          ([0 * u.deg, 0 * u.arcsec], {'distance': 1 * u.Mm})])
def test_create_3d(args, kwargs):
    hpc1 = init_frame(Helioprojective, args, kwargs)

    # Check we have the right class!
    assert isinstance(hpc1, Helioprojective)
    rep_kwarg = kwargs.get('representation_type', None) if kwargs else None

    if rep_kwarg and rep_kwarg == 'spherical':
        # Check that we have a unitspherical representation
        assert isinstance(hpc1._data, SphericalRepresentation)
    else:
        # Check that we have a 2D wrap180 representation
        assert isinstance(hpc1._data, SphericalRepresentation)

    # Check the attrs are correct
    assert hpc1.Tx == 0 * u.arcsec
    assert hpc1.Ty == 0 * u.arcsec
    assert hpc1.distance == 1 * u.Mm

    # Check the attrs are in the correct default units
    assert hpc1.Tx.unit is u.arcsec
    assert hpc1.Ty.unit is u.arcsec
    assert hpc1.distance.unit is u.Mm


def test_cart_init():
    hpc1 = Helioprojective(CartesianRepresentation(0 * u.km, 0 * u.km, 1 *
                                                   u.Mm))

    assert isinstance(hpc1, Helioprojective)
    assert isinstance(hpc1._data, CartesianRepresentation)


# Test HPC Calculate Distance
def test_hpc_distance():
    hpc1 = Helioprojective(0 * u.deg, 0 * u.arcsec,
                           observer=HeliographicStonyhurst(0*u.deg, 0*u.deg, 1*u.AU))

    assert isinstance(hpc1, Helioprojective)
    # Check that we have a 2D wrap180 representation
    assert isinstance(hpc1._data, UnitSphericalRepresentation)

    # Check the attrs are correct
    assert hpc1.Tx == 0 * u.arcsec
    assert hpc1.Ty == 0 * u.arcsec

    hpc2 = hpc1.make_3d()

    assert isinstance(hpc2._data, SphericalRepresentation)

    # Check the attrs are correct
    assert hpc2.Tx == 0 * u.arcsec
    assert hpc2.Ty == 0 * u.arcsec
    assert_quantity_allclose(hpc2.distance, DSUN_METERS - RSUN_METERS)


def test_hpc_distance_cartesian():
    # Test detection of distance in other representations
    hpc1 = Helioprojective(CartesianRepresentation(0 * u.km, 0 * u.km, 1 * u.Mm))

    assert isinstance(hpc1, Helioprojective)
    assert isinstance(hpc1._data, CartesianRepresentation)

    assert hpc1.make_3d() is hpc1


def test_hpc_distance_off_limb():
    hpc1 = Helioprojective(1500 * u.arcsec, 0 * u.arcsec,
                           observer=HeliographicStonyhurst(0*u.deg, 0*u.deg, 1*u.AU))

    assert isinstance(hpc1, Helioprojective)
    # Check that we have a 2D wrap180 representation
    assert isinstance(hpc1._data, UnitSphericalRepresentation)

    # Check the attrs are correct
    assert hpc1.Tx == 1500 * u.arcsec
    assert hpc1.Ty == 0 * u.arcsec

    hpc2 = hpc1.make_3d()

    assert isinstance(hpc2._data, SphericalRepresentation)

    # Check the attrs are correct
    assert hpc2.Tx == 1500 * u.arcsec
    assert hpc2.Ty == 0 * u.arcsec
    assert_quantity_allclose(hpc2.distance, u.Quantity(np.nan, u.km))


def test_hpc_distance_3D():
    hpc1 = Helioprojective(1500 * u.arcsec, 0 * u.arcsec, 100 * u.Mm)

    assert isinstance(hpc1, Helioprojective)
    # Check that we have a 2D wrap180 representation
    assert isinstance(hpc1._data, SphericalRepresentation)

    # Check the attrs are correct
    assert hpc1.Tx == 1500 * u.arcsec
    assert hpc1.Ty == 0 * u.arcsec

    hpc2 = hpc1.make_3d()

    assert hpc2 is hpc1


def test_wrapping_on():
    hpc1 = Helioprojective(359.9*u.deg, 10*u.deg)
    assert_quantity_allclose(hpc1.Tx, -0.1*u.deg)
    assert_quantity_allclose(hpc1.Tx.wrap_angle, 180*u.deg)


def test_wrapping_off():
    hpc1 = Helioprojective(359.9*u.deg, 10*u.deg, wrap_longitude=False)
    assert_quantity_allclose(hpc1.Tx, 359.9*u.deg)
    assert_quantity_allclose(hpc1.Tx.wrap_angle, 360*u.deg)


def test_hpc_default_observer():
    # Observer is considered default if it hasn't been specified *and* if obstime isn't specified
    hpc = Helioprojective(0*u.arcsec, 0*u.arcsec)
    assert hpc.is_frame_attr_default('observer')

    hpc = Helioprojective(0*u.arcsec, 0*u.arcsec, obstime='2019-06-01')
    assert not hpc.is_frame_attr_default('observer')


def test_hpc_low_precision_float_warning():
    hpc = Helioprojective(u.Quantity(0, u.deg, dtype=np.float32),
                          u.Quantity(0, u.arcsec, dtype=np.float16),
                          observer=HeliographicStonyhurst(0*u.deg, 0*u.deg, 1*u.AU))

    with pytest.raises(SunpyUserWarning, match="Tx is float32, and Ty is float16"):
        hpc.make_3d()


# ==============================================================================
# ## Heliographic Tests
# ==============================================================================

def test_HEEQ_creation():
    # Smoke test to make sure HEEQ constructors work fine
    _ = HeliographicStonyhurst(lon=0*u.deg, lat=90*u.deg,
                               obstime=parse_time('2018-12-21'))
    _ = HeliographicStonyhurst(lon=0*u.deg, lat=90*u.deg, radius=1*u.km,
                               obstime=parse_time('2018-12-21'))
    _ = HeliographicStonyhurst(x=1*u.km, y=1*u.km, z=1*u.km,
                               obstime=parse_time('2018-12-21'),
                               representation_type='cartesian')


@pytest.mark.parametrize('frame',
                         [HeliographicStonyhurst, HeliographicCarrington])
@pytest.mark.parametrize("args, kwargs", two_D_parameters +
                         [(None, {'lat': 0*u.deg, 'lon': 0*u.arcsec})])
def test_create_hgs_2d(frame, args, kwargs):
    hgs1 = init_frame(frame, args, kwargs)

    # Check we have the right class!
    assert isinstance(hgs1, frame)
    # Check that we have a 2D representation
    assert isinstance(hgs1._data, UnitSphericalRepresentation)

    # Check the attrs are correct
    assert hgs1.lon == 0 * u.deg
    assert hgs1.lat == 0 * u.deg

    # Check the attrs are in the correct default units
    assert hgs1.lon.unit is u.deg
    assert hgs1.lat.unit is u.deg

    # Test the value of the rsun frame attribute
    assert_quantity_allclose(hgs1.rsun, sun.constants.radius)

    # Test conversion to 3D
    hgs_3d = hgs1.make_3d()
    assert_quantity_allclose(hgs_3d.lon, hgs1.lon)
    assert_quantity_allclose(hgs_3d.lat, hgs1.lat)
    assert_quantity_allclose(hgs_3d.radius, hgs1.rsun)


@pytest.mark.parametrize('frame',
                         [HeliographicStonyhurst, HeliographicCarrington])
@pytest.mark.parametrize(
    "args, kwargs",
    three_D_parameters + [(None, {'lat': 0 * u.deg,
                                  'lon': 0 * u.arcsec,
                                  'radius': 1 * u.Mm}),
                          ([0 * u.deg, 0 * u.arcsec], {'radius': 1 * u.Mm})])
def test_create_hgs_3d(frame, args, kwargs):
    hgs1 = init_frame(frame, args, kwargs)

    # Check we have the right class!
    assert isinstance(hgs1, frame)

    rep_kwarg = kwargs.get('representation_type', None) if kwargs else None

    if rep_kwarg == 'spherical':
        assert isinstance(hgs1._data, SphericalRepresentation)
    else:
        # Check Carrington first because it's a subclass of Stonyhurst
        if isinstance(hgs1, HeliographicCarrington):
            # Check that we have a 2D wrap180 representation
            assert isinstance(hgs1._data, SphericalRepresentation)
        elif isinstance(hgs1, HeliographicStonyhurst):
            # Check that we have a 2D wrap180 representation
            assert isinstance(hgs1._data, SphericalRepresentation)

    # Check the attrs are correct
    assert hgs1.lon == 0 * u.deg
    assert hgs1.lat == 0 * u.deg
    assert hgs1.radius == 1 * u.Mm

    # Check the attrs are in the correct default units
    assert hgs1.lon.unit is u.deg
    assert hgs1.lat.unit is u.deg
    assert hgs1.radius.unit is u.Mm


def test_hgs_cart_init():
    hpc1 = HeliographicStonyhurst(CartesianRepresentation(0 * u.km,
                                                          0 * u.km,
                                                          1 * u.Mm))

    assert isinstance(hpc1, HeliographicStonyhurst)
    assert isinstance(hpc1._data, CartesianRepresentation)


def test_hgs_wrapping_on():
    hpc1 = HeliographicStonyhurst(350*u.deg, 10*u.deg)
    assert_quantity_allclose(hpc1.lon, -10*u.deg)
    assert_quantity_allclose(hpc1.lon.wrap_angle, 180*u.deg)


def test_hgs_wrapping_off():
    hpc1 = HeliographicStonyhurst(350*u.deg, 10*u.deg, wrap_longitude=False)
    assert_quantity_allclose(hpc1.lon, 350*u.deg)
    assert_quantity_allclose(hpc1.lon.wrap_angle, 360*u.deg)


def test_hgc_wrapping_360():
    hpc1 = HeliographicCarrington(350*u.deg, 10*u.deg)
    assert_quantity_allclose(hpc1.lon, 350*u.deg)
    assert_quantity_allclose(hpc1.lon.wrap_angle, 360*u.deg)


# ==============================================================================
# ## Heliocentric Tests
# ==============================================================================
@pytest.mark.parametrize(
    'args, kwargs',
    [((10 * u.km, 10 * u.km, 10 * u.km), None), (None, {'x': 10 * u.km,
                                                        'y': 10 * u.km,
                                                        'z': 10 * u.km}),
     ([CartesianRepresentation(10 * u.km, 10 * u.km, 10 * u.km)], None),
     ([CartesianRepresentation(10 * u.km, 10 * u.km, 10 * u.km)],
      {'obstime': '2011/01/01T00:00:00'})])
def test_create_hcc_3d(args, kwargs):
    hcc = init_frame(Heliocentric, args, kwargs)

    assert isinstance(hcc, Heliocentric)

    assert isinstance(hcc._data, CartesianRepresentation)

    assert hcc.x == 10 * u.km
    assert hcc.y == 10 * u.km
    assert hcc.z == 10 * u.km

    # Check the attrs are in the correct default units
    assert hcc.x.unit is u.km
    assert hcc.y.unit is u.km
    assert hcc.z.unit is u.km


def test_hcc_default_observer():
    # Observer is considered default if it hasn't been specified *and* if obstime isn't specified
    hcc = Heliocentric(0*u.AU, 0*u.AU, 0*u.AU)
    assert hcc.is_frame_attr_default('observer')

    hcc = Heliocentric(0*u.AU, 0*u.AU, 0*u.AU, obstime='2019-06-01')
    assert not hcc.is_frame_attr_default('observer')


@pytest.mark.parametrize('x, y, psi', [(0*u.km, -1*u.km, 270*u.deg),
                                       (0*u.km, 1*u.km, 90*u.deg),
                                       (-1*u.km, 0*u.km, 180*u.deg)])
def test_heliocentric_radial_psi(x, y, psi):
    # The cylindrical representation of HCC is Heliocentric Radial
    # Test that the `psi` component is represented as desired
    # The definition is shifted by 90 degrees relative to Thompson (2006)
    hcc = Heliocentric(CartesianRepresentation(x, y, 0*u.km), representation_type='cylindrical')

    assert_quantity_allclose(hcc.psi, psi)


# ==============================================================================
# SkyCoord Tests
# ==============================================================================


two_D_parameters = [
    ([0 * u.deg, 0 * u.arcsec], {}),
    ([[0, 1, 2, 3], [5, 6, 7, 8]], {'unit': u.deg}),
    ([0 * u.deg, 0 * u.arcsec], {'representation_type': SphericalRepresentation}),
    ([UnitSphericalRepresentation(0 * u.deg, 0 * u.arcsec)], {}),
    ([UnitSphericalRepresentation(0 * u.deg, 0 * u.arcsec)], {}),
    ([SphericalRepresentation(0 * u.deg, 0 * u.arcsec, 1*u.one)], {}),
]


@pytest.mark.parametrize("args, kwargs",
                         two_D_parameters + [([0 * u.deg, 0 * u.arcsec],
                                              {'representation_type': 'unitspherical'})])
def test_skycoord_hpc(args, kwargs):
    """
    Test that when instantiating a HPC frame with SkyCoord that make_3d
    still works.
    """

    sc = SkyCoord(*args, **kwargs, frame="helioprojective",
                  observer='earth', obstime="2011-01-01T00:00:00")
    # Test the transform to HGS because it will force a `make_3d` call.
    #
    # astropy emits some warnings here because of invalid NaN comparisons,
    # which will be removed in a future astropy release
    # (see https://github.com/astropy/astropy/pull/9843), so filter the warnings out.
    with warnings.catch_warnings():
        warnings.filterwarnings("ignore", message='invalid value encountered',
                                category=RuntimeWarning)
        hgs = sc.transform_to("heliographic_stonyhurst")

    assert isinstance(hgs.frame, HeliographicStonyhurst)


def test_hgc_incomplete_observer():
    with pytest.raises(ValueError, match=r'Full 3D coordinate \(including radius\) must be specified'):
        SkyCoord(0*u.deg, 0*u.deg, frame="heliographic_carrington",
                 observer='self', obstime="2011-01-01T00:00:00")


def test_angular_radius():
    coord = Helioprojective(0*u.deg, 0*u.deg, 5*u.km, obstime="2010/01/01T00:00:00", observer="earth")
    assert_quantity_allclose(coord.angular_radius, angular_radius(coord.obstime))


def test_angular_radius_no_observer():
    coord = Helioprojective(0*u.deg, 0*u.deg, 5*u.km, obstime="2010/01/01T00:00:00", observer=None)
    with pytest.raises(ValueError, match=r"The observer must be defined, not `None`"):
        coord.angular_radius


def test_angular_radius_no_obstime():
    coord = Helioprojective(0*u.deg, 0*u.deg, 5*u.km, obstime=None, observer="earth")
    with pytest.raises(ValueError, match=r"The observer must be fully defined by specifying `obstime`."):
        coord.angular_radius<|MERGE_RESOLUTION|>--- conflicted
+++ resolved
@@ -20,10 +20,7 @@
     HeliographicStonyhurst,
     Helioprojective,
 )
-<<<<<<< HEAD
-=======
 from sunpy.coordinates.sun import angular_radius
->>>>>>> bb0ff66d
 from sunpy.time import parse_time
 from sunpy.util.exceptions import SunpyUserWarning
 
