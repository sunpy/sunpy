from pathlib import Path

from sunpy import config
from sunpy.util.config import get_and_create_sample_dir, get_and_create_download_dir

USER = str(Path.home())


def test_get_and_create_download_dir():
    # test default config
    path = get_and_create_download_dir()
    assert path == str(Path(USER).joinpath('sunpy', 'data'))
    # test updated config
    new_path = str(Path(USER).joinpath('data_here_please'))
    config.set('downloads', 'download_dir', new_path)
    path = get_and_create_download_dir()
<<<<<<< HEAD
    assert path == str(Path(USER).joinpath(new_path))
=======
    assert path == os.path.join(USER, new_path)
    # Set the config back
    config.set('downloads', 'download_dir', os.path.join(USER, 'sunpy', 'data'))
>>>>>>> 7f0b6336


def test_get_and_create_sample_dir():
    # test default config
    path = get_and_create_sample_dir()
    assert path == str(Path(USER).joinpath('sunpy', 'data', 'sample_data'))
    # test updated config
    new_path = str(Path(USER).joinpath('data_here_please'))
    config.set('downloads', 'sample_dir', new_path)
    path = get_and_create_sample_dir()
    assert path == new_path
    # Set the config back
    config.set('downloads', 'download_dir', os.path.join(USER, 'sunpy', 'data', 'sample_data'))<|MERGE_RESOLUTION|>--- conflicted
+++ resolved
@@ -14,14 +14,7 @@
     new_path = str(Path(USER).joinpath('data_here_please'))
     config.set('downloads', 'download_dir', new_path)
     path = get_and_create_download_dir()
-<<<<<<< HEAD
     assert path == str(Path(USER).joinpath(new_path))
-=======
-    assert path == os.path.join(USER, new_path)
-    # Set the config back
-    config.set('downloads', 'download_dir', os.path.join(USER, 'sunpy', 'data'))
->>>>>>> 7f0b6336
-
 
 def test_get_and_create_sample_dir():
     # test default config
