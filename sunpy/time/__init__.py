"""Time related functionality"""
<<<<<<< HEAD
from __future__ import absolute_import

from sunpy.time.astropy_time import *
=======
>>>>>>> 5281a18d
from sunpy.time.time import *
from sunpy.time.timerange import *
from sunpy.time.julian import *
from sunpy.time.utime import *<|MERGE_RESOLUTION|>--- conflicted
+++ resolved
@@ -1,10 +1,5 @@
 """Time related functionality"""
-<<<<<<< HEAD
-from __future__ import absolute_import
-
 from sunpy.time.astropy_time import *
-=======
->>>>>>> 5281a18d
 from sunpy.time.time import *
 from sunpy.time.timerange import *
 from sunpy.time.julian import *
