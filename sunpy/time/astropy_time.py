import astropy.time
from astropy.time import TimeDeltaFormat, TimeUnique
from astropy import _erfa as erfa
import astropy.units as u

import numpy as np

from time import strftime, strptime
from datetime import date, datetime, timedelta

__all__ = ['Time', 'TimeDeltaDatetime']

STANDARD_TIME_SCALES = ('tai', 'tcb', 'tcg', 'tdb', 'tt', 'ut1', 'utc')
LOCAL_SCALES = ('local', )
TIME_TYPES = dict(
    (scale, scales) for scales in (STANDARD_TIME_SCALES, LOCAL_SCALES) for scale in scales)

if hasattr(astropy.time.Time, 'strptime'):
    from astropy.time import Time
else:
    class Time(astropy.time.Time):
        def __init__(self, val, val2=None, format=None, scale=None,
                     precision=None, in_subfmt=None, out_subfmt=None,
                     location=None, copy=False):

            if location is not None:
                from ..coordinates import EarthLocation
                if isinstance(location, EarthLocation):
                    self.location = location
                else:
                    self.location = EarthLocation(*location)
            else:
                self.location = None

            if isinstance(val, self.__class__):
                # Update _time formatting parameters if explicitly specified
                if precision is not None:
                    self._time.precision = precision
                if in_subfmt is not None:
                    self._time.in_subfmt = in_subfmt
                if out_subfmt is not None:
                    self._time.out_subfmt = out_subfmt
                self.SCALES = TIME_TYPES[self.scale]
                if scale is not None:
                    self._set_scale(scale)
            else:
                self._init_from_vals(val, val2, format, scale, copy,
                                     precision, in_subfmt, out_subfmt)
                self.SCALES = TIME_TYPES[self.scale]

            if self.location is not None and (self.location.size > 1 and
                                              self.location.shape != self.shape):
                try:
                    # check the location can be broadcast to self's shape.
                    self.location = np.broadcast_to(self.location, self.shape,
                                                    subok=True)
                except Exception:
                    raise ValueError('The location with shape {0} cannot be '
                                     'broadcast against time with shape {1}. '
                                     'Typically, either give a single location or '
                                     'one for each time.'
                                     .format(self.location.shape, self.shape))

        @classmethod
        def strptime(cls, time_string, format_string, **kwargs):
            """
            Parse a string to a Time according to a format specification.
            See `time.strptime` documentation for format specification.

            >>> Time.strptime('2012-Jun-30 23:59:60', '%Y-%b-%d %H:%M:%S')
            <Time object: scale='utc' format='isot' value=2012-06-30T23:59:60.000>

            Parameters
            ----------
            time_string : string, sequence, ndarray
                Objects containing time data of type string
            format_string : string
                String specifying format of time_string.
            kwargs : dict
                Any keyword arguments for ``Time``.  If the ``format`` keyword
                argument is present, this will be used as the Time format.

            Returns
            -------
            time_obj : `~astropy.time.Time`
                A new `~astropy.time.Time` object corresponding to the input
                ``time_string``.

            """
            time_array = np.asarray(time_string)

            if time_array.dtype.kind not in ('U', 'S'):
                err = "Expected type is string, a bytes-like object or a sequence"\
                    " of these. Got dtype '{}'".format(time_array.dtype.kind)
                raise TypeError(err)

            to_string = (str if time_array.dtype.kind == 'U' else
                         lambda x: str(x.item(), encoding='ascii'))
            iterator = np.nditer([time_array, None], op_dtypes=[time_array.dtype, 'U30'])

            for time, formatted in iterator:
                # TODO: Make this same as astropy version
                if '%f' in format_string:
                    fstring = str(datetime.strptime(to_string(time), format_string))
                    formatted[...] = fstring.replace(' ', 'T')
                else:
                    time_tuple = strptime(to_string(time), format_string)
                    formatted[...] = '{:04}-{}-{}T{}:{}:{}'.format(*time_tuple)

            format = kwargs.pop('format', None)
            out = cls(*iterator.operands[1:], format='isot', **kwargs)
            if format is not None:
                out.format = format

            return out

        def strftime(self, format_spec):
            """
            Convert Time to a string or a numpy.array of strings according to a
            format specification.
            See `time.strftime` documentation for format specification.

            Parameters
            ----------
            format_spec : string
                Format definition of return string.

            Returns
            -------
            formatted : string, numpy.array
                String or numpy.array of strings formatted according to the given
                format string.

            """
            formatted_strings = []
            for sk in self.replicate('iso')._time.str_kwargs():
                date_tuple = date(sk['year'], sk['mon'], sk['day']).timetuple()
                datetime_tuple = (sk['year'], sk['mon'], sk['day'], sk['hour'], sk['min'],
                                  sk['sec'], date_tuple[6], date_tuple[7], -1)
                formatted_strings.append(strftime(format_spec, datetime_tuple))

            if self.isscalar:
                return formatted_strings[0]
            else:
                return np.array(formatted_strings).reshape(self.shape)

        def __hash__(self):
            return hash((self.jd1, self.jd2, self.scale))

<<<<<<< HEAD

=======
>>>>>>> 9f9e4dcf

class TimeDeltaDatetime(TimeDeltaFormat, TimeUnique):
    """Time delta in datetime.timedelta"""
    name = 'datetime'

    def _check_val_type(self, val1, val2):
        # Note: don't care about val2 for this class
        if not all(isinstance(val, timedelta) for val in val1.flat):
            raise TypeError('Input values for {0} class must be '
                            'datetime.timedelta objects'.format(self.name))
        return val1, None

    def set_jds(self, val1, val2):
        self._check_scale(self._scale)  # Validate scale.
        iterator = np.nditer([val1, None], flags=['refs_ok'], op_dtypes=[object] + [np.double])

        for val, sec in iterator:
            sec[...] = val.item().total_seconds()

        self.jd1, self.jd2 = astropy.time.utils.day_frac(
            iterator.operands[-1], 0.0, divisor=erfa.DAYSEC)

    @property
    def value(self):
        iterator = np.nditer(
            [self.jd1 + self.jd2, None], flags=['refs_ok'], op_dtypes=[self.jd1.dtype] + [object])

        for jd, out in iterator:
            out[...] = timedelta(days=jd.item())

        return iterator.operands[-1]


def _is_time_equal(t1, t2):
    """
    Work around for https://github.com/astropy/astropy/issues/6970.
    Remove the usage of this function once the fix is in place.
    """
    if abs(t1 - t2) < 1 * u.nanosecond:
        return True
    return False<|MERGE_RESOLUTION|>--- conflicted
+++ resolved
@@ -147,10 +147,6 @@
         def __hash__(self):
             return hash((self.jd1, self.jd2, self.scale))
 
-<<<<<<< HEAD
-
-=======
->>>>>>> 9f9e4dcf
 
 class TimeDeltaDatetime(TimeDeltaFormat, TimeUnique):
     """Time delta in datetime.timedelta"""
