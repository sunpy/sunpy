--- conflicted
+++ resolved
@@ -957,7 +957,7 @@
         list_slices_wcsaxes[image_axes[0]] = 'x'
         list_slices_wcsaxes[image_axes[1]] = 'y'
         self.slices_wcsaxes = list_slices_wcsaxes[::-1]
-<<<<<<< HEAD
+
         if(unit_x_axis is not None):
             self.unit_x_axis = u.Unit(unit_x_axis)
         else:
@@ -969,12 +969,12 @@
             self.unit_y_axis = unit_y_axis            
        
         super(ImageAnimatorWCS, self).__init__(data, image_axes=image_axes, axis_ranges=axis_ranges, **kwargs)
-=======
+
         self.unit_x_axis = unit_x_axis
         self.unit_y_axis = unit_y_axis
         super(ImageAnimatorWCS, self).__init__(data, image_axes=image_axes,
                                                axis_ranges=axis_ranges, **kwargs)
->>>>>>> 4c2ac9fc
+
 
     def _get_main_axes(self):
         axes = self.fig.add_axes([0.1, 0.1, 0.8, 0.8], projection=self.wcs,
