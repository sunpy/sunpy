"""
This module provides dictionaries for generating
`~matplotlib.colors.LinearSegmentedColormap`, and a dictionary of these
dictionaries.
"""
import pathlib

import matplotlib.colors as colors
import numpy as np

import astropy.units as u

__all__ = [
    'aia_color_table', 'sswidl_lasco_color_table', 'eit_color_table',
    'sxt_color_table', 'xrt_color_table', 'trace_color_table',
    'sot_color_table', 'hmi_mag_color_table', 'suvi_color_table',
<<<<<<< HEAD
    'rhessi_color_table', 'std_gamma_2', 'euvi_color_table', 'solohri_lya1216_color_table',
    'punch_color_table',
=======
    'rhessi_color_table', 'std_gamma_2', 'euvi_color_table', 'solohri_lya1216_color_table', 'suit_color_table'
>>>>>>> b9272d25
]


CMAP_DATA_DIR = pathlib.Path(__file__).parent.absolute() / 'data'


def create_cdict(r, g, b):
    """
    Create the color tuples in the correct format.
    """
    i = np.linspace(0, 1, r.size)
    cdict = {name: list(zip(i, el / 255.0, el / 255.0))
             for el, name in [(r, 'red'), (g, 'green'), (b, 'blue')]}
    return cdict


def _cmap_from_rgb(r, g, b, name):
    cdict = create_cdict(r, g, b)
    return colors.LinearSegmentedColormap(name, cdict)


def cmap_from_rgb_file(name, fname):
    """
    Create a colormap from a RGB .csv file.

    The .csv file must have 3  equal-length columns of integer data, with values
    between 0 and 255, which are the red, green, and blue values for the colormap.

    Parameters
    ----------
    name : str
        Name of the colormap.
    fname : str
        Filename of data file. Relative to the sunpy colormap data directory.

    Returns
    -------
    matplotlib.colors.LinearSegmentedColormap
    """
    data = np.loadtxt(CMAP_DATA_DIR / fname, delimiter=',')
    if data.shape[1] != 3:
        raise RuntimeError(f'RGB data files must have 3 columns (got {data.shape[1]})')
    return _cmap_from_rgb(data[:, 0], data[:, 1], data[:, 2], name)


def get_idl3():
    # The following values describe color table 3 for IDL (Red Temperature)
    return np.loadtxt(CMAP_DATA_DIR / 'idl_3.csv', delimiter=',')


def solohri_lya1216_color_table():
    solohri_lya1216 = get_idl3()
    solohri_lya1216[:, 2] = solohri_lya1216[:, 0] * np.linspace(0, 1, 256)
    return _cmap_from_rgb(*solohri_lya1216.T, 'SolO EUI HRI Lyman Alpha')


def create_aia_wave_dict():
    idl_3 = get_idl3()
    r0, g0, b0 = idl_3[:, 0], idl_3[:, 1], idl_3[:, 2]

    c0 = np.arange(256, dtype='f')
    c1 = (np.sqrt(c0) * np.sqrt(255.0)).astype('f')
    c2 = (np.arange(256)**2 / 255.0).astype('f')
    c3 = ((c1 + c2 / 2.0) * 255.0 / (c1.max() + c2.max() / 2.0)).astype('f')

    aia_wave_dict = {
        1600*u.angstrom: (c3, c3, c2),
        1700*u.angstrom: (c1, c0, c0),
        4500*u.angstrom: (c0, c0, b0 / 2.0),
        94*u.angstrom: (c2, c3, c0),
        131*u.angstrom: (g0, r0, r0),
        171*u.angstrom: (r0, c0, b0),
        193*u.angstrom: (c1, c0, c2),
        211*u.angstrom: (c1, c0, c3),
        304*u.angstrom: (r0, g0, b0),
        335*u.angstrom: (c2, c0, c1)
    }
    return aia_wave_dict


@u.quantity_input
def aia_color_table(wavelength: u.angstrom):
    """
    Returns one of the fundamental color tables for SDO AIA images.

    Based on aia_lct.pro part of SDO/AIA on SSWIDL written by Karel
    Schrijver (2010/04/12).

    Parameters
    ----------
    wavelength : `~astropy.units.quantity.Quantity`
        Wavelength for the desired AIA color table.
    """
    aia_wave_dict = create_aia_wave_dict()
    try:
        r, g, b = aia_wave_dict[wavelength]
    except KeyError:
        raise ValueError("Invalid AIA wavelength. Valid values are "
                         "1600,1700,4500,94,131,171,193,211,304,335.")

    return _cmap_from_rgb(r, g, b, f'SDO AIA {str(wavelength):s}')


@u.quantity_input
def eit_color_table(wavelength: u.angstrom):
    """
    Returns one of the fundamental color tables for SOHO EIT images.
    """
    # SOHO EIT Color tables
    # EIT 171 IDL Name EIT Dark Bot Blue
    # EIT 195 IDL Name EIT Dark Bot Green
    # EIT 284 IDL Name EIT Dark Bot Yellow
    # EIT 304 IDL Name EIT Dark Bot Red
    try:
        color = {171*u.angstrom: 'dark_blue', 195*u.angstrom: 'dark_green',
                 284*u.angstrom: 'yellow', 304*u.angstrom: 'dark_red',
                 }[wavelength]
    except KeyError:
        raise ValueError("Invalid EIT wavelength. Valid values are "
                         "171, 195, 284, 304.")

    return cmap_from_rgb_file(f'SOHO EIT {str(wavelength):s}', f'eit_{color}.csv')


def sswidl_lasco_color_table(number):
    """
    Returns one of the SSWIDL-defined color tables for SOHO LASCO images.

    This function is included to allow users to access the SSWIDL-
    defined LASCO color tables provided by SunPy. It is recommended to
    use the function 'lasco_color_table' to obtain color tables for use
    with LASCO data and Helioviewer JP2 images.
    """
    try:
        return cmap_from_rgb_file(f'SOHO LASCO C{number}', f'lasco_c{number}.csv')
    except OSError:
        raise ValueError("Invalid LASCO number. Valid values are 2, 3.")


# Translated from the JP2Gen IDL SXT code lct_yla_gold.pro. Might be better
# to explicitly copy the numbers from the IDL calculation. This is a little
# more compact.
sxt_gold_r = np.concatenate((np.linspace(0, 255, num=185,
                                         endpoint=False), 255 * np.ones(71)))
sxt_gold_g = 255 * (np.arange(256)**1.25) / (255.0**1.25)
sxt_gold_b = np.concatenate((np.zeros(185), 255.0 * np.arange(71) / 71.0))

grayscale = np.arange(256)
grayscale.setflags(write=False)


def sxt_color_table(sxt_filter):
    """
    Returns one of the fundamental color tables for Yokhoh SXT images.
    """
    try:
        r, g, b = {
            'al': (sxt_gold_r, sxt_gold_g, sxt_gold_b),
            'wh': (grayscale, grayscale, grayscale)
        }[sxt_filter]
    except KeyError:
        raise ValueError("Invalid SXT filter type number. Valid values are "
                         "'al', 'wh'.")
    return _cmap_from_rgb(r, g, b, f'Yohkoh SXT {sxt_filter.title():s}')


def xrt_color_table():
    """
    Returns the color table used for all Hinode XRT images.
    """
    idl_3 = get_idl3()
    r0, g0, b0 = idl_3[:, 0], idl_3[:, 1], idl_3[:, 2]
    return _cmap_from_rgb(r0, g0, b0, 'Hinode XRT')


def cor_color_table(number):
    """
    Returns one of the fundamental color tables for STEREO coronagraph images.
    """
    # STEREO COR Color tables
    if number not in [1, 2]:
        raise ValueError("Invalid COR number. Valid values are " "1, 2.")

    return cmap_from_rgb_file(f'STEREO COR{number}', f'stereo_cor{number}.csv')


def trace_color_table(measurement):
    """
    Returns one of the standard color tables for TRACE JP2 files.
    """
    if measurement == 'WL':
        return cmap_from_rgb_file(f'TRACE {measurement}', 'grayscale.csv')

    try:
        return cmap_from_rgb_file(f'TRACE {measurement}', f'trace_{measurement}.csv')
    except OSError:
        raise ValueError(
            "Invalid TRACE filter waveband passed. Valid values are "
            "171, 195, 284, 1216, 1550, 1600, 1700, WL")


def sot_color_table(measurement):
    """
    Returns one of the standard color tables for SOT files (following osdc
    convention).

    The relations between observation and color have been defined in
    hinode.py
    """
    idl_3 = get_idl3()
    r0, g0, b0 = idl_3[:, 0], idl_3[:, 1], idl_3[:, 2]
    try:
        r, g, b = {
            'intensity': (r0, g0, b0),
        }[measurement]
    except KeyError:
        raise ValueError(
            "Invalid (or not supported) SOT type. Valid values are: "
            "intensity")

    return _cmap_from_rgb(r, g, b, f'Hinode SOT {measurement:s}')


def iris_sji_color_table(measurement, aialike=False):
    """
    Return the standard color table for IRIS SJI files.
    """
    # base vectors for IRIS SJI color tables
    c0 = np.arange(0, 256)
    c1 = (np.sqrt(c0) * np.sqrt(255)).astype(np.uint8)
    c2 = (c0**2 / 255.).astype(np.uint8)
    c3 = ((c1 + c2 / 2.) * 255. / (np.max(c1) + np.max(c2) / 2.)).astype(
        np.uint8)
    c4 = np.zeros(256).astype(np.uint8)
    c4[50:256] = (1 / 165. * np.arange(0, 206)**2).astype(np.uint8)
    c5 = ((1 + c1 + c3.astype(np.uint)) / 2.).astype(np.uint8)

    rr = np.ones(256, dtype=np.uint8) * 255
    rr[0:176] = np.arange(0, 176) / 175. * 255.
    gg = np.zeros(256, dtype=np.uint8)
    gg[100:256] = np.arange(0, 156) / 155. * 255.
    bb = np.zeros(256, dtype=np.uint8)
    bb[150:256] = np.arange(0, 106) / 105. * 255.
    agg = np.zeros(256, dtype=np.uint8)
    agg[120:256] = np.arange(0, 136) / 135. * 255.
    abb = np.zeros(256, dtype=np.uint8)
    abb[190:256] = np.arange(0, 66) / 65. * 255.

    if aialike:
        color_table = {
            '1330': (c1, c0, c2),
            '1400': (rr, agg, abb),
            '2796': (rr, c0, abb),
            '2832': (c3, c3, c2),
        }
    else:
        color_table = {
            '1330': (rr, gg, bb),
            '1400': (c5, c2, c4),
            '2796': (c1, c3, c2),
            '2832': (c0, c0, c2),
        }

    color_table.update({
        '1600': (c1, c0, c0),
        '5000': (c1, c1, c0),
        'FUV': (rr, gg, bb),
        'NUV': (c1, c3, c2),
        'SJI_NUV': (c0, c0, c0)
    })

    try:
        r, g, b = color_table[measurement]
    except KeyError:
        raise ValueError("Invalid IRIS SJI waveband. Valid values are \n" +
                         str(list(color_table.keys())))

    return _cmap_from_rgb(r, g, b, f'IRIS SJI {measurement:s}')


def hmi_mag_color_table():
    """
    Returns an alternate HMI Magnetogram color table; from Stanford
    University/JSOC.

    This is used by default for the `~sunpy.map.sources.HMISynopticMap`.
    But by default, for `~sunpy.map.sources.HMIMap` a grayscale colormap is used.

    Examples
    --------

    .. plot::
        :include-source:
        :context: close-figs

        import matplotlib.pyplot as plt
        import astropy.units as u

        import sunpy.map
        from sunpy.data.sample import HMI_LOS_IMAGE

        smap = sunpy.map.Map(HMI_LOS_IMAGE)

        fig = plt.figure()
        ax = fig.add_subplot(111, projection=smap)

        smap.plot(axes=ax, cmap="hmimag", norm=None, vmin=-1500.0, vmax=1500.0)

        plt.show()

    References
    ----------
    * `Stanford Colortable (pdf) <http://jsoc.stanford.edu/data/hmi/HMI_M.ColorTable.pdf>`__
    """
    return cmap_from_rgb_file('SDO HMI magnetogram', 'hmi_mag.csv')


def stereo_hi_color_table(camera):
    if camera not in [1, 2]:
        raise ValueError("Valid HI cameras are 1 and 2")
    return cmap_from_rgb_file(f'STEREO HI{camera}', f'hi{camera}.csv')


@u.quantity_input
def suvi_color_table(wavelength: u.angstrom):
    """
    Returns one of the fundamental color tables for SUVI images.
    SUVI uses AIA color tables.
    """
    aia_wave_dict = create_aia_wave_dict()
    try:
        if wavelength == 195*u.angstrom:
            r, g, b = aia_wave_dict[193*u.angstrom]
        elif wavelength == 284*u.angstrom:
            r, g, b = aia_wave_dict[335*u.angstrom]
        else:
            r, g, b = aia_wave_dict[wavelength]
    except KeyError:
        raise ValueError(
            "Invalid SUVI wavelength. Valid values are "
            "94, 131, 171, 195, 284, 304."
        )
    return _cmap_from_rgb(r, g, b, f'GOES-R SUVI {str(wavelength):s}')


def rhessi_color_table():
    return cmap_from_rgb_file("rhessi", "rhessi.csv")


def std_gamma_2():
    return cmap_from_rgb_file("std_gamma_2", "std_gamma_2.csv")


def euvi_color_table(wavelength: u.angstrom):
    try:
        return cmap_from_rgb_file(f'EUVI {str(wavelength)}', f'euvi_{int(wavelength.value)}.csv')
    except OSError:
        raise ValueError(
            "Invalid EUVI wavelength. Valid values are "
            "171, 195, 284, 304."
        )

<<<<<<< HEAD

def punch_color_table():
    return cmap_from_rgb_file("PUNCH", "punch.csv")
=======
def suit_color_table(band):
    try:
        return cmap_from_rgb_file(f'suit_{band.lower()}', f'suit_{band.lower()}.csv')
    except OSError:
        raise ValueError(
                "Invalid Band. Valid Values are: "
                "NB01, NB02, NB03, NB04, NB05, NB06, NB07, NB08, BB01, BB02, BB03"
                )
>>>>>>> b9272d25
<|MERGE_RESOLUTION|>--- conflicted
+++ resolved
@@ -14,12 +14,8 @@
     'aia_color_table', 'sswidl_lasco_color_table', 'eit_color_table',
     'sxt_color_table', 'xrt_color_table', 'trace_color_table',
     'sot_color_table', 'hmi_mag_color_table', 'suvi_color_table',
-<<<<<<< HEAD
     'rhessi_color_table', 'std_gamma_2', 'euvi_color_table', 'solohri_lya1216_color_table',
-    'punch_color_table',
-=======
-    'rhessi_color_table', 'std_gamma_2', 'euvi_color_table', 'solohri_lya1216_color_table', 'suit_color_table'
->>>>>>> b9272d25
+     'suit_color_table', 'punch_color_table',
 ]
 
 
@@ -382,11 +378,7 @@
             "171, 195, 284, 304."
         )
 
-<<<<<<< HEAD
-
-def punch_color_table():
-    return cmap_from_rgb_file("PUNCH", "punch.csv")
-=======
+
 def suit_color_table(band):
     try:
         return cmap_from_rgb_file(f'suit_{band.lower()}', f'suit_{band.lower()}.csv')
@@ -395,4 +387,7 @@
                 "Invalid Band. Valid Values are: "
                 "NB01, NB02, NB03, NB04, NB05, NB06, NB07, NB08, BB01, BB02, BB03"
                 )
->>>>>>> b9272d25
+
+
+def punch_color_table():
+    return cmap_from_rgb_file("PUNCH", "punch.csv")