# Author: Simon Liedtke <liedtke.simon@googlemail.com>
#
# This module was developed with funding provided by
# the Google Summer of Code (2013).

from __future__ import absolute_import

import glob
import os
import os.path
import shutil

import pytest
import sqlalchemy

from astropy import units

import sunpy
from sunpy.database import Database, EntryAlreadyAddedError,\
    EntryAlreadyStarredError, EntryAlreadyUnstarredError, NoSuchTagError,\
    EntryNotFoundError, TagAlreadyAssignedError, disable_undo, split_database
from sunpy.database.tables import DatabaseEntry, Tag, FitsHeaderEntry,\
    FitsKeyComment, JSONDump
from sunpy.database.commands import EmptyCommandStackError, NoSuchEntryError
from sunpy.database.caching import LRUCache, LFUCache
from sunpy.database import attrs
from sunpy.net import vso, hek
from sunpy.data.test.waveunit import waveunitdir
from sunpy.io import fits
from sunpy.io.file_tools import UnrecognizedFileTypeError
from sunpy.extern.six.moves import range
from sunpy.extern.six.moves import configparser
from sunpy.net import Fido, attrs as net_attrs

import sunpy.data.test

testpath = sunpy.data.test.rootdir
RHESSI_IMAGE = os.path.join(testpath, 'hsi_image_20101016_191218.fits')


"""
The 'hsi_image_20101016_191218.fits' file lies in the sunpy/data/test.
RHESSI_IMAGE  = sunpy/data/test/hsi_image_20101016_191218.fits

So, the tests in the database depends on the test under sunpy/data.
"""


@pytest.fixture
def database_using_lrucache():
    return Database('sqlite:///:memory:', LRUCache, cache_size=3)


@pytest.fixture
def database_using_lfucache():
    return Database('sqlite:///:memory:', LFUCache, cache_size=3)


@pytest.fixture
def database():
    return Database('sqlite:///:memory:')


@pytest.fixture
def fido_search_result():
    # A search query with responses from all instruments
    # No JSOC query
    return Fido.search(
        net_attrs.Time("2012/1/1", "2012/1/2"),
        net_attrs.Instrument('lyra') | net_attrs.Instrument('eve') |
        net_attrs.Instrument('XRS') | net_attrs.Instrument('noaa-indices') |
        net_attrs.Instrument('noaa-predict') |
        (net_attrs.Instrument('norh') & net_attrs.Wavelength(17*units.GHz)) |
        net_attrs.Instrument('rhessi') |
        (net_attrs.Instrument('EVE') & net_attrs.Level(0))
        )


@pytest.fixture
def fido_search_result_list():
    #Contains a list of search results from different clients
    fido_sr = []

    fido_sr.append(Fido.search(net_attrs.Time("2012/1/1", "2012/1/2"),
       net_attrs.Instrument('lyra')))

    fido_sr.append(Fido.search(net_attrs.Time("2012/1/1", "2012/1/2"),
        net_attrs.Instrument('goes')))

    fido_sr.append(Fido.search(net_attrs.Time("2012/1/1", "2012/1/2"),
        net_attrs.Instrument('rhessi')))

    fido_sr.append(Fido.search(net_attrs.Time("2012/2/1T00:00:00", "2012/2/1T01:00:00"),
        net_attrs.Instrument('eve')))

    fido_sr.append(Fido.search(net_attrs.Time("2012/1/1", "2012/1/2"),
       net_attrs.Instrument('noaa-indices')))

    fido_sr.append(Fido.search(net_attrs.Time("2012/1/1", "2012/1/2"),
         net_attrs.Instrument('noaa-predict')))

    fido_sr.append(Fido.search(net_attrs.Time("2012/1/1", "2012/1/2"),
        (net_attrs.Instrument('norh') & net_attrs.Wavelength(17*units.GHz))))

    fido_sr.append(Fido.search(net_attrs.Time("2012/1/1", "2012/1/2"),
        net_attrs.Instrument('EVE'), net_attrs.Level(0)))

    return fido_sr


@pytest.fixture
def query_result():
    return vso.VSOClient().search(
        vso.attrs.Time('20130801T200000', '20130801T200030'),
        vso.attrs.Instrument('PLASTIC'))


@pytest.fixture
def download_qr():
    return vso.VSOClient().search(
        vso.attrs.Time('2012-03-29', '2012-03-29'),
        vso.attrs.Instrument('AIA'))


@pytest.fixture
def empty_query():
    return [
        vso.attrs.Time((2012, 7, 3), (2012, 7, 4)),
        vso.attrs.Instrument('EIT')]


@pytest.fixture
def download_query():
    return [
        vso.attrs.Time((2013, 5, 19, 2), (2013, 5, 19, 2), (2013, 5, 19, 2)),
        vso.attrs.Instrument('VIRGO') | vso.attrs.Instrument('SECCHI')]


@pytest.fixture
def filled_database():
    database = Database('sqlite:///:memory:')
    for i in range(1, 11):
        entry = DatabaseEntry()
        database.add(entry)
        # every fourth entry gets the tag 'foo'
        if i % 4 == 0:
            database.tag(entry, 'foo')
        # every fifth entry gets the tag 'bar'
        if i % 5 == 0:
            database.tag(entry, 'bar')
    database.commit()
    return database


def test_config_url(monkeypatch):
    monkeypatch.setattr("sunpy.config", configparser.SafeConfigParser())
    url = 'sqlite:///'
    sunpy.config.add_section('database')
    sunpy.config.set('database', 'url', url)
    database = Database()
    assert database.url == url


def test_config_url_none(monkeypatch):
    monkeypatch.setattr("sunpy.config", configparser.SafeConfigParser())
    with pytest.raises(configparser.NoSectionError):
        Database()


def test_tags_unique(database):
    entry = DatabaseEntry()
    entry.tags = [Tag('foo')]
    database.add(entry)
    database.commit()
    entry.tags.append(Tag('foo'))
    with pytest.raises(sqlalchemy.orm.exc.FlushError):
        database.commit()


def test_setting_cache_size(database_using_lrucache):
    assert database_using_lrucache.cache_maxsize == 3
    assert database_using_lrucache.cache_size == 0
    for _ in range(5):
        database_using_lrucache.add(DatabaseEntry())
    assert len(database_using_lrucache) == 3
    assert database_using_lrucache.cache_size == 3
    assert database_using_lrucache.cache_maxsize == 3
    database_using_lrucache.set_cache_size(5)
    assert database_using_lrucache.cache_size == 3
    assert database_using_lrucache.cache_maxsize == 5
    for _ in range(5):
        database_using_lrucache.add(DatabaseEntry())
    assert len(database_using_lrucache) == 5
    assert database_using_lrucache.cache_size == 5
    assert database_using_lrucache.cache_maxsize == 5


def test_setting_cache_size_shrinking(database_using_lrucache):
    assert database_using_lrucache.cache_maxsize == 3
    assert database_using_lrucache.cache_size == 0
    for _ in range(5):
        database_using_lrucache.add(DatabaseEntry())
    assert len(database_using_lrucache) == 3
    assert database_using_lrucache.cache_maxsize == 3
    assert database_using_lrucache.cache_size == 3
    database_using_lrucache.set_cache_size(2)
    assert database_using_lrucache.cache_maxsize == 2
    assert database_using_lrucache.cache_size == 2
    assert len(database_using_lrucache) == 2
    assert list(database_using_lrucache) == [
        DatabaseEntry(id=4),
        DatabaseEntry(id=5)]
    for _ in range(5):
        database_using_lrucache.add(DatabaseEntry())
    assert len(database_using_lrucache) == 2
    assert database_using_lrucache.cache_maxsize == 2
    assert database_using_lrucache.cache_size == 2


def test_setting_cache_size_undo(database_using_lrucache):
    assert database_using_lrucache.cache_maxsize == 3
    assert database_using_lrucache.cache_size == 0
    for _ in range(5):
        database_using_lrucache.add(DatabaseEntry())
    assert len(database_using_lrucache) == 3
    database_using_lrucache.set_cache_size(1)
    assert database_using_lrucache.cache_size == 1
    assert len(database_using_lrucache) == 1
    database_using_lrucache.undo()
    assert len(database_using_lrucache) == 3


def test_get_entry_by_id_invalid(database):
    with pytest.raises(EntryNotFoundError):
        database.get_entry_by_id(0)


def test_get_entry_by_id_zero(filled_database):
    with pytest.raises(EntryNotFoundError):
        filled_database.get_entry_by_id(0)


def test_get_entry_by_id_accessible(filled_database):
    assert filled_database.get_entry_by_id(1) == DatabaseEntry(id=1)


def test_tags_property(database):
    assert database.tags == []


def test_get_existing_tag(database):
    entry = DatabaseEntry()
    database.tag(entry, 'tag')
    database.add(entry)
    expected_tag = Tag('tag')
    expected_tag.id = 1
    assert database.get_tag('tag') == expected_tag


def test_get_nonexting_tag(database):
    with pytest.raises(NoSuchTagError):
        database.get_tag('foo')


def test_tag_missing_tags_arg(database):
    with pytest.raises(TypeError):
        database.tag(DatabaseEntry())


def test_tag_new_tag(database):
    entry = DatabaseEntry()
    database.tag(entry, 'tag')
    assert len(entry.tags) == 1
    database.add(entry)
    assert len(database.tags) == 1
    tag = entry.tags[0]
    assert tag.name == 'tag'
    assert tag in database.tags


def test_tag_existing_tag(database):
    entry1 = DatabaseEntry()
    entry2 = DatabaseEntry()
    database.tag(entry1, 'tag')
    database.tag(entry2, 'tag')
    assert entry1.tags == entry2.tags


def test_tag_duplicate(database):
    entry = DatabaseEntry()
    database.add(entry)
    database.tag(entry, 'tag')
    database.commit()
    with pytest.raises(TagAlreadyAssignedError):
        database.tag(entry, 'tag')


def test_tag_duplicates_before_adding(database):
    entry1 = DatabaseEntry()
    entry2 = DatabaseEntry()
    database.tag(entry1, 'tag')
    database.tag(entry2, 'tag')
    database.add(entry1)
    database.add(entry2)
    with pytest.raises(sqlalchemy.orm.exc.FlushError):
        database.commit()


def test_tag_undo(database):
    entry = DatabaseEntry()
    database.add(entry)
    database.tag(entry, 'tag')
    assert len(database.tags) == 1
    assert len(entry.tags) == 1
    database.undo()
    assert len(entry.tags) == 0
    assert len(database.tags) == 0
    database.redo()
    assert len(database.tags) == 1
    assert len(entry.tags) == 1


def remove_nonexisting_tag(database):
    with pytest.raises(NoSuchTagError):
        database.remove_tag('foo')


def test_remove_tag(filled_database):
    foo = Tag('foo')
    foo.id = 1
    fourth_entry = filled_database.get_entry_by_id(4)
    assert foo in fourth_entry.tags
    eighth_entry = filled_database.get_entry_by_id(8)
    assert foo in eighth_entry.tags
    filled_database.remove_tag(fourth_entry, 'foo')
    assert foo not in fourth_entry.tags
    assert foo in filled_database.tags
    filled_database.remove_tag(eighth_entry, 'foo')
    assert foo not in eighth_entry.tags
    assert foo not in filled_database.tags


def test_remove_tag_undo_redo(filled_database):
    foo = Tag('foo')
    foo.id = 1
    fourth_entry = filled_database.get_entry_by_id(4)
    assert foo in fourth_entry.tags
    filled_database.remove_tag(fourth_entry, 'foo')
    assert foo not in fourth_entry.tags
    assert foo in filled_database.tags
    filled_database.undo()
    assert foo in fourth_entry.tags
    assert foo in filled_database.tags
    filled_database.redo()
    assert foo not in fourth_entry.tags
    assert foo in filled_database.tags
    eighth_entry = filled_database.get_entry_by_id(8)
    filled_database.remove_tag(eighth_entry, 'foo')
    assert foo not in eighth_entry.tags
    assert foo not in filled_database.tags
    filled_database.undo()
    assert foo not in fourth_entry.tags
    assert foo in eighth_entry.tags
    assert foo in filled_database.tags
    filled_database.redo()
    assert foo not in eighth_entry.tags
    assert foo not in filled_database.tags


def test_star_entry(database):
    entry = DatabaseEntry()
    assert not entry.starred
    database.star(entry)
    assert entry.starred


def test_star_already_starred_entry(database):
    entry = DatabaseEntry()
    database.star(entry)
    with pytest.raises(EntryAlreadyStarredError):
        database.star(entry)


def test_star_undo(database):
    entry = DatabaseEntry()
    assert not entry.starred
    database.star(entry)
    assert entry.starred
    database.undo()
    assert not entry.starred
    database.redo()
    assert entry.starred


def unstar_entry(database):
    entry = DatabaseEntry()
    assert not entry.starred
    database.star(entry)
    assert entry.starred
    database.unstar(entry)
    assert not entry.starred


def test_unstar_already_unstarred_entry(database):
    with pytest.raises(EntryAlreadyUnstarredError):
        database.unstar(DatabaseEntry())


def test_unstar_already_unstarred_entry_ignore(database):
    entry = DatabaseEntry()
    database.unstar(entry, True)
    assert not entry.starred


def test_unstar_undo(database):
    entry = DatabaseEntry()
    entry.starred = True
    database.unstar(entry)
    assert not entry.starred
    database.undo()
    assert entry.starred
    database.redo()
    assert not entry.starred


def test_add_many(database):
    assert len(database) == 0
    database.add_many((DatabaseEntry() for _ in range(5)))
    assert len(database) == 5
    database.undo()
    with pytest.raises(EmptyCommandStackError):
        database.undo()
    assert len(database) == 0
    database.redo()
    assert len(database) == 5


def test_add_many_with_existing_entry(database):
    evil_entry = DatabaseEntry()
    database.add(evil_entry)
    assert len(database) == 1
    with pytest.raises(EntryAlreadyAddedError):
        database.add_many([evil_entry])


def test_add_entry(database):
    entry = DatabaseEntry()
    assert entry.id is None
    database.add(entry)
    database.commit()
    assert entry.id == 1


def test_add_already_existing_entry(database):
    entry = DatabaseEntry()
    database.add(entry)
    database.commit()
    with pytest.raises(EntryAlreadyAddedError):
        database.add(entry)


def test_add_already_existing_entry_ignore(database):
    entry = DatabaseEntry()
    database.add(entry)
    database.add(entry, True)
    database.commit()
    assert entry.id == 1


@pytest.mark.remote_data
def test_add_entry_from_hek_qr(database):
    hek_res = hek.HEKClient().search(
        hek.attrs.Time('2011/08/09 07:23:56', '2011/08/09 07:24:00'),
        hek.attrs.EventType('FL'))
    assert len(database) == 0
    database.add_from_hek_query_result(hek_res)
    # This number loves to change, so we are just going to test that it's added
    # *something*
    assert len(database) > 1


def num_entries_from_vso_query(db, query, path=None, file_pattern='',
                               overwrite=False):
    db.download_from_vso_query_result(
        query, path=path, overwrite=overwrite)
    fits_pattern = file_pattern
    num_of_fits_headers = sum(
        len(fits.get_header(file)) for file in glob.glob(fits_pattern))
    return num_of_fits_headers


@pytest.mark.remote_data
def test_vso_query_block_caching(database, download_qr, tmpdir):

    assert len(database) == 0

    # Download for all query response blocks and save the length
    # of database in num_of_fits_headers
    num_of_fits_headers = num_entries_from_vso_query(database, download_qr,
                                                     path=str(tmpdir.join('{file}.fits')),
                                                     file_pattern=str(tmpdir.join('*.fits')))

    assert len(database) == num_of_fits_headers and len(database) > 0

    # Emptying the database
    database.clear()
    database.commit()

    # Only downloading for the first query response block
    num_of_fits_headers_1 = num_entries_from_vso_query(database, download_qr[:1],
                                                       path=str(tmpdir.join('{file}.type1')),
                                                       file_pattern=str(tmpdir.join('*.type1')))

    assert len(database) == num_of_fits_headers_1 and len(database) > 0

    # Downloading for all query response blocks
    num_of_fits_headers_2 = num_entries_from_vso_query(database, download_qr,
                                                       path=str(tmpdir.join('{file}.type2')),
                                                       file_pattern=str(tmpdir.join('*.type2')))

    # Final length of the database should be the same as num_of_fits_headers.
    # This is done to ensure that the first query response block's files weren't
    # redownloaded. If they were redownloaded then length will be greater than
    # num_of_fits_headers as new entries are added to the database in case of a
    # download.

    assert len(database) == num_of_fits_headers_1 + num_of_fits_headers_2
    assert len(database) > 0

    assert num_of_fits_headers_1 + num_of_fits_headers_2 == num_of_fits_headers


@pytest.mark.remote_data
def test_vso_query_block_caching_with_overwrite_true_flag(database,
                                                          download_qr, tmpdir):

    assert len(database) == 0

    # Download for all query response blocks and save the length
    # of database in num_of_fits_headers

    num_of_fits_headers = num_entries_from_vso_query(database, download_qr,
                                                     path=str(tmpdir.join('{file}.fits')),
                                                     file_pattern=str(tmpdir.join('*.fits')))

    assert len(database) == num_of_fits_headers and len(database) > 0

    # Only downloading for the first query response block with caching disabled

    num_of_fits_headers_1 = num_entries_from_vso_query(database, download_qr[:1],
                                                       path=str(tmpdir.join('{file}.type1')),
                                                       file_pattern=str(tmpdir.join('*.type1')),
                                                       overwrite=True)

    # The files for the first query response block should be downloaded again
    # Old entries should be deleted, so len(database) should not change
    assert len(database) == num_of_fits_headers
    assert len(database) > 0


@pytest.mark.remote_data
def test_download_from_qr(database, download_qr, tmpdir):
    assert len(database) == 0
    database.download_from_vso_query_result(
        download_qr, path=str(tmpdir.join('{file}.fits')))
    fits_pattern = str(tmpdir.join('*.fits'))
    num_of_fits_headers = sum(
        len(fits.get_header(file)) for file in glob.glob(fits_pattern))
    assert len(database) == num_of_fits_headers > 0
    for entry in database:
        assert os.path.dirname(entry.path) == str(tmpdir)
    database.undo()
    assert len(database) == 0
    database.redo()
    assert len(database) == num_of_fits_headers > 0


<<<<<<< HEAD
@pytest.mark.remote_data
=======
@pytest.mark.online
>>>>>>> 5c7eacb1
def test_download_from_fido_search_result(database,
    fido_search_result_list, tmpdir):
    
    file_list = glob.glob(str(tmpdir.join("*")))

    for file in file_list:
        os.remove(file)

    for sr in fido_search_result_list:
        assert len(database) == 0

        database.download_from_fido_search_result(
            sr, path=str(tmpdir.join('{file}')))
        file_list = glob.glob(str(tmpdir.join("*")))
        num_headers = 0

        for file in file_list:
            try:
                num_headers += len(fits.get_header(file))
            except IOError or UnrecognizedFileTypeError:
                # All files downloaded won't be FITS files.
                # IOError will happen while trying to read non-FITS noaa-indices files.
                num_headers += 1

        assert len(database) == num_headers and num_headers > 0

        for entry in database:
            assert os.path.dirname(entry.path) == str(tmpdir)
        database.undo()
        assert len(database) == 0
        database.redo()
        assert len(database) == num_headers and num_headers > 0

        for file in file_list:
            os.remove(file)

        database.clear()

    assert len(database) == 0


<<<<<<< HEAD
@pytest.mark.remote_data
=======
@pytest.mark.online
>>>>>>> 5c7eacb1
def test_add_entry_from_qr(database, query_result):
    assert len(database) == 0
    database.add_from_vso_query_result(query_result)
    assert len(database) == 16
    database.undo()
    assert len(database) == 0
    database.redo()
    assert len(database) == 16


@pytest.mark.remote_data
def test_add_entries_from_qr_duplicates(database, query_result):
    assert len(database) == 0
    database.add_from_vso_query_result(query_result)
    assert len(database) == 16
    with pytest.raises(EntryAlreadyAddedError):
        database.add_from_vso_query_result(query_result)


@pytest.mark.remote_data
def test_add_entries_from_qr_ignore_duplicates(database, query_result):
    assert len(database) == 0
    database.add_from_vso_query_result(query_result)
    assert len(database) == 16
    database.add_from_vso_query_result(query_result, True)
    assert len(database) == 32


@pytest.mark.remote_data
def test_add_entry_fido_search_result(database, fido_search_result):
    assert len(database) == 0
    database.add_from_fido_search_result(fido_search_result)
    assert len(database) == 65
    database.undo()
    assert len(database) == 0
    database.redo()
    assert len(database) == 65


@pytest.mark.remote_data
def test_add_entries_from_fido_search_result_JSOC_client(database):
    assert len(database) == 0
    search_result = Fido.search(
        net_attrs.jsoc.Time('2014-01-01T00:00:00', '2014-01-01T01:00:00'),
        net_attrs.jsoc.Series('hmi.m_45s'),
        net_attrs.jsoc.Notify("sunpy@sunpy.org")
        )
    with pytest.raises(ValueError):
        database.add_from_fido_search_result(search_result)


@pytest.mark.remote_data
def test_add_entries_from_fido_search_result_duplicates(database, fido_search_result):
    assert len(database) == 0
    database.add_from_fido_search_result(fido_search_result)
    assert len(database) == 65
    with pytest.raises(EntryAlreadyAddedError):
        database.add_from_fido_search_result(fido_search_result)


@pytest.mark.remote_data
def test_add_entries_from_fido_search_result_ignore_duplicates(database, fido_search_result):
    assert len(database) == 0
    database.add_from_fido_search_result(fido_search_result)
    assert len(database) == 65
    database.add_from_fido_search_result(fido_search_result, True)
    assert len(database) == 2*65


@pytest.mark.online
def test_add_entry_fido_search_result(database, fido_search_result):
    assert len(database) == 0
    database.add_from_fido_search_result(fido_search_result)
    assert len(database) == 65
    database.undo()
    assert len(database) == 0
    database.redo()
    assert len(database) == 65


@pytest.mark.online
def test_add_entries_from_fido_search_result_JSOC_client(database):
    assert len(database) == 0
    search_result = Fido.search(
        net_attrs.jsoc.Time('2014-01-01T00:00:00','2014-01-01T01:00:00'),
        net_attrs.jsoc.Series('hmi.m_45s'),
        net_attrs.jsoc.Notify("sunpy@sunpy.org")
        )
    with pytest.raises(ValueError):
        database.add_from_fido_search_result(search_result)


@pytest.mark.online
def test_add_entries_from_fido_search_result_duplicates(database,
        fido_search_result):
    assert len(database) == 0
    database.add_from_fido_search_result(fido_search_result)
    assert len(database) == 65
    with pytest.raises(EntryAlreadyAddedError):
        database.add_from_fido_search_result(fido_search_result)


@pytest.mark.online
def test_add_entries_from_fido_search_result_ignore_duplicates(database,
        fido_search_result):
    assert len(database) == 0
    database.add_from_fido_search_result(fido_search_result)
    assert len(database) == 65
    database.add_from_fido_search_result(fido_search_result, True)
    assert len(database) == 2*65


@pytest.mark.online
def test_add_entry_fido_search_result(database, fido_search_result):
    assert len(database) == 0
    database.add_from_fido_search_result(fido_search_result)
    assert len(database) == 65
    database.undo()
    assert len(database) == 0
    database.redo()
    assert len(database) == 65


@pytest.mark.online
def test_add_entries_from_fido_search_result_JSOC_client(database):
    assert len(database) == 0
    search_result = Fido.search(
        net_attrs.jsoc.Time('2014-01-01T00:00:00','2014-01-01T01:00:00'),
        net_attrs.jsoc.Series('hmi.m_45s'),
        net_attrs.jsoc.Notify("sunpy@sunpy.org")
        )
    with pytest.raises(ValueError):
        database.add_from_fido_search_result(search_result)


@pytest.mark.online
def test_add_entries_from_fido_search_result_duplicates(database,
        fido_search_result):
    assert len(database) == 0
    database.add_from_fido_search_result(fido_search_result)
    assert len(database) == 65
    with pytest.raises(EntryAlreadyAddedError):
        database.add_from_fido_search_result(fido_search_result)


@pytest.mark.online
def test_add_entries_from_fido_search_result_ignore_duplicates(database,
        fido_search_result):
    assert len(database) == 0
    database.add_from_fido_search_result(fido_search_result)
    assert len(database) == 65
    database.add_from_fido_search_result(fido_search_result, True)
    assert len(database) == 2*65


def test_add_fom_path(database):
    assert len(database) == 0
    database.add_from_dir(waveunitdir)
    assert len(database) == 4
    database.undo()
    assert len(database) == 0
    database.redo()
    assert len(database) == 4


def test_add_fom_path_duplicates(database):
    database.add_from_dir(waveunitdir)
    assert len(database) == 4
    with pytest.raises(EntryAlreadyAddedError):
        database.add_from_dir(waveunitdir)


def test_add_fom_path_ignore_duplicates(database):
    database.add_from_dir(waveunitdir)
    assert len(database) == 4
    database.add_from_dir(waveunitdir, ignore_already_added=True)
    assert len(database) == 8


def test_add_from_file(database):
    assert len(database) == 0
    database.add_from_file(RHESSI_IMAGE)
    assert len(database) == 4
    # make sure that all entries have the same fileid
    fileid = database[0].fileid
    for entry in database:
        assert entry.fileid == fileid


def test_add_from_file_hdu_index(database):
    assert len(database) == 0
    database.add_from_file(RHESSI_IMAGE)
    assert len(database) == 4
    for i, entry in enumerate(database):
        assert entry.hdu_index == i


def test_add_from_file_duplicates(database):
    database.add_from_file(RHESSI_IMAGE)
    with pytest.raises(EntryAlreadyAddedError):
        database.add_from_file(RHESSI_IMAGE)


def test_add_from_file_ignore_duplicates(database):
    assert len(database) == 0
    database.add_from_file(RHESSI_IMAGE)
    assert len(database) == 4
    database.add_from_file(RHESSI_IMAGE, True)
    assert len(database) == 8


def test_edit_entry(database):
    entry = DatabaseEntry()
    database.add(entry)
    database.commit()
    assert entry.id == 1
    database.edit(entry, id=42)
    assert entry.id == 42


def test_remove_many_entries(filled_database):
    bar = Tag('bar')
    bar.id = 2
    # required to check if `remove_many` adds any entries to undo-history
    filled_database.clear_histories()
    filled_database.remove_many(filled_database[:8])
    assert len(filled_database) == 2
    assert list(filled_database) == [
        DatabaseEntry(id=9),
        DatabaseEntry(id=10, tags=[bar])]
    filled_database.undo()
    assert len(filled_database) == 10
    with pytest.raises(EmptyCommandStackError):
        filled_database.undo()


def test_remove_existing_entry(database):
    entry = DatabaseEntry()
    database.add(entry)
    assert database.session.query(DatabaseEntry).count() == 1
    assert entry.id == 1
    database.remove(entry)
    assert database.session.query(DatabaseEntry).count() == 0


def test_remove_nonexisting_entry(database):
    with pytest.raises(NoSuchEntryError):
        database.remove(DatabaseEntry())


def test_clear_empty_database(database):
    database.clear()


def test_clear_database(filled_database):
    assert len(filled_database) == 10
    filled_database.clear()
    assert not filled_database
    assert filled_database.session.query(JSONDump).all() == []
    assert filled_database.session.query(FitsHeaderEntry).all() == []
    assert filled_database.session.query(FitsKeyComment).all() == []
    assert filled_database.session.query(Tag).all() == []
    filled_database.undo()
    assert len(filled_database) == 10
    filled_database.redo()
    assert not filled_database
    assert filled_database.session.query(JSONDump).all() == []
    assert filled_database.session.query(FitsHeaderEntry).all() == []
    assert filled_database.session.query(FitsKeyComment).all() == []
    assert filled_database.session.query(Tag).all() == []


def test_getitem_notfound(database):
    with pytest.raises(IndexError):
        database[23]


def test_getitem_one(filled_database):
    first_entry = DatabaseEntry(id=1)
    assert filled_database[0] == first_entry


def test_getitem_getall(filled_database):
    entries = filled_database[:]
    assert entries == list(filled_database)


def test_getitem_custom(filled_database):
    entries = filled_database[1:5:2]
    foo = Tag('foo')
    foo.id = 1
    assert entries == [
        DatabaseEntry(id=2), DatabaseEntry(id=4, tags=[foo])]


def test_getitem_exceeding_range(filled_database):
    entries = filled_database[7:1000]
    foo = Tag('foo')
    foo.id = 1
    bar = Tag('bar')
    bar.id = 2
    assert entries == [
        DatabaseEntry(id=8, tags=[foo]),
        DatabaseEntry(id=9),
        DatabaseEntry(id=10, tags=[bar])]


def test_getitem_negative_index(filled_database):
    entry = filled_database[-4]
    assert entry == DatabaseEntry(id=7)


def test_getitem_negative_indices_slice(filled_database):
    entries = filled_database[-2:-8:-2]
    bar = Tag('bar')
    bar.id = 2
    assert entries == [
        DatabaseEntry(id=9),
        DatabaseEntry(id=7),
        DatabaseEntry(id=5, tags=[bar])]


def test_contains_exists(database):
    entry = DatabaseEntry()
    database.add(entry)
    database.commit()
    assert entry in database


def test_contains_precommit(database):
    entry = DatabaseEntry()
    database.add(entry)
    assert entry not in database


def test_contains_notexists(database):
    assert DatabaseEntry() not in database


def test_iter(database):
    entry1 = DatabaseEntry()
    entry2 = DatabaseEntry()
    database.add(entry1)
    database.add(entry2)
    expected_entries = [entry1, entry2]
    entries = list(database)
    assert entries == expected_entries


def test_len(database):
    assert len(database) == 0
    database.session.add(DatabaseEntry())
    assert len(database) == 1


def test_lru_cache(database_using_lrucache):
    assert not database_using_lrucache._cache
    entry1, entry2, entry3 = DatabaseEntry(), DatabaseEntry(), DatabaseEntry()
    database_using_lrucache.add(entry1)
    database_using_lrucache.add(entry2)
    database_using_lrucache.add(entry3)
    assert len(database_using_lrucache) == 3
    assert list(database_using_lrucache._cache.items()) == [
        (1, entry1), (2, entry2), (3, entry3)]
    database_using_lrucache.get_entry_by_id(1)
    database_using_lrucache.get_entry_by_id(3)
    entry4 = DatabaseEntry()
    database_using_lrucache.add(entry4)
    assert len(database_using_lrucache) == 3
    assert list(database_using_lrucache._cache.items()) == [
        (1, entry1), (3, entry3), (4, entry4)]


def test_lfu_cache(database_using_lfucache):
    assert not database_using_lfucache._cache
    entry1, entry2, entry3 = DatabaseEntry(), DatabaseEntry(), DatabaseEntry()
    database_using_lfucache.add(entry1)
    database_using_lfucache.add(entry2)
    database_using_lfucache.add(entry3)
    assert len(database_using_lfucache) == 3
    assert list(database_using_lfucache._cache.items()) == [
        (1, entry1), (2, entry2), (3, entry3)]
    # access the entries #1 and #2 to increment their counters
    database_using_lfucache.get_entry_by_id(1)
    database_using_lfucache.get_entry_by_id(2)
    entry4 = DatabaseEntry()
    database_using_lfucache.add(entry4)
    assert len(database_using_lfucache) == 3
    assert list(database_using_lfucache._cache.items()) == [
        (1, entry1), (2, entry2), (4, entry4)]


def test_query_missing_arg(database):
    with pytest.raises(TypeError):
        database.search()


def test_query_unexpected_kwarg(database):
    with pytest.raises(TypeError):
        database.search(attrs.Starred(), foo=42)


def test_query(filled_database):
    foo = Tag('foo')
    foo.id = 1
    bar = Tag('bar')
    bar.id = 2
    entries = filled_database.search(
        attrs.Tag('foo') | attrs.Tag('bar'), sortby='id')
    assert len(entries) == 4
    assert entries == [
        DatabaseEntry(id=4, tags=[foo]),
        DatabaseEntry(id=5, tags=[bar]),
        DatabaseEntry(id=8, tags=[foo]),
        DatabaseEntry(id=10, tags=[bar])]


def test_fetch_missing_arg(database):
    with pytest.raises(TypeError):
        database.fetch()


@pytest.mark.remote_data
def test_fetch_empty_query_result(database, empty_query):
    database.fetch(*empty_query)
    with pytest.raises(EmptyCommandStackError):
        database.undo()
    assert len(database) == 0


@pytest.mark.remote_data
def test_fetch(database, download_query, tmpdir):
    assert len(database) == 0
    database.default_waveunit = 'angstrom'
    database.fetch(
        *download_query, path=str(tmpdir.join('{file}.fits')), progress=True)
    fits_pattern = str(tmpdir.join('*.fits'))
    num_of_fits_headers = sum(
        len(fits.get_header(file)) for file in glob.glob(fits_pattern))
    assert len(database) == num_of_fits_headers
    for entry in database:
        assert os.path.dirname(entry.path) == str(tmpdir)
    database.undo()
    assert len(database) == 0
    database.redo()
    assert len(database) == 4


@pytest.mark.remote_data
def test_fetch_duplicates(database, download_query, tmpdir):
    assert len(database) == 0
    database.default_waveunit = 'angstrom'
    database.fetch(
        *download_query, path=str(tmpdir.join('{file}.fits')), progress=True)
    assert len(database) == 2
    download_time = database[0].download_time
    database.fetch(*download_query, path=str(tmpdir.join('{file}.fits')))
    assert len(database) == 4
    # The old file should be untouched because of the query result block
    # level caching
    assert database[0].download_time == download_time


def test_fetch_missing_arg(database):
    with pytest.raises(TypeError):
        database.fetch()


@pytest.mark.remote_data
def test_fetch(database, download_query, tmpdir):
    assert len(database) == 0
    database.default_waveunit = 'angstrom'
    database.fetch(*download_query, path=str(tmpdir.join('{file}.fits')))
    assert len(database) == 2
    download_time = database[0].download_time
    database.fetch(*download_query, path=str(tmpdir.join('{file}.fits')))
    assert len(database) == 4
    assert database[0].download_time == download_time


@pytest.mark.remote_data
def test_fetch_separate_filenames():
    # Setup
    db = Database('sqlite:///')

    download_query = [
        vso.attrs.Time('2012-08-05', '2012-08-05 00:00:05'),
        vso.attrs.Instrument('AIA')
    ]

    tmp_test_dir = os.path.join(
        sunpy.config.get('downloads', 'download_dir'),
        'tmp_test_dir/'
    )

    if not os.path.isdir(tmp_test_dir):
        os.makedirs(tmp_test_dir)

    path = tmp_test_dir + '{file}'

    db.fetch(*download_query, path=path)

    # Test
    assert len(db) == 4

    dir_contents = os.listdir(tmp_test_dir)
    assert 'aia_lev1_335a_2012_08_05t00_00_02_62z_image_lev1.fits' in dir_contents
    assert 'aia_lev1_94a_2012_08_05t00_00_01_12z_image_lev1.fits' in dir_contents
    assert os.path.isfile(os.path.join(
        tmp_test_dir, 'aia_lev1_335a_2012_08_05t00_00_02_62z_image_lev1.fits'))
    assert os.path.isfile(os.path.join(
        tmp_test_dir, 'aia_lev1_94a_2012_08_05t00_00_01_12z_image_lev1.fits'))

    # Teardown
    shutil.rmtree(tmp_test_dir)


@pytest.mark.remote_data
def test_disable_undo(database, download_query, tmpdir):
    entry = DatabaseEntry()
    with disable_undo(database) as db:
        db.set_cache_size(5)
        db.add(entry)
        db.commit()
        db.remove(entry)
        db.default_waveunit = 'angstrom'
        db.fetch(*download_query, path=str(tmpdir.join('{file}.fits')))
        entry = db[0]
        db.tag(entry, 'foo', 'bar')
        db.remove_tag(entry, 'foo')
        db.star(entry)
        db.unstar(entry)
        db.add_many([entry, entry], ignore_already_added=True)
        db.add(entry, ignore_already_added=True)
        db.add_from_dir(str(tmpdir))
        db.clear()
    with pytest.raises(EmptyCommandStackError):
        database.undo()


@pytest.fixture
def default_waveunit_database():
    unit_database = Database('sqlite:///:memory:',
                             default_waveunit=units.meter)
    str_database = Database('sqlite:///:memory:', default_waveunit="m")
    return unit_database, str_database


def test_default_waveunit(default_waveunit_database):
    unit_database, str_database = default_waveunit_database
    assert isinstance(unit_database.default_waveunit, units.UnitBase)
    assert isinstance(str_database.default_waveunit, units.UnitBase)


@pytest.fixture
def split_function_database():
    """
    Generates a custom database to test the split_database function
    """
    database = Database('sqlite:///:memory:')
    for i in range(1, 11):
        entry = DatabaseEntry()
        database.add(entry)
        # every fourth entry gets the instrument 'EIA'
        if i % 4 == 0:
            database.edit(entry, instrument='EIA')
        # every fifth entry gets the instrument 'AIA_3'
        elif i % 5 == 0:
            database.edit(entry, instrument='AIA_3')
        # every other entry gets instrument 'RHESSI'
        else:
            database.edit(entry, instrument='RHESSI')
        # all  entries have provider 'xyz'
        database.edit(entry, provider='xyz')
    database.commit()
    return database


def test_split_database(split_function_database, database):
    # Send all entries with instrument='EIA' to destination_database
    split_function_database, database = split_database(
        split_function_database, database, vso.attrs.Instrument('EIA'))

    observed_source_entries = split_function_database.search(
        vso.attrs.Provider('xyz'), sortby='id')
    observed_destination_entries = database.search(vso.attrs.Provider('xyz'))

    assert observed_source_entries == [
        DatabaseEntry(id=1, instrument='RHESSI', provider='xyz'),
        DatabaseEntry(id=2, instrument='RHESSI', provider='xyz'),
        DatabaseEntry(id=3, instrument='RHESSI', provider='xyz'),
        DatabaseEntry(id=5, instrument='AIA_3', provider='xyz'),
        DatabaseEntry(id=6, instrument='RHESSI', provider='xyz'),
        DatabaseEntry(id=7, instrument='RHESSI', provider='xyz'),
        DatabaseEntry(id=9, instrument='RHESSI', provider='xyz'),
        DatabaseEntry(id=10, instrument='AIA_3', provider='xyz'),
    ]
    assert observed_destination_entries == [
        DatabaseEntry(id=4, instrument='EIA', provider='xyz'),
        DatabaseEntry(id=8, instrument='EIA', provider='xyz'),
    ]<|MERGE_RESOLUTION|>--- conflicted
+++ resolved
@@ -575,11 +575,7 @@
     assert len(database) == num_of_fits_headers > 0
 
 
-<<<<<<< HEAD
-@pytest.mark.remote_data
-=======
-@pytest.mark.online
->>>>>>> 5c7eacb1
+@pytest.mark.remote_data
 def test_download_from_fido_search_result(database,
     fido_search_result_list, tmpdir):
     
@@ -621,11 +617,7 @@
     assert len(database) == 0
 
 
-<<<<<<< HEAD
-@pytest.mark.remote_data
-=======
-@pytest.mark.online
->>>>>>> 5c7eacb1
+@pytest.mark.remote_data
 def test_add_entry_from_qr(database, query_result):
     assert len(database) == 0
     database.add_from_vso_query_result(query_result)
