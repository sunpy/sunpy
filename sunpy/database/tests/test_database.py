# Author: Simon Liedtke <liedtke.simon@googlemail.com>
#
# This module was developed with funding provided by
# the Google Summer of Code (2013).

from __future__ import absolute_import

import glob
import ConfigParser
import os.path
import sys

import pytest
import sqlalchemy

import sunpy
from sunpy.database import Database, EntryAlreadyAddedError,\
    EntryAlreadyStarredError, EntryAlreadyUnstarredError, NoSuchTagError,\
    EntryNotFoundError, TagAlreadyAssignedError, disable_undo
from sunpy.database.tables import DatabaseEntry, Tag, FitsHeaderEntry,\
    FitsKeyComment, JSONDump
from sunpy.database.commands import EmptyCommandStackError, NoSuchEntryError
from sunpy.database.caching import LRUCache, LFUCache
from sunpy.database import attrs
from sunpy.net import vso, hek
from sunpy.data.sample import RHESSI_EVENT_LIST
from sunpy.data.test.waveunit import waveunitdir
from sunpy.io import fits


@pytest.fixture
def database_using_lrucache():
    return Database('sqlite:///:memory:', LRUCache, cache_size=3)


@pytest.fixture
def database_using_lfucache():
    return Database('sqlite:///:memory:', LFUCache, cache_size=3)


@pytest.fixture
def database():
    return Database('sqlite:///:memory:')


@pytest.fixture
def query_result():
    return vso.VSOClient().query(
        vso.attrs.Time('20130801T200000', '20130801T200030'),
        vso.attrs.Instrument('PLASTIC'))

@pytest.fixture
def download_qr():
    return vso.VSOClient().query(
        vso.attrs.Time('2012-03-29', '2012-03-29'),
        vso.attrs.Instrument('AIA'))


@pytest.fixture
def empty_query():
    return [
        vso.attrs.Time((2012, 7, 3), (2012, 7, 4)),
        vso.attrs.Instrument('EIT')]


@pytest.fixture
def download_query():
    return [
        vso.attrs.Time((2013, 5, 19, 2), (2013, 5, 19, 2), (2013, 5, 19, 2)),
        vso.attrs.Instrument('VIRGO') | vso.attrs.Instrument('SECCHI')]


@pytest.fixture
def filled_database():
    database = Database('sqlite:///:memory:')
    for i in xrange(1, 11):
        entry = DatabaseEntry()
        database.add(entry)
        # every fourth entry gets the tag 'foo'
        if i % 4 == 0:
            database.tag(entry, 'foo')
        # every fifth entry gets the tag 'bar'
        if i % 5 == 0:
            database.tag(entry, 'bar')
    database.commit()
    return database

def test_config_url(monkeypatch):
    monkeypatch.setattr("sunpy.config", ConfigParser.SafeConfigParser())
    url = 'sqlite:///'
    sunpy.config.add_section('database')
    sunpy.config.set('database', 'url', url)
    database = Database()
    assert database.url == url

def test_config_url_none(monkeypatch):
    monkeypatch.setattr("sunpy.config", ConfigParser.SafeConfigParser())
    with pytest.raises(ConfigParser.NoSectionError):
        Database()

def test_tags_unique(database):
    entry = DatabaseEntry()
    entry.tags = [Tag('foo')]
    database.add(entry)
    database.commit()
    entry.tags.append(Tag('foo'))
    with pytest.raises(sqlalchemy.orm.exc.FlushError):
        database.commit()


def test_setting_cache_size(database_using_lrucache):
    assert database_using_lrucache.cache_maxsize == 3
    assert database_using_lrucache.cache_size == 0
    for _ in xrange(5):
        database_using_lrucache.add(DatabaseEntry())
    assert len(database_using_lrucache) == 3
    assert database_using_lrucache.cache_size == 3
    assert database_using_lrucache.cache_maxsize == 3
    database_using_lrucache.set_cache_size(5)
    assert database_using_lrucache.cache_size == 3
    assert database_using_lrucache.cache_maxsize == 5
    for _ in xrange(5):
        database_using_lrucache.add(DatabaseEntry())
    assert len(database_using_lrucache) == 5
    assert database_using_lrucache.cache_size == 5
    assert database_using_lrucache.cache_maxsize == 5


def test_setting_cache_size_shrinking(database_using_lrucache):
    assert database_using_lrucache.cache_maxsize == 3
    assert database_using_lrucache.cache_size == 0
    for _ in xrange(5):
        database_using_lrucache.add(DatabaseEntry())
    assert len(database_using_lrucache) == 3
    assert database_using_lrucache.cache_maxsize == 3
    assert database_using_lrucache.cache_size == 3
    database_using_lrucache.set_cache_size(2)
    assert database_using_lrucache.cache_maxsize == 2
    assert database_using_lrucache.cache_size == 2
    assert len(database_using_lrucache) == 2
    assert list(database_using_lrucache) == [
        DatabaseEntry(id=4),
        DatabaseEntry(id=5)]
    for _ in xrange(5):
        database_using_lrucache.add(DatabaseEntry())
    assert len(database_using_lrucache) == 2
    assert database_using_lrucache.cache_maxsize == 2
    assert database_using_lrucache.cache_size == 2


def test_setting_cache_size_undo(database_using_lrucache):
    assert database_using_lrucache.cache_maxsize == 3
    assert database_using_lrucache.cache_size == 0
    for _ in xrange(5):
        database_using_lrucache.add(DatabaseEntry())
    assert len(database_using_lrucache) == 3
    database_using_lrucache.set_cache_size(1)
    assert database_using_lrucache.cache_size == 1
    assert len(database_using_lrucache) == 1
    database_using_lrucache.undo()
    assert len(database_using_lrucache) == 3


def test_get_entry_by_id_invalid(database):
    with pytest.raises(EntryNotFoundError):
        database.get_entry_by_id(0)


def test_get_entry_by_id_zero(filled_database):
    with pytest.raises(EntryNotFoundError):
        filled_database.get_entry_by_id(0)


def test_get_entry_by_id_accessible(filled_database):
    assert filled_database.get_entry_by_id(1) == DatabaseEntry(id=1)


def test_tags_property(database):
    assert database.tags == []


def test_get_existing_tag(database):
    entry = DatabaseEntry()
    database.tag(entry, 'tag')
    database.add(entry)
    expected_tag = Tag('tag')
    expected_tag.id = 1
    assert database.get_tag('tag') == expected_tag


def test_get_nonexting_tag(database):
    with pytest.raises(NoSuchTagError):
        database.get_tag('foo')


def test_tag_missing_tags_arg(database):
    with pytest.raises(TypeError):
        database.tag(DatabaseEntry())


def test_tag_new_tag(database):
    entry = DatabaseEntry()
    database.tag(entry, 'tag')
    assert len(entry.tags) == 1
    database.add(entry)
    assert len(database.tags) == 1
    tag = entry.tags[0]
    assert tag.name == 'tag'
    assert tag in database.tags


def test_tag_existing_tag(database):
    entry1 = DatabaseEntry()
    entry2 = DatabaseEntry()
    database.tag(entry1, 'tag')
    database.tag(entry2, 'tag')
    assert entry1.tags == entry2.tags


def test_tag_duplicate(database):
    entry = DatabaseEntry()
    database.add(entry)
    database.tag(entry, 'tag')
    database.commit()
    with pytest.raises(TagAlreadyAssignedError):
        database.tag(entry, 'tag')


def test_tag_duplicates_before_adding(database):
    entry1 = DatabaseEntry()
    entry2 = DatabaseEntry()
    database.tag(entry1, 'tag')
    database.tag(entry2, 'tag')
    database.add(entry1)
    database.add(entry2)
    with pytest.raises(sqlalchemy.orm.exc.FlushError):
        database.commit()


def test_tag_undo(database):
    entry = DatabaseEntry()
    database.add(entry)
    database.tag(entry, 'tag')
    assert len(database.tags) == 1
    assert len(entry.tags) == 1
    database.undo()
    assert len(entry.tags) == 0
    assert len(database.tags) == 0
    database.redo()
    assert len(database.tags) == 1
    assert len(entry.tags) == 1


def remove_nonexisting_tag(database):
    with pytest.raises(NoSuchTagError):
        database.remove_tag('foo')


def test_remove_tag(filled_database):
    foo = Tag('foo')
    foo.id = 1
    fourth_entry = filled_database.get_entry_by_id(4)
    assert foo in fourth_entry.tags
    eighth_entry = filled_database.get_entry_by_id(8)
    assert foo in eighth_entry.tags
    filled_database.remove_tag(fourth_entry, 'foo')
    assert foo not in fourth_entry.tags
    assert foo in filled_database.tags
    filled_database.remove_tag(eighth_entry, 'foo')
    assert foo not in eighth_entry.tags
    assert foo not in filled_database.tags


def test_remove_tag_undo_redo(filled_database):
    foo = Tag('foo')
    foo.id = 1
    fourth_entry = filled_database.get_entry_by_id(4)
    assert foo in fourth_entry.tags
    filled_database.remove_tag(fourth_entry, 'foo')
    assert foo not in fourth_entry.tags
    assert foo in filled_database.tags
    filled_database.undo()
    assert foo in fourth_entry.tags
    assert foo in filled_database.tags
    filled_database.redo()
    assert foo not in fourth_entry.tags
    assert foo in filled_database.tags
    eighth_entry = filled_database.get_entry_by_id(8)
    filled_database.remove_tag(eighth_entry, 'foo')
    assert foo not in eighth_entry.tags
    assert foo not in filled_database.tags
    filled_database.undo()
    assert foo not in fourth_entry.tags
    assert foo in eighth_entry.tags
    assert foo in filled_database.tags
    filled_database.redo()
    assert foo not in eighth_entry.tags
    assert foo not in filled_database.tags


def test_star_entry(database):
    entry = DatabaseEntry()
    assert not entry.starred
    database.star(entry)
    assert entry.starred


def test_star_already_starred_entry(database):
    entry = DatabaseEntry()
    database.star(entry)
    with pytest.raises(EntryAlreadyStarredError):
        database.star(entry)


def test_star_undo(database):
    entry = DatabaseEntry()
    assert not entry.starred
    database.star(entry)
    assert entry.starred
    database.undo()
    assert not entry.starred
    database.redo()
    assert entry.starred


def unstar_entry(database):
    entry = DatabaseEntry()
    assert not entry.starred
    database.star(entry)
    assert entry.starred
    database.unstar(entry)
    assert not entry.starred


def test_unstar_already_unstarred_entry(database):
    with pytest.raises(EntryAlreadyUnstarredError):
        database.unstar(DatabaseEntry())


def test_unstar_already_unstarred_entry_ignore(database):
    entry = DatabaseEntry()
    database.unstar(entry, True)
    assert not entry.starred


def test_unstar_undo(database):
    entry = DatabaseEntry()
    entry.starred = True
    database.unstar(entry)
    assert not entry.starred
    database.undo()
    assert entry.starred
    database.redo()
    assert not entry.starred


def test_add_many(database):
    assert len(database) == 0
    database.add_many((DatabaseEntry() for _ in xrange(5)))
    assert len(database) == 5
    database.undo()
    with pytest.raises(EmptyCommandStackError):
        database.undo()
    assert len(database) == 0
    database.redo()
    assert len(database) == 5


def test_add_many_with_existing_entry(database):
    evil_entry = DatabaseEntry()
    database.add(evil_entry)
    assert len(database) == 1
    with pytest.raises(EntryAlreadyAddedError):
        database.add_many([evil_entry])


def test_add_entry(database):
    entry = DatabaseEntry()
    assert entry.id is None
    database.add(entry)
    database.commit()
    assert entry.id == 1


def test_add_already_existing_entry(database):
    entry = DatabaseEntry()
    database.add(entry)
    database.commit()
    with pytest.raises(EntryAlreadyAddedError):
        database.add(entry)


def test_add_already_existing_entry_ignore(database):
    entry = DatabaseEntry()
    database.add(entry)
    database.add(entry, True)
    database.commit()
    assert entry.id == 1


@pytest.mark.online
def test_add_entry_from_hek_qr(database):
    hek_res = hek.HEKClient().query(
        hek.attrs.Time('2011/08/09 07:23:56', '2011/08/09 07:24:00'),
        hek.attrs.EventType('FL'))
    assert len(database) == 0
    database.add_from_hek_query_result(hek_res)
    assert len(database) == 2133


@pytest.mark.online
@pytest.mark.skipif(
        sys.version_info[:2] == (2,6),
        reason='for some unknown reason, this test fails on Python 2.6')
def test_download_from_qr(database, download_qr, tmpdir):
    assert len(database) == 0
    database.download_from_vso_query_result(
        download_qr, path=str(tmpdir.join('{file}.fits')))
    fits_pattern = str(tmpdir.join('*.fits'))
    num_of_fits_headers = sum(
        len(fits.get_header(file)) for file in glob.glob(fits_pattern))
    assert len(database) == num_of_fits_headers > 0
    for entry in database:
        assert os.path.dirname(entry.path) == str(tmpdir)
    database.undo()
    assert len(database) == 0
    database.redo()
    assert len(database) == num_of_fits_headers > 0


@pytest.mark.online
def test_add_entry_from_qr(database, query_result):
    assert len(database) == 0
    database.add_from_vso_query_result(query_result)
    assert len(database) == 10
    database.undo()
    assert len(database) == 0
    database.redo()
    assert len(database) == 10


@pytest.mark.online
def test_add_entries_from_qr_duplicates(database, query_result):
    assert len(database) == 0
    database.add_from_vso_query_result(query_result)
    assert len(database) == 10
    with pytest.raises(EntryAlreadyAddedError):
        database.add_from_vso_query_result(query_result)


@pytest.mark.online
def test_add_entries_from_qr_ignore_duplicates(database, query_result):
    assert len(database) == 0
    database.add_from_vso_query_result(query_result)
    assert len(database) == 10
    database.add_from_vso_query_result(query_result, True)
    assert len(database) == 20


def test_add_fom_path(database):
    assert len(database) == 0
    database.add_from_dir(waveunitdir)
    assert len(database) == 4
    database.undo()
    assert len(database) == 0
    database.redo()
    assert len(database) == 4


def test_add_fom_path_duplicates(database):
    database.add_from_dir(waveunitdir)
    assert len(database) == 4
    with pytest.raises(EntryAlreadyAddedError):
        database.add_from_dir(waveunitdir)


def test_add_fom_path_ignore_duplicates(database):
    database.add_from_dir(waveunitdir)
    assert len(database) == 4
    database.add_from_dir(waveunitdir, ignore_already_added=True)
    assert len(database) == 8


def test_add_from_file(database):
    assert len(database) == 0
    database.add_from_file(RHESSI_EVENT_LIST)
    assert len(database) == 11
    # make sure that all entries have the same fileid
    fileid = database[0].fileid
    for entry in database:
        assert entry.fileid == fileid


def test_add_from_file_duplicates(database):
    database.add_from_file(RHESSI_EVENT_LIST)
    with pytest.raises(EntryAlreadyAddedError):
        database.add_from_file(RHESSI_EVENT_LIST)


def test_add_from_file_ignore_duplicates(database):
    assert len(database) == 0
    database.add_from_file(RHESSI_EVENT_LIST)
    assert len(database) == 11
    database.add_from_file(RHESSI_EVENT_LIST, True)
    assert len(database) == 22


def test_edit_entry(database):
    entry = DatabaseEntry()
    database.add(entry)
    database.commit()
    assert entry.id == 1
    database.edit(entry, id=42)
    assert entry.id == 42


def test_remove_many_entries(filled_database):
    bar = Tag('bar')
    bar.id = 2
    # required to check if `remove_many` adds any entries to undo-history
    filled_database.clear_histories()
    filled_database.remove_many(filled_database[:8])
    assert len(filled_database) == 2
    assert list(filled_database) == [
        DatabaseEntry(id=9),
        DatabaseEntry(id=10, tags=[bar])]
    filled_database.undo()
    assert len(filled_database) == 10
    with pytest.raises(EmptyCommandStackError):
        filled_database.undo()


def test_remove_existing_entry(database):
    entry = DatabaseEntry()
    database.add(entry)
    assert database.session.query(DatabaseEntry).count() == 1
    assert entry.id == 1
    database.remove(entry)
    assert database.session.query(DatabaseEntry).count() == 0


def test_remove_nonexisting_entry(database):
    with pytest.raises(NoSuchEntryError):
        database.remove(DatabaseEntry())


def test_clear_empty_database(database):
    database.clear()


def test_clear_database(filled_database):
    assert len(filled_database) == 10
    filled_database.clear()
    assert not filled_database
    assert filled_database.session.query(JSONDump).all() == []
    assert filled_database.session.query(FitsHeaderEntry).all() == []
    assert filled_database.session.query(FitsKeyComment).all() == []
    assert filled_database.session.query(Tag).all() == []
    filled_database.undo()
    assert len(filled_database) == 10
    filled_database.redo()
    assert not filled_database
    assert filled_database.session.query(JSONDump).all() == []
    assert filled_database.session.query(FitsHeaderEntry).all() == []
    assert filled_database.session.query(FitsKeyComment).all() == []
    assert filled_database.session.query(Tag).all() == []


def test_getitem_notfound(database):
    with pytest.raises(IndexError):
        database[23]


def test_getitem_one(filled_database):
    first_entry = DatabaseEntry(id=1)
    assert filled_database[0] == first_entry


def test_getitem_getall(filled_database):
    entries = filled_database[:]
    assert entries == list(filled_database)


def test_getitem_custom(filled_database):
    entries = filled_database[1:5:2]
    foo = Tag('foo')
    foo.id = 1
    assert entries == [
        DatabaseEntry(id=2), DatabaseEntry(id=4, tags=[foo])]


def test_getitem_exceeding_range(filled_database):
    entries = filled_database[7:1000]
    foo = Tag('foo')
    foo.id = 1
    bar = Tag('bar')
    bar.id = 2
    assert entries == [
        DatabaseEntry(id=8, tags=[foo]),
        DatabaseEntry(id=9),
        DatabaseEntry(id=10, tags=[bar])]


def test_getitem_negative_index(filled_database):
    entry = filled_database[-4]
    assert entry == DatabaseEntry(id=7)


def test_getitem_negative_indices_slice(filled_database):
    entries = filled_database[-2:-8:-2]
    bar = Tag('bar')
    bar.id = 2
    assert entries == [
        DatabaseEntry(id=9),
        DatabaseEntry(id=7),
        DatabaseEntry(id=5, tags=[bar])]


def test_contains_exists(database):
    entry = DatabaseEntry()
    database.add(entry)
    database.commit()
    assert entry in database


def test_contains_precommit(database):
    entry = DatabaseEntry()
    database.add(entry)
    assert entry not in database


def test_contains_notexists(database):
    assert DatabaseEntry() not in database


def test_iter(database):
    entry1 = DatabaseEntry()
    entry2 = DatabaseEntry()
    database.add(entry1)
    database.add(entry2)
    expected_entries = [entry1, entry2]
    entries = list(database)
    assert entries == expected_entries


def test_len(database):
    assert len(database) == 0
    database.session.add(DatabaseEntry())
    assert len(database) == 1


def test_lru_cache(database_using_lrucache):
    assert not database_using_lrucache._cache
    entry1, entry2, entry3 = DatabaseEntry(), DatabaseEntry(), DatabaseEntry()
    database_using_lrucache.add(entry1)
    database_using_lrucache.add(entry2)
    database_using_lrucache.add(entry3)
    assert len(database_using_lrucache) == 3
    assert database_using_lrucache._cache.items() == [
        (1, entry1), (2, entry2), (3, entry3)]
    database_using_lrucache.get_entry_by_id(1)
    database_using_lrucache.get_entry_by_id(3)
    entry4 = DatabaseEntry()
    database_using_lrucache.add(entry4)
    assert len(database_using_lrucache) == 3
    assert database_using_lrucache._cache.items() == [
        (1, entry1), (3, entry3), (4, entry4)]


def test_lfu_cache(database_using_lfucache):
    assert not database_using_lfucache._cache
    entry1, entry2, entry3 = DatabaseEntry(), DatabaseEntry(), DatabaseEntry()
    database_using_lfucache.add(entry1)
    database_using_lfucache.add(entry2)
    database_using_lfucache.add(entry3)
    assert len(database_using_lfucache) == 3
    assert database_using_lfucache._cache.items() == [
        (1, entry1), (2, entry2), (3, entry3)]
    # access the entries #1 and #2 to increment their counters
    database_using_lfucache.get_entry_by_id(1)
    database_using_lfucache.get_entry_by_id(2)
    entry4 = DatabaseEntry()
    database_using_lfucache.add(entry4)
    assert len(database_using_lfucache) == 3
    assert database_using_lfucache._cache.items() == [
        (1, entry1), (2, entry2), (4, entry4)]


def test_query_missing_arg(database):
    with pytest.raises(TypeError):
        database.query()


def test_query_unexpected_kwarg(database):
    with pytest.raises(TypeError):
        database.query(attrs.Starred(), foo=42)


def test_query(filled_database):
    foo = Tag('foo')
    foo.id = 1
    bar = Tag('bar')
    bar.id = 2
    entries = filled_database.query(
        attrs.Tag('foo') | attrs.Tag('bar'), sortby='id')
    assert len(entries) == 4
    assert entries == [
        DatabaseEntry(id=4, tags=[foo]),
        DatabaseEntry(id=5, tags=[bar]),
        DatabaseEntry(id=8, tags=[foo]),
        DatabaseEntry(id=10, tags=[bar])]


def test_download_missing_arg(database):
    with pytest.raises(TypeError):
        database.download()


def test_download_unexpected_kwarg(database):
    with pytest.raises(TypeError):
        database.download(vso.attrs.Source('SOHO'), foo=42)


@pytest.mark.online
def test_download_empty_query_result(database, empty_query):
    database.download(*empty_query)
    with pytest.raises(EmptyCommandStackError):
        database.undo()
    assert len(database) == 0


@pytest.mark.online
@pytest.mark.skipif(
        sys.version_info[:2] == (2,6),
        reason='for some unknown reason, this test fails on Python 2.6')
def test_download(database, download_query, tmpdir):
    assert len(database) == 0
    database.default_waveunit = 'angstrom'
    database.download(
        *download_query, path=str(tmpdir.join('{file}.fits')), progress=True)
    fits_pattern = str(tmpdir.join('*.fits'))
    num_of_fits_headers = sum(
        len(fits.get_header(file)) for file in glob.glob(fits_pattern))
    assert len(database) == num_of_fits_headers
    for entry in database:
        assert os.path.dirname(entry.path) == str(tmpdir)
    database.undo()
    assert len(database) == 0
    database.redo()
    assert len(database) == 2


@pytest.mark.online
@pytest.mark.skipif(
        sys.version_info[:2] == (2,6),
        reason='for some unknown reason, this test fails on Python 2.6')
def test_download_duplicates(database, download_query, tmpdir):
    assert len(database) == 0
    database.default_waveunit = 'angstrom'
    database.download(
        *download_query, path=str(tmpdir.join('{file}.fits')), progress=True)
<<<<<<< HEAD
    assert len(database) == 2 
=======
    assert len(database) == 4 
>>>>>>> dac52cfa
    download_time = database[0].download_time
    database.download(*download_query, path=str(tmpdir.join('{file}.fits')))
    assert len(database) == 2
    assert database[0].download_time != download_time


def test_fetch_missing_arg(database):
    with pytest.raises(TypeError):
        database.fetch()


def test_fetch_unexpected_kwarg(database):
    with pytest.raises(TypeError):
        database.fetch(vso.attrs.Source('SOHO'), foo=42)


@pytest.mark.online
@pytest.mark.skipif(
        sys.version_info[:2] == (2,6),
        reason='for some unknown reason, this test fails on Python 2.6')
def test_fetch(database, download_query, tmpdir):
    assert len(database) == 0
    database.default_waveunit = 'angstrom'
    database.fetch(*download_query, path=str(tmpdir.join('{file}.fits')))
    assert len(database) == 2
    download_time = database[0].download_time
    database.fetch(*download_query, path=str(tmpdir.join('{file}.fits')))
    assert len(database) == 2
    assert database[0].download_time == download_time


@pytest.mark.online
@pytest.mark.skipif(
        sys.version_info[:2] == (2,6),
        reason='for some unknown reason, this test fails on Python 2.6')
def test_disable_undo(database, download_query, tmpdir):
    entry = DatabaseEntry()
    with disable_undo(database) as db:
        db.set_cache_size(5)
        db.add(entry)
        db.commit()
        db.remove(entry)
        db.default_waveunit = 'angstrom'
        db.download(*download_query, path=str(tmpdir.join('{file}.fits')))
        entry = db[0]
        db.tag(entry, 'foo', 'bar')
        db.remove_tag(entry, 'foo')
        db.star(entry)
        db.unstar(entry)
        db.add_many([entry, entry], ignore_already_added=True)
        db.add(entry, ignore_already_added=True)
        db.add_from_dir(str(tmpdir))
        db.clear()
    with pytest.raises(EmptyCommandStackError):
        database.undo()<|MERGE_RESOLUTION|>--- conflicted
+++ resolved
@@ -747,7 +747,7 @@
     database.undo()
     assert len(database) == 0
     database.redo()
-    assert len(database) == 2
+    assert len(database) == 4
 
 
 @pytest.mark.online
@@ -759,14 +759,10 @@
     database.default_waveunit = 'angstrom'
     database.download(
         *download_query, path=str(tmpdir.join('{file}.fits')), progress=True)
-<<<<<<< HEAD
-    assert len(database) == 2 
-=======
     assert len(database) == 4 
->>>>>>> dac52cfa
     download_time = database[0].download_time
     database.download(*download_query, path=str(tmpdir.join('{file}.fits')))
-    assert len(database) == 2
+    assert len(database) == 4
     assert database[0].download_time != download_time
 
 
@@ -788,10 +784,10 @@
     assert len(database) == 0
     database.default_waveunit = 'angstrom'
     database.fetch(*download_query, path=str(tmpdir.join('{file}.fits')))
-    assert len(database) == 2
+    assert len(database) == 4
     download_time = database[0].download_time
     database.fetch(*download_query, path=str(tmpdir.join('{file}.fits')))
-    assert len(database) == 2
+    assert len(database) == 4
     assert database[0].download_time == download_time
 
 
