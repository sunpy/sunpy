# Author: Simon Liedtke <liedtke.simon@googlemail.com>
#
# This module was developed with funding provided by
# the Google Summer of Code (2013).

from __future__ import absolute_import

import glob
import ConfigParser
import os.path
import sys

import pytest
import sqlalchemy

import sunpy
from sunpy.database import Database, EntryAlreadyAddedError,\
    EntryAlreadyStarredError, EntryAlreadyUnstarredError, NoSuchTagError,\
    EntryNotFoundError, TagAlreadyAssignedError, disable_undo
from sunpy.database.tables import DatabaseEntry, Tag, FitsHeaderEntry,\
    FitsKeyComment, JSONDump
from sunpy.database.commands import EmptyCommandStackError, NoSuchEntryError
from sunpy.database.caching import LRUCache, LFUCache
from sunpy.database import attrs
from sunpy.net import vso, hek
from sunpy.data.sample import RHESSI_EVENT_LIST
from sunpy.data.test.waveunit import waveunitdir
from sunpy.io import fits


@pytest.fixture
def database_using_lrucache():
    return Database('sqlite:///:memory:', LRUCache, cache_size=3)


@pytest.fixture
def database_using_lfucache():
    return Database('sqlite:///:memory:', LFUCache, cache_size=3)


@pytest.fixture
def database():
    return Database('sqlite:///:memory:')


@pytest.fixture
def query_result():
    return vso.VSOClient().query(
        vso.attrs.Time('20130801T200000', '20130801T200030'),
        vso.attrs.Instrument('PLASTIC'))

@pytest.fixture
def download_qr():
    return vso.VSOClient().query(
        vso.attrs.Time('2012-03-29', '2012-03-29'),
        vso.attrs.Instrument('AIA'))


@pytest.fixture
def empty_query():
    return [
        vso.attrs.Time((2012, 7, 3), (2012, 7, 4)),
        vso.attrs.Instrument('EIT')]


@pytest.fixture
def download_query():
    return [
        vso.attrs.Time((2013, 5, 19, 2), (2013, 5, 19, 2), (2013, 5, 19, 2)),
        vso.attrs.Instrument('VIRGO') | vso.attrs.Instrument('SECCHI')]


@pytest.fixture
def filled_database():
    database = Database('sqlite:///:memory:')
    for i in xrange(1, 11):
        entry = DatabaseEntry()
        database.add(entry)
        # every fourth entry gets the tag 'foo'
        if i % 4 == 0:
            database.tag(entry, 'foo')
        # every fifth entry gets the tag 'bar'
        if i % 5 == 0:
            database.tag(entry, 'bar')
    database.commit()
    return database

def test_config_url(monkeypatch):
    monkeypatch.setattr("sunpy.config", ConfigParser.SafeConfigParser())
    url = 'sqlite:///'
    sunpy.config.add_section('database')
    sunpy.config.set('database', 'url', url)
    database = Database()
    assert database.url == url

def test_config_url_none(monkeypatch):
    monkeypatch.setattr("sunpy.config", ConfigParser.SafeConfigParser())
    with pytest.raises(ConfigParser.NoSectionError):
        Database()

def test_tags_unique(database):
    entry = DatabaseEntry()
    entry.tags = [Tag('foo')]
    database.add(entry)
    database.commit()
    entry.tags.append(Tag('foo'))
    with pytest.raises(sqlalchemy.orm.exc.FlushError):
        database.commit()


def test_setting_cache_size(database_using_lrucache):
    assert database_using_lrucache.cache_maxsize == 3
    assert database_using_lrucache.cache_size == 0
    for _ in xrange(5):
        database_using_lrucache.add(DatabaseEntry())
    assert len(database_using_lrucache) == 3
    assert database_using_lrucache.cache_size == 3
    assert database_using_lrucache.cache_maxsize == 3
    database_using_lrucache.set_cache_size(5)
    assert database_using_lrucache.cache_size == 3
    assert database_using_lrucache.cache_maxsize == 5
    for _ in xrange(5):
        database_using_lrucache.add(DatabaseEntry())
    assert len(database_using_lrucache) == 5
    assert database_using_lrucache.cache_size == 5
    assert database_using_lrucache.cache_maxsize == 5


def test_setting_cache_size_shrinking(database_using_lrucache):
    assert database_using_lrucache.cache_maxsize == 3
    assert database_using_lrucache.cache_size == 0
    for _ in xrange(5):
        database_using_lrucache.add(DatabaseEntry())
    assert len(database_using_lrucache) == 3
    assert database_using_lrucache.cache_maxsize == 3
    assert database_using_lrucache.cache_size == 3
    database_using_lrucache.set_cache_size(2)
    assert database_using_lrucache.cache_maxsize == 2
    assert database_using_lrucache.cache_size == 2
    assert len(database_using_lrucache) == 2
    assert list(database_using_lrucache) == [
        DatabaseEntry(id=4),
        DatabaseEntry(id=5)]
    for _ in xrange(5):
        database_using_lrucache.add(DatabaseEntry())
    assert len(database_using_lrucache) == 2
    assert database_using_lrucache.cache_maxsize == 2
    assert database_using_lrucache.cache_size == 2


def test_setting_cache_size_undo(database_using_lrucache):
    assert database_using_lrucache.cache_maxsize == 3
    assert database_using_lrucache.cache_size == 0
    for _ in xrange(5):
        database_using_lrucache.add(DatabaseEntry())
    assert len(database_using_lrucache) == 3
    database_using_lrucache.set_cache_size(1)
    assert database_using_lrucache.cache_size == 1
    assert len(database_using_lrucache) == 1
    database_using_lrucache.undo()
    assert len(database_using_lrucache) == 3


def test_get_entry_by_id_invalid(database):
    with pytest.raises(EntryNotFoundError):
        database.get_entry_by_id(0)


def test_get_entry_by_id_zero(filled_database):
    with pytest.raises(EntryNotFoundError):
        filled_database.get_entry_by_id(0)


def test_get_entry_by_id_accessible(filled_database):
    assert filled_database.get_entry_by_id(1) == DatabaseEntry(id=1)


def test_tags_property(database):
    assert database.tags == []


def test_get_existing_tag(database):
    entry = DatabaseEntry()
    database.tag(entry, 'tag')
    database.add(entry)
    expected_tag = Tag('tag')
    expected_tag.id = 1
    assert database.get_tag('tag') == expected_tag


def test_get_nonexting_tag(database):
    with pytest.raises(NoSuchTagError):
        database.get_tag('foo')


def test_tag_missing_tags_arg(database):
    with pytest.raises(TypeError):
        database.tag(DatabaseEntry())


def test_tag_new_tag(database):
    entry = DatabaseEntry()
    database.tag(entry, 'tag')
    assert len(entry.tags) == 1
    database.add(entry)
    assert len(database.tags) == 1
    tag = entry.tags[0]
    assert tag.name == 'tag'
    assert tag in database.tags


def test_tag_existing_tag(database):
    entry1 = DatabaseEntry()
    entry2 = DatabaseEntry()
    database.tag(entry1, 'tag')
    database.tag(entry2, 'tag')
    assert entry1.tags == entry2.tags


def test_tag_duplicate(database):
    entry = DatabaseEntry()
    database.add(entry)
    database.tag(entry, 'tag')
    database.commit()
    with pytest.raises(TagAlreadyAssignedError):
        database.tag(entry, 'tag')


def test_tag_duplicates_before_adding(database):
    entry1 = DatabaseEntry()
    entry2 = DatabaseEntry()
    database.tag(entry1, 'tag')
    database.tag(entry2, 'tag')
    database.add(entry1)
    database.add(entry2)
    with pytest.raises(sqlalchemy.orm.exc.FlushError):
        database.commit()


def test_tag_undo(database):
    entry = DatabaseEntry()
    database.add(entry)
    database.tag(entry, 'tag')
    assert len(database.tags) == 1
    assert len(entry.tags) == 1
    database.undo()
    assert len(entry.tags) == 0
    assert len(database.tags) == 0
    database.redo()
    assert len(database.tags) == 1
    assert len(entry.tags) == 1


def remove_nonexisting_tag(database):
    with pytest.raises(NoSuchTagError):
        database.remove_tag('foo')


def test_remove_tag(filled_database):
    foo = Tag('foo')
    foo.id = 1
    fourth_entry = filled_database.get_entry_by_id(4)
    assert foo in fourth_entry.tags
    eighth_entry = filled_database.get_entry_by_id(8)
    assert foo in eighth_entry.tags
    filled_database.remove_tag(fourth_entry, 'foo')
    assert foo not in fourth_entry.tags
    assert foo in filled_database.tags
    filled_database.remove_tag(eighth_entry, 'foo')
    assert foo not in eighth_entry.tags
    assert foo not in filled_database.tags


def test_remove_tag_undo_redo(filled_database):
    foo = Tag('foo')
    foo.id = 1
    fourth_entry = filled_database.get_entry_by_id(4)
    assert foo in fourth_entry.tags
    filled_database.remove_tag(fourth_entry, 'foo')
    assert foo not in fourth_entry.tags
    assert foo in filled_database.tags
    filled_database.undo()
    assert foo in fourth_entry.tags
    assert foo in filled_database.tags
    filled_database.redo()
    assert foo not in fourth_entry.tags
    assert foo in filled_database.tags
    eighth_entry = filled_database.get_entry_by_id(8)
    filled_database.remove_tag(eighth_entry, 'foo')
    assert foo not in eighth_entry.tags
    assert foo not in filled_database.tags
    filled_database.undo()
    assert foo not in fourth_entry.tags
    assert foo in eighth_entry.tags
    assert foo in filled_database.tags
    filled_database.redo()
    assert foo not in eighth_entry.tags
    assert foo not in filled_database.tags


def test_star_entry(database):
    entry = DatabaseEntry()
    assert not entry.starred
    database.star(entry)
    assert entry.starred


def test_star_already_starred_entry(database):
    entry = DatabaseEntry()
    database.star(entry)
    with pytest.raises(EntryAlreadyStarredError):
        database.star(entry)


def test_star_undo(database):
    entry = DatabaseEntry()
    assert not entry.starred
    database.star(entry)
    assert entry.starred
    database.undo()
    assert not entry.starred
    database.redo()
    assert entry.starred


def unstar_entry(database):
    entry = DatabaseEntry()
    assert not entry.starred
    database.star(entry)
    assert entry.starred
    database.unstar(entry)
    assert not entry.starred


def test_unstar_already_unstarred_entry(database):
    with pytest.raises(EntryAlreadyUnstarredError):
        database.unstar(DatabaseEntry())


def test_unstar_already_unstarred_entry_ignore(database):
    entry = DatabaseEntry()
    database.unstar(entry, True)
    assert not entry.starred


def test_unstar_undo(database):
    entry = DatabaseEntry()
    entry.starred = True
    database.unstar(entry)
    assert not entry.starred
    database.undo()
    assert entry.starred
    database.redo()
    assert not entry.starred


def test_add_many(database):
    assert len(database) == 0
    database.add_many((DatabaseEntry() for _ in xrange(5)))
    assert len(database) == 5
    database.undo()
    with pytest.raises(EmptyCommandStackError):
        database.undo()
    assert len(database) == 0
    database.redo()
    assert len(database) == 5


def test_add_many_with_existing_entry(database):
    evil_entry = DatabaseEntry()
    database.add(evil_entry)
    assert len(database) == 1
    with pytest.raises(EntryAlreadyAddedError):
        database.add_many([evil_entry])


def test_add_entry(database):
    entry = DatabaseEntry()
    assert entry.id is None
    database.add(entry)
    database.commit()
    assert entry.id == 1


def test_add_already_existing_entry(database):
    entry = DatabaseEntry()
    database.add(entry)
    database.commit()
    with pytest.raises(EntryAlreadyAddedError):
        database.add(entry)


def test_add_already_existing_entry_ignore(database):
    entry = DatabaseEntry()
    database.add(entry)
    database.add(entry, True)
    database.commit()
    assert entry.id == 1


@pytest.mark.online
def test_add_entry_from_hek_qr(database):
    hek_res = hek.HEKClient().query(
        hek.attrs.Time('2011/08/09 07:23:56', '2011/08/09 07:24:00'),
        hek.attrs.EventType('FL'))
    assert len(database) == 0
    database.add_from_hek_query_result(hek_res)
    assert len(database) == 2133


@pytest.mark.online
@pytest.mark.skipif(
        sys.version_info[:2] == (2,6),
        reason='for some unknown reason, this test fails on Python 2.6')
def test_download_from_qr(database, download_qr, tmpdir):
    assert len(database) == 0
    database.download_from_vso_query_result(
        download_qr, path=str(tmpdir.join('{file}.fits')))
    fits_pattern = str(tmpdir.join('*.fits'))
    num_of_fits_headers = sum(
        len(fits.get_header(file)) for file in glob.glob(fits_pattern))
    assert len(database) == num_of_fits_headers > 0
    for entry in database:
        assert os.path.dirname(entry.path) == str(tmpdir)
    database.undo()
    assert len(database) == 0
    database.redo()
    assert len(database) == num_of_fits_headers > 0


@pytest.mark.online
def test_add_entry_from_qr(database, query_result):
    assert len(database) == 0
    database.add_from_vso_query_result(query_result)
    assert len(database) == 10
    database.undo()
    assert len(database) == 0
    database.redo()
    assert len(database) == 10


@pytest.mark.online
def test_add_entries_from_qr_duplicates(database, query_result):
    assert len(database) == 0
    database.add_from_vso_query_result(query_result)
    assert len(database) == 10
    with pytest.raises(EntryAlreadyAddedError):
        database.add_from_vso_query_result(query_result)


@pytest.mark.online
def test_add_entries_from_qr_ignore_duplicates(database, query_result):
    assert len(database) == 0
    database.add_from_vso_query_result(query_result)
    assert len(database) == 10
    database.add_from_vso_query_result(query_result, True)
    assert len(database) == 20


def test_add_fom_path(database):
    assert len(database) == 0
    database.add_from_dir(waveunitdir)
    assert len(database) == 4
    database.undo()
    assert len(database) == 0
    database.redo()
    assert len(database) == 4


def test_add_fom_path_duplicates(database):
    database.add_from_dir(waveunitdir)
    assert len(database) == 4
    with pytest.raises(EntryAlreadyAddedError):
        database.add_from_dir(waveunitdir)


def test_add_fom_path_ignore_duplicates(database):
    database.add_from_dir(waveunitdir)
    assert len(database) == 4
    database.add_from_dir(waveunitdir, ignore_already_added=True)
    assert len(database) == 8


def test_add_from_file(database):
    assert len(database) == 0
    database.add_from_file(RHESSI_EVENT_LIST)
    assert len(database) == 11
    # make sure that all entries have the same fileid
    fileid = database[0].fileid
    for entry in database:
        assert entry.fileid == fileid


def test_add_from_file_duplicates(database):
    database.add_from_file(RHESSI_EVENT_LIST)
    with pytest.raises(EntryAlreadyAddedError):
        database.add_from_file(RHESSI_EVENT_LIST)


def test_add_from_file_ignore_duplicates(database):
    assert len(database) == 0
    database.add_from_file(RHESSI_EVENT_LIST)
    assert len(database) == 11
    database.add_from_file(RHESSI_EVENT_LIST, True)
    assert len(database) == 22


def test_edit_entry(database):
    entry = DatabaseEntry()
    database.add(entry)
    database.commit()
    assert entry.id == 1
    database.edit(entry, id=42)
    assert entry.id == 42


def test_remove_many_entries(filled_database):
    bar = Tag('bar')
    bar.id = 2
    # required to check if `remove_many` adds any entries to undo-history
    filled_database.clear_histories()
    filled_database.remove_many(filled_database[:8])
    assert len(filled_database) == 2
    assert list(filled_database) == [
        DatabaseEntry(id=9),
        DatabaseEntry(id=10, tags=[bar])]
    filled_database.undo()
    assert len(filled_database) == 10
    with pytest.raises(EmptyCommandStackError):
        filled_database.undo()


def test_remove_existing_entry(database):
    entry = DatabaseEntry()
    database.add(entry)
    assert database.session.query(DatabaseEntry).count() == 1
    assert entry.id == 1
    database.remove(entry)
    assert database.session.query(DatabaseEntry).count() == 0


def test_remove_nonexisting_entry(database):
    with pytest.raises(NoSuchEntryError):
        database.remove(DatabaseEntry())


def test_clear_empty_database(database):
    database.clear()


def test_clear_database(filled_database):
    assert len(filled_database) == 10
    filled_database.clear()
    assert not filled_database
    assert filled_database.session.query(JSONDump).all() == []
    assert filled_database.session.query(FitsHeaderEntry).all() == []
    assert filled_database.session.query(FitsKeyComment).all() == []
    assert filled_database.session.query(Tag).all() == []
    filled_database.undo()
    assert len(filled_database) == 10
    filled_database.redo()
    assert not filled_database
    assert filled_database.session.query(JSONDump).all() == []
    assert filled_database.session.query(FitsHeaderEntry).all() == []
    assert filled_database.session.query(FitsKeyComment).all() == []
    assert filled_database.session.query(Tag).all() == []


def test_getitem_notfound(database):
    with pytest.raises(IndexError):
        database[23]


def test_getitem_one(filled_database):
    first_entry = DatabaseEntry(id=1)
    assert filled_database[0] == first_entry


def test_getitem_getall(filled_database):
    entries = filled_database[:]
    assert entries == list(filled_database)


def test_getitem_custom(filled_database):
    entries = filled_database[1:5:2]
    foo = Tag('foo')
    foo.id = 1
    assert entries == [
        DatabaseEntry(id=2), DatabaseEntry(id=4, tags=[foo])]


def test_getitem_exceeding_range(filled_database):
    entries = filled_database[7:1000]
    foo = Tag('foo')
    foo.id = 1
    bar = Tag('bar')
    bar.id = 2
    assert entries == [
        DatabaseEntry(id=8, tags=[foo]),
        DatabaseEntry(id=9),
        DatabaseEntry(id=10, tags=[bar])]


def test_getitem_negative_index(filled_database):
    entry = filled_database[-4]
    assert entry == DatabaseEntry(id=7)


def test_getitem_negative_indices_slice(filled_database):
    entries = filled_database[-2:-8:-2]
    bar = Tag('bar')
    bar.id = 2
    assert entries == [
        DatabaseEntry(id=9),
        DatabaseEntry(id=7),
        DatabaseEntry(id=5, tags=[bar])]


def test_contains_exists(database):
    entry = DatabaseEntry()
    database.add(entry)
    database.commit()
    assert entry in database


def test_contains_precommit(database):
    entry = DatabaseEntry()
    database.add(entry)
    assert entry not in database


def test_contains_notexists(database):
    assert DatabaseEntry() not in database


def test_iter(database):
    entry1 = DatabaseEntry()
    entry2 = DatabaseEntry()
    database.add(entry1)
    database.add(entry2)
    expected_entries = [entry1, entry2]
    entries = list(database)
    assert entries == expected_entries


def test_len(database):
    assert len(database) == 0
    database.session.add(DatabaseEntry())
    assert len(database) == 1


def test_lru_cache(database_using_lrucache):
    assert not database_using_lrucache._cache
    entry1, entry2, entry3 = DatabaseEntry(), DatabaseEntry(), DatabaseEntry()
    database_using_lrucache.add(entry1)
    database_using_lrucache.add(entry2)
    database_using_lrucache.add(entry3)
    assert len(database_using_lrucache) == 3
    assert database_using_lrucache._cache.items() == [
        (1, entry1), (2, entry2), (3, entry3)]
    database_using_lrucache.get_entry_by_id(1)
    database_using_lrucache.get_entry_by_id(3)
    entry4 = DatabaseEntry()
    database_using_lrucache.add(entry4)
    assert len(database_using_lrucache) == 3
    assert database_using_lrucache._cache.items() == [
        (1, entry1), (3, entry3), (4, entry4)]


def test_lfu_cache(database_using_lfucache):
    assert not database_using_lfucache._cache
    entry1, entry2, entry3 = DatabaseEntry(), DatabaseEntry(), DatabaseEntry()
    database_using_lfucache.add(entry1)
    database_using_lfucache.add(entry2)
    database_using_lfucache.add(entry3)
    assert len(database_using_lfucache) == 3
    assert database_using_lfucache._cache.items() == [
        (1, entry1), (2, entry2), (3, entry3)]
    # access the entries #1 and #2 to increment their counters
    database_using_lfucache.get_entry_by_id(1)
    database_using_lfucache.get_entry_by_id(2)
    entry4 = DatabaseEntry()
    database_using_lfucache.add(entry4)
    assert len(database_using_lfucache) == 3
    assert database_using_lfucache._cache.items() == [
        (1, entry1), (2, entry2), (4, entry4)]


def test_query_missing_arg(database):
    with pytest.raises(TypeError):
        database.query()


def test_query_unexpected_kwarg(database):
    with pytest.raises(TypeError):
        database.query(attrs.Starred(), foo=42)


def test_query(filled_database):
    foo = Tag('foo')
    foo.id = 1
    bar = Tag('bar')
    bar.id = 2
    entries = filled_database.query(
        attrs.Tag('foo') | attrs.Tag('bar'), sortby='id')
    assert len(entries) == 4
    assert entries == [
        DatabaseEntry(id=4, tags=[foo]),
        DatabaseEntry(id=5, tags=[bar]),
        DatabaseEntry(id=8, tags=[foo]),
        DatabaseEntry(id=10, tags=[bar])]


def test_download_missing_arg(database):
    with pytest.raises(TypeError):
        database.download()


def test_download_unexpected_kwarg(database):
    with pytest.raises(TypeError):
        database.download(vso.attrs.Source('SOHO'), foo=42)


@pytest.mark.online
def test_download_empty_query_result(database, empty_query):
    database.download(*empty_query)
    with pytest.raises(EmptyCommandStackError):
        database.undo()
    assert len(database) == 0


@pytest.mark.online
@pytest.mark.skipif(
        sys.version_info[:2] == (2,6),
        reason='for some unknown reason, this test fails on Python 2.6')
def test_download(database, download_query, tmpdir):
    assert len(database) == 0
    database.default_waveunit = 'angstrom'
    database.download(
        *download_query, path=str(tmpdir.join('{file}.fits')), progress=True)
    fits_pattern = str(tmpdir.join('*.fits'))
    num_of_fits_headers = sum(
        len(fits.get_header(file)) for file in glob.glob(fits_pattern))
    assert len(database) == num_of_fits_headers
    for entry in database:
        assert os.path.dirname(entry.path) == str(tmpdir)
    database.undo()
    assert len(database) == 0
    database.redo()
    assert len(database) == 2


@pytest.mark.online
@pytest.mark.skipif(
        sys.version_info[:2] == (2,6),
        reason='for some unknown reason, this test fails on Python 2.6')
def test_download_duplicates(database, download_query, tmpdir):
    assert len(database) == 0
    database.default_waveunit = 'angstrom'
    database.download(
        *download_query, path=str(tmpdir.join('{file}.fits')), progress=True)
<<<<<<< HEAD
    assert len(database) == 2 
=======
    assert len(database) == 4 
>>>>>>> a9146b44
    download_time = database[0].download_time
    database.download(*download_query, path=str(tmpdir.join('{file}.fits')))
    assert len(database) == 2
    assert database[0].download_time != download_time


def test_fetch_missing_arg(database):
    with pytest.raises(TypeError):
        database.fetch()


def test_fetch_unexpected_kwarg(database):
    with pytest.raises(TypeError):
        database.fetch(vso.attrs.Source('SOHO'), foo=42)


@pytest.mark.online
@pytest.mark.skipif(
        sys.version_info[:2] == (2,6),
        reason='for some unknown reason, this test fails on Python 2.6')
def test_fetch(database, download_query, tmpdir):
    assert len(database) == 0
    database.default_waveunit = 'angstrom'
    database.fetch(*download_query, path=str(tmpdir.join('{file}.fits')))
    assert len(database) == 2
    download_time = database[0].download_time
    database.fetch(*download_query, path=str(tmpdir.join('{file}.fits')))
    assert len(database) == 2
    assert database[0].download_time == download_time


@pytest.mark.online
@pytest.mark.skipif(
        sys.version_info[:2] == (2,6),
        reason='for some unknown reason, this test fails on Python 2.6')
def test_disable_undo(database, download_query, tmpdir):
    entry = DatabaseEntry()
    with disable_undo(database) as db:
        db.set_cache_size(5)
        db.add(entry)
        db.commit()
        db.remove(entry)
        db.default_waveunit = 'angstrom'
        db.download(*download_query, path=str(tmpdir.join('{file}.fits')))
        entry = db[0]
        db.tag(entry, 'foo', 'bar')
        db.remove_tag(entry, 'foo')
        db.star(entry)
        db.unstar(entry)
        db.add_many([entry, entry], ignore_already_added=True)
        db.add(entry, ignore_already_added=True)
        db.add_from_dir(str(tmpdir))
        db.clear()
    with pytest.raises(EmptyCommandStackError):
        database.undo()<|MERGE_RESOLUTION|>--- conflicted
+++ resolved
@@ -759,11 +759,7 @@
     database.default_waveunit = 'angstrom'
     database.download(
         *download_query, path=str(tmpdir.join('{file}.fits')), progress=True)
-<<<<<<< HEAD
-    assert len(database) == 2 
-=======
     assert len(database) == 4 
->>>>>>> a9146b44
     download_time = database[0].download_time
     database.download(*download_query, path=str(tmpdir.join('{file}.fits')))
     assert len(database) == 2
