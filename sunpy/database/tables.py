--- conflicted
+++ resolved
@@ -775,11 +775,7 @@
 
     """
     for dirpath, dirnames, filenames in os.walk(fitsdir):
-<<<<<<< HEAD
         filename_paths = (str(Path(dirpath).joinpath(name)) for name in filenames)
-=======
-        filename_paths = (os.path.join(dirpath, name) for name in sorted(filenames))
->>>>>>> 7f0b6336
         for path in fnmatch.filter(filename_paths, pattern):
             try:
                 filetype = sunpy_filetools._detect_filetype(path)
