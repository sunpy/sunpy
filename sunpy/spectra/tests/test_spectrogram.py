--- conflicted
+++ resolved
@@ -721,13 +721,8 @@
     # 20 17.5 15 12.5 10 7.5 5 2.5 0
 
     linear = spec.linearize_freqs()
-<<<<<<< HEAD
-    assert ((linear.freq_axis[:-1] - linear.freq_axis[1:]) == 2.5).all()
-
-=======
     assert ((linear.freq_axis[:-1] - linear.freq_axis[1:]) == 2.5 * u.MHz).all()
     
->>>>>>> a756863f
     assert (linear[0] == image[0, :]).all()
     assert (linear[1] == image[0, :]).all()
     assert (linear[2] == image[0, :]).all()
@@ -811,18 +806,6 @@
 
     linear = _LinearView(spec)
     # assert ((linear.freq_axis[:-1] - linear.freq_axis[1:]) == 2.5).all()
-<<<<<<< HEAD
-
-    assert linear.get_freq(0) == 20
-    assert linear.get_freq(1) == 20
-    assert linear.get_freq(2) == 20
-    assert linear.get_freq(3) == 10
-    assert linear.get_freq(4) == 10
-    assert linear.get_freq(5) == 10
-    assert linear.get_freq(6) == 5
-    assert linear.get_freq(7) == 5
-    assert linear.get_freq(8) == 0
-=======
     
     assert linear.get_freq(0) == 20 * u.MHz
     assert linear.get_freq(1) == 20 * u.MHz
@@ -833,4 +816,3 @@
     assert linear.get_freq(6) == 5 * u.MHz
     assert linear.get_freq(7) == 5 * u.MHz
     assert linear.get_freq(8) == 0 * u.MHz
->>>>>>> a756863f
