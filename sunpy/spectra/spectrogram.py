--- conflicted
+++ resolved
@@ -1246,29 +1246,10 @@
                     self.start.year, self.start.month, self.start.day,
                     *list(map(int, start.split(":")))
                 )
-<<<<<<< HEAD
-=======
-            start = self.time_to_x(start)
-        if end is not None:
-            try:
-                end = parse_time(end)
-            except ValueError:
-                if get_day(self.start) != get_day(self.end):
-                    raise TypeError(
-                        "Time ambiguous because data spans over more than one day"
-                    )
-                end = datetime.datetime(
-                    self.start.year, self.start.month, self.start.day,
-                    *list(map(int, end.split(":")))
-                )
-            end = self.time_to_x(end)
->>>>>>> 4e13d179
+
         if start:
             start = int(start)
         if end:
             end = int(end)
-<<<<<<< HEAD
-        
-=======
->>>>>>> 4e13d179
+
         return self[:, start:end]