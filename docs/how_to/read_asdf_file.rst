--- conflicted
+++ resolved
@@ -22,15 +22,6 @@
     >>> from sunpy.data.sample import AIA_171_IMAGE  # doctest: +REMOTE_DATA +IGNORE_WARNINGS
     >>> from sunpy.io import read_file, write_file
 
-    >>> aiamap = sunpy.map.Map(AIA_171_IMAGE)  # doctest: +REMOTE_DATA +IGNORE_WARNINGS
-
-    # Save the map to an ASDF file
-    >>> aiamap.save("aia171.asdf")  # doctest: +REMOTE_DATA
-
-    # Read the ASDF file back into a map object
-    >>> aiamap_asdf = sunpy.map.Map('aia171.asdf')  # doctest: +REMOTE_DATA
-
-<<<<<<< HEAD
     >>> aiamap = sunpy.map.Map(AIA_171_IMAGE)  # doctest: +REMOTE_DATA
     >>> tree = {'amap': aiamap}  # doctest: +REMOTE_DATA
     >>> with asdf.AsdfFile(tree) as asdf_file:  # doctest: +REMOTE_DATA
@@ -67,37 +58,6 @@
            [-128.03072  , -128.03072  , -128.03072  , ..., -128.03072  ,
             -128.03072  , -128.03072  ]], dtype=float32)
     >>> input_asdf.close()  # doctest: +REMOTE_DATA
-=======
-    >>> aiamap_asdf  # doctest: +REMOTE_DATA
-        <sunpy.map.sources.sdo.AIAMap object at ...>
-        SunPy Map
-        ---------
-        Observatory:                 SDO
-        Instrument:          AIA 3
-        Detector:            AIA
-        Measurement:                 171.0 Angstrom
-        Wavelength:          171.0 Angstrom
-        Observation Date:    2011-06-07 06:33:02
-        Exposure Time:               0.234256 s
-        Dimension:           [1024. 1024.] pix
-        Coordinate System:   helioprojective
-        Scale:                       [2.402792 2.402792] arcsec / pix
-        Reference Pixel:     [511.5 511.5] pix
-        Reference Coord:     [3.22309951 1.38578135] arcsec
-        array([[ -95.92475  ,    7.076416 ,   -1.9656711, ..., -127.96519  ,
-                -127.96519  , -127.96519  ],
-            [ -96.97533  ,   -5.1167884,    0.       , ...,  -98.924576 ,
-                -104.04137  , -127.919716 ],
-            [ -93.99607  ,    1.0189276,   -4.0757103, ...,   -5.094638 ,
-                -37.95505  , -127.87541  ],
-            ...,
-            [-128.01454  , -128.01454  , -128.01454  , ..., -128.01454  ,
-                -128.01454  , -128.01454  ],
-            [-127.899666 , -127.899666 , -127.899666 , ..., -127.899666 ,
-                -127.899666 , -127.899666 ],
-            [-128.03072  , -128.03072  , -128.03072  , ..., -128.03072  ,
-                -128.03072  , -128.03072  ]], shape=(1024, 1024), dtype=float32)
->>>>>>> be9e197b
 
 When saving a Map to ASDF, all maps are saved as a `.GenericMap` and not a specific source class.
 This comes with some trade-offs.
