@article{thompson_coordinate_2006,
  title = {Coordinate Systems for Solar Image Data},
  author = {Thompson, W. T.},
  year = {2006},
  month = apr,
  journal = {Astronomy and Astrophysics},
  volume = {449},
  pages = {791--803},
  issn = {0004-6361},
  doi = {10.1051/0004-6361:20054262},
  urldate = {2017-02-09}
}

@article{franz_heliospheric_2002,
  title = {Heliospheric Coordinate Systems},
  author = {Fr{\"a}nz, M. and Harper, D.},
  year = {2002},
  month = feb,
  journal = {Planetary and Space Science},
  volume = {50},
  number = {2},
  pages = {217--233},
  issn = {00320633},
  doi = {10.1016/S0032-0633(01)00119-2},
  urldate = {2023-11-08},
  langid = {english}
}

@article{calabretta_representations_2002,
  title = {Representations of Celestial Coordinates in {{FITS}}},
  author = {Calabretta, M. R. and Greisen, E. W.},
  year = {2002},
  month = dec,
  journal = {Astronomy and Astrophysics, v.395, p.1077-1122 (2002)},
  volume = {395},
  pages = {1077},
  issn = {0004-6361},
  doi = {10.1051/0004-6361:20021327},
  urldate = {2021-12-20},
  langid = {english}
}

@article{de_pontieu_interface_2014,
  title = {The {{Interface Region Imaging Spectrograph}} ({{IRIS}})},
  author = {De Pontieu, B. and Title, A. M. and Lemen, J. R. and Kushner, G. D. and Akin, D. J. and Allard, B. and Berger, T. and Boerner, P. and Cheung, M. and Chou, C. and Drake, J. F. and Duncan, D. W. and Freeland, S. and Heyman, G. F. and Hoffman, C. and Hurlburt, N. E. and Lindgren, R. W. and Mathur, D. and Rehse, R. and Sabolish, D. and Seguin, R. and Schrijver, C. J. and Tarbell, T. D. and W{\"u}lser, J.-P. and Wolfson, C. J. and Yanari, C. and Mudge, J. and {Nguyen-Phuc}, N. and Timmons, R. and {van Bezooijen}, R. and Weingrod, I. and Brookner, R. and Butcher, G. and Dougherty, B. and Eder, J. and Knagenhjelm, V. and Larsen, S. and Mansir, D. and Phan, L. and Boyle, P. and Cheimets, P. N. and DeLuca, E. E. and Golub, L. and Gates, R. and Hertz, E. and McKillop, S. and Park, S. and Perry, T. and Podgorski, W. A. and Reeves, K. and Saar, S. and Testa, P. and Tian, H. and Weber, M. and Dunn, C. and Eccles, S. and Jaeggli, S. A. and Kankelborg, C. C. and Mashburn, K. and Pust, N. and Springer, L. and Carvalho, R. and Kleint, L. and Marmie, J. and Mazmanian, E. and Pereira, T. M. D. and Sawyer, S. and Strong, J. and Worden, S. P. and Carlsson, M. and Hansteen, V. H. and Leenaarts, J. and Wiesmann, M. and Aloise, J. and Chu, K.-C. and Bush, R. I. and Scherrer, P. H. and Brekke, P. and {Martinez-Sykora}, J. and Lites, B. W. and McIntosh, S. W. and Uitenbroek, H. and Okamoto, T. J. and Gummin, M. A. and Auker, G. and Jerram, P. and Pool, P. and Waltham, N.},
  year = {2014},
  month = jul,
  journal = {Solar Physics},
  volume = {289},
  pages = {2733--2779},
  issn = {0038-0938},
  doi = {10.1007/s11207-014-0485-y},
  urldate = {2015-01-21}
}

@article{vourlidas_wide-field_2016,
  title = {The {{Wide-Field Imager}} for {{Solar Probe Plus}} ({{WISPR}})},
  author = {Vourlidas, Angelos and Howard, Russell A. and Plunkett, Simon P. and Korendyke, Clarence M. and Thernisien, Arnaud F. R. and Wang, Dennis and Rich, Nathan and Carter, Michael T. and Chua, Damien H. and Socker, Dennis G. and Linton, Mark G. and Morrill, Jeff S. and Lynch, Sean and Thurn, Adam and Van Duyne, Peter and Hagood, Robert and Clifford, Greg and Grey, Phares J. and Velli, Marco and Liewer, Paulett C. and Hall, Jeffrey R. and DeJong, Eric M. and Mikic, Zoran and Rochus, Pierre and Mazy, Emanuel and Bothmer, Volker and Rodmann, Jens},
  year = {2016},
  month = dec,
  journal = {Space Science Reviews},
  volume = {204},
  number = {1},
  pages = {83--130},
  issn = {1572-9672},
  doi = {10.1007/s11214-014-0114-y},
  urldate = {2024-10-16},
  langid = {english}
}

@article{lin_reuven_2002,
  title = {The {{Reuven Ramaty High-Energy Solar Spectroscopic Imager}} ({{RHESSI}})},
  author = {Lin, R.P. and Dennis, B.R. and Hurford, G.J. and Smith, D.M. and Zehnder, A. and Harvey, P.R. and Curtis, D.W. and Pankow, D. and Turin, P. and Bester, M. and Csillaghy, A. and Lewis, M. and Madden, N. and {van Beek}, H.F. and Appleby, M. and Raudorf, T. and McTiernan, J. and Ramaty, R. and Schmahl, E. and Schwartz, R. and Krucker, S. and Abiad, R. and Quinn, T. and Berg, P. and Hashii, M. and Sterling, R. and Jackson, R. and Pratt, R. and Campbell, R.D. and Malone, D. and Landis, D. and {Barrington-Leigh}, C.P. and {Slassi-Sennou}, S. and Cork, C. and Clark, D. and Amato, D. and Orwig, L. and Boyle, R. and Banks, I.S. and Shirey, K. and Tolbert, A.K. and Zarro, D. and Snow, F. and Thomsen, K. and Henneck, R. and Mchedlishvili, A. and Ming, P. and Fivian, M. and Jordan, John and Wanner, Richard and Crubb, Jerry and Preble, J. and Matranga, M. and Benz, A. and Hudson, H. and Canfield, R.C. and Holman, G.D. and Crannell, C. and Kosugi, T. and Emslie, A.G. and Vilmer, N. and Brown, J.C. and {Johns-Krull}, C. and Aschwanden, M. and Metcalf, T. and Conway, A.},
  year = {2002},
  month = nov,
  journal = {Solar Physics},
  volume = {210},
  number = {1},
  pages = {3--32},
  issn = {1573-093X},
  doi = {10.1023/A:1022428818870},
  urldate = {2024-10-16},
  langid = {english}
}

@article{lemen_atmospheric_2012,
  title = {The {{Atmospheric Imaging Assembly}} ({{AIA}}) on the {{Solar Dynamics Observatory}} ({{SDO}})},
  author = {Lemen, James R. and Title, Alan M. and Akin, David J. and Boerner, Paul F. and Chou, Catherine and Drake, Jerry F. and Duncan, Dexter W. and Edwards, Christopher G. and Friedlaender, Frank M. and Heyman, Gary F. and Hurlburt, Neal E. and Katz, Noah L. and Kushner, Gary D. and Levay, Michael and Lindgren, Russell W. and Mathur, Dnyanesh P. and McFeaters, Edward L. and Mitchell, Sarah and Rehse, Roger A. and Schrijver, Carolus J. and Springer, Larry A. and Stern, Robert A. and Tarbell, Theodore D. and Wuelser, Jean-Pierre and Wolfson, C. Jacob and Yanari, Carl and Bookbinder, Jay A. and Cheimets, Peter N. and Caldwell, David and Deluca, Edward E. and Gates, Richard and Golub, Leon and Park, Sang and Podgorski, William A. and Bush, Rock I. and Scherrer, Philip H. and Gummin, Mark A. and Smith, Peter and Auker, Gary and Jerram, Paul and Pool, Peter and Soufli, Regina and Windt, David L. and Beardsley, Sarah and Clapp, Matthew and Lang, James and Waltham, Nicholas},
  year = {2012},
  month = jan,
  journal = {Solar Physics},
  volume = {275},
  number = {1-2},
  pages = {17--40},
  issn = {0038-0938, 1573-093X},
  doi = {10.1007/s11207-011-9776-8},
  urldate = {2014-08-25},
  langid = {english}
}

@article{scherrer_solar_1995,
  title = {The {{Solar Oscillations Investigation}} - {{Michelson Doppler Imager}}},
  author = {Scherrer, P. H. and Bogart, R. S. and Bush, R. I. and Hoeksema, J. T. and Kosovichev, A. G. and Schou, J. and Rosenberg, W. and Springer, L. and Tarbell, T. D. and Title, A. and Wolfson, C. J. and Zayer, I. and {MDI Engineering Team}},
  year = {1995},
  month = dec,
  journal = {Solar Physics},
  volume = {162},
  pages = {129--188},
  issn = {0038-0938},
  doi = {10.1007/BF00733429},
  urldate = {2019-03-15}
}

@article{rochus_solar_2020,
  title = {The {{Solar Orbiter EUI}} Instrument: {{The Extreme Ultraviolet Imager}}},
  shorttitle = {The {{Solar Orbiter EUI}} Instrument},
  author = {Rochus, P. and Auch{\`e}re, F. and Berghmans, D. and Harra, L. and Schmutz, W. and Sch{\"u}hle, U. and Addison, P. and Appourchaux, T. and Cuadrado, R. Aznar and Baker, D. and Barbay, J. and Bates, D. and BenMoussa, A. and Bergmann, M. and Beurthe, C. and Borgo, B. and Bonte, K. and Bouzit, M. and Bradley, L. and B{\"u}chel, V. and Buchlin, E. and B{\"u}chner, J. and Cab{\'e}, F. and Cadiergues, L. and Chaigneau, M. and Chares, B. and Cortez, C. Choque and Coker, P. and Condamin, M. and Coumar, S. and Curdt, W. and Cutler, J. and Davies, D. and Davison, G. and Defise, J.-M. and Zanna, G. Del and Delmotte, F. and Delouille, V. and Dolla, L. and Dumesnil, C. and D{\"u}rig, F. and Enge, R. and Fran{\c c}is, S. and Fourmond, J.-J. and Gillis, J.-M. and Giordanengo, B. and Gissot, S. and Green, L. M. and Guerreiro, N. and Guilbaud, A. and Gyo, M. and Haberreiter, M. and Hafiz, A. and Hailey, M. and Halain, J.-P. and Hansotte, J. and Hecquet, C. and Heerlein, K. and Hellin, M.-L. and Hemsley, S. and Hermans, A. and Hervier, V. and Hochedez, J.-F. and Houbrechts, Y. and Ihsan, K. and Jacques, L. and J{\'e}r{\^o}me, A. and Jones, J. and Kahle, M. and Kennedy, T. and Klaproth, M. and Kolleck, M. and Koller, S. and Kotsialos, E. and Kraaikamp, E. and Langer, P. and Lawrenson, A. and Clech', J.-C. Le and Lenaerts, C. and Liebecq, S. and Linder, D. and Long, D. M. and Mampaey, B. and {Markiewicz-Innes}, D. and Marquet, B. and Marsch, E. and Matthews, S. and Mazy, E. and Mazzoli, A. and Meining, S. and Meltchakov, E. and Mercier, R. and Meyer, S. and Monecke, M. and Monfort, F. and Morinaud, G. and Moron, F. and Mountney, L. and M{\"u}ller, R. and Nicula, B. and Parenti, S. and Peter, H. and Pfiffner, D. and Philippon, A. and Phillips, I. and Plesseria, J.-Y. and Pylyser, E. and Rabecki, F. and {Ravet-Krill}, M.-F. and Rebellato, J. and Renotte, E. and Rodriguez, L. and Roose, S. and Rosin, J. and Rossi, L. and Roth, P. and Rouesnel, F. and Roulliay, M. and Rousseau, A. and Ruane, K. and Scanlan, J. and Schlatter, P. and Seaton, D. B. and Silliman, K. and Smit, S. and Smith, P. J. and Solanki, S. K. and Spescha, M. and Spencer, A. and Stegen, K. and Stockman, Y. and Szwec, N. and Tamiatto, C. and Tandy, J. and Teriaca, L. and Theobald, C. and Tychon, I. and van {Driel-Gesztelyi}, L. and Verbeeck, C. and Vial, J.-C. and Werner, S. and West, M. J. and Westwood, D. and Wiegelmann, T. and Willis, G. and Winter, B. and Zerr, A. and Zhang, X. and Zhukov, A. N.},
  year = {2020},
  month = oct,
  journal = {Astronomy \& Astrophysics},
  volume = {642},
  pages = {A8},
  publisher = {EDP Sciences},
  issn = {0004-6361, 1432-0746},
  doi = {10.1051/0004-6361/201936663},
  urldate = {2022-10-13},
  copyright = {{\copyright} ESO 2020},
  langid = {english}
}

@article{seaton_observations_2018,
  title = {Observations of an {{Eruptive Solar Flare}} in the {{Extended EUV Solar Corona}}},
  author = {Seaton, Daniel B. and Darnel, Jonathan M.},
  year = {2018},
  month = jan,
  journal = {The Astrophysical Journal Letters},
  volume = {852},
  number = {1},
  pages = {L9},
  publisher = {The American Astronomical Society},
  issn = {2041-8205},
  doi = {10.3847/2041-8213/aaa28e},
  urldate = {2024-10-16},
  langid = {english}
}

@article{howard_solar_1990,
  title = {Solar Surface Velocity Fields Determined from Small Magnetic Features},
  author = {Howard, R. F. and Harvey, J. W. and Forgach, S.},
  year = {1990},
  month = dec,
  journal = {Solar Physics},
  volume = {130},
  number = {1},
  pages = {295--311},
  issn = {1573-093X},
  doi = {10.1007/BF00156795},
  urldate = {2024-10-16},
  langid = {english}
}

@article{snodgrass_magnetic_1983,
  title = {Magnetic Rotation of the Solar Photosphere},
  author = {Snodgrass, H. B.},
  year = {1983},
  month = jul,
  journal = {The Astrophysical Journal},
  volume = {270},
  pages = {288},
  issn = {0004-637X},
  doi = {10.1086/161121},
  urldate = {2019-02-10},
  langid = {english}
}

@article{beck_comparison_2000,
  title = {A Comparison of Differential Rotation Measurements -- ({{Invited Review}})},
  author = {Beck, John G.},
  year = {2000},
  month = jan,
  journal = {Solar Physics},
  volume = {191},
  number = {1},
  pages = {47--70},
  issn = {1573-093X},
  doi = {10.1023/A:1005226402796},
  urldate = {2024-10-16},
  langid = {english}
}

@article{turck-chieze_revisiting_1988,
  title = {Revisiting the {{Standard Solar Model}}},
  author = {Turck-Chieze, S. and Cahen, S. and Casse, M. and Doom, C.},
  year = {1988},
  month = dec,
  journal = {The Astrophysical Journal},
  volume = {335},
  pages = {415},
  publisher = {IOP},
  issn = {0004-637X},
  doi = {10.1086/166936},
  urldate = {2024-10-16},
  annotation = {ADS Bibcode: 1988ApJ...335..415T}
}

@article{didkovsky_euv_2012,
  title = {{{EUV SpectroPhotometer}} ({{ESP}}) in {{Extreme Ultraviolet Variability Experiment}} ({{EVE}}): {{Algorithms}} and~{{Calibrations}}},
  shorttitle = {{{EUV SpectroPhotometer}} ({{ESP}}) in {{Extreme Ultraviolet Variability Experiment}} ({{EVE}})},
  author = {Didkovsky, L. and Judge, D. and Wieman, S. and Woods, T. and Jones, A.},
  year = {2012},
  month = jan,
  journal = {Solar Physics},
  volume = {275},
  number = {1},
  pages = {179--205},
  issn = {1573-093X},
  doi = {10.1007/s11207-009-9485-8},
  urldate = {2024-10-16},
  langid = {english}
}

@article{woods_extreme_2012,
  title = {Extreme {{Ultraviolet Variability Experiment}} ({{EVE}}) on the {{Solar Dynamics Observatory}} ({{SDO}}): {{Overview}} of {{Science Objectives}}, {{Instrument Design}}, {{Data Products}}, and {{Model Developments}}},
  shorttitle = {Extreme {{Ultraviolet Variability Experiment}} ({{EVE}}) on the {{Solar Dynamics Observatory}} ({{SDO}})},
  author = {Woods, T. N. and Eparvier, F. G. and Hock, R. and Jones, A. R. and Woodraska, D. and Judge, D. and Didkovsky, L. and Lean, J. and Mariska, J. and Warren, H. and McMullin, D. and Chamberlin, P. and Berthiaume, G. and Bailey, S. and {Fuller-Rowell}, T. and Sojka, J. and Tobiska, W. K. and Viereck, R.},
  year = {2012},
  month = jan,
  journal = {Solar Physics},
  volume = {275},
  pages = {115--143},
  doi = {10.1007/s11207-009-9487-6},
  urldate = {2020-09-21}
}

@ARTICLE{alissandrakis_measurement_2019,
       author = {Alissandrakis, C.~E.},
        title = "{Measurement of the Height of the Chromospheric Network Emission from Solar Dynamics Observatory Images}",
      journal = {\solphys},
     keywords = {Chromosphere, quiet, Transition region, Magnetic fields, chromosphere, photosphere, Center-limb observations, Solar diameter, Solar cycle, Astrophysics - Solar and Stellar Astrophysics},
         year = 2019,
        month = nov,
       volume = {294},
       number = {11},
          eid = {161},
        pages = {161},
          doi = {10.1007/s11207-019-1552-1},
archivePrefix = {arXiv},
       eprint = {1911.00758},
 primaryClass = {astro-ph.SR},
       adsurl = {https://ui.adsabs.harvard.edu/abs/2019SoPh..294..161A},
      adsnote = {Provided by the SAO/NASA Astrophysics Data System}
}

@ARTICLE{couvidat_hmi_2016,
       author = {Couvidat, S. and Schou, J. and Hoeksema, J.~T. and {Bogart}, R.~S. and {Bush}, R.~I. and {Duvall}, T.~L. and {Liu}, Y. and {Norton}, A.~A. and {Scherrer}, P.~H.},
        title = "{Observables Processing for the Helioseismic and Magnetic Imager Instrument on the Solar Dynamics Observatory}",
      journal = {\solphys},
     keywords = {HMI, Magnetic fields, photosphere, Velocity fields, Helioseismology, Instrumental effects, Astrophysics - Solar and Stellar Astrophysics},
         year = 2016,
        month = aug,
       volume = {291},
       number = {7},
        pages = {1887-1938},
          doi = {10.1007/s11207-016-0957-3},
archivePrefix = {arXiv},
       eprint = {1606.02368},
 primaryClass = {astro-ph.SR},
       adsurl = {https://ui.adsabs.harvard.edu/abs/2016SoPh..291.1887C},
      adsnote = {Provided by the SAO/NASA Astrophysics Data System}
}

@ARTICLE{seidelmann_iau_working_2007,
       author = {Seidelmann, P. Kenneth and Archinal, B.~A. and A'hearn, M.~F. and Conrad, A. and {Consolmagno}, G.~J. and {Hestroffer}, D. and {Hilton}, J.~L. and {Krasinsky}, G.~A. and {Neumann}, G. and {Oberst}, J. and {Stooke}, P. and {Tedesco}, E.~F. and {Tholen}, D.~J. and {Thomas}, P.~C. and {Williams}, I.~P.},
        title = "{Report of the IAU/IAG Working Group on cartographic coordinates and rotational elements: 2006}",
      journal = {Celestial Mechanics and Dynamical Astronomy},
     keywords = {Cartographic coordinates, Rotation axes, Rotation periods, Sizes, Shapes, Planets, Satellites, Minor planets, Comets},
         year = 2007,
        month = jul,
       volume = {98},
       number = {3},
        pages = {155-180},
          doi = {10.1007/s10569-007-9072-y},
       adsurl = {https://ui.adsabs.harvard.edu/abs/2007CeMDA..98..155S},
      adsnote = {Provided by the SAO/NASA Astrophysics Data System}
}

<<<<<<< HEAD
@book{carrington_observations_1863,
  title = {Observations of the Spots on the {{Sun}}: From {{November}} 9, 1853, to {{March}} 24, 1861, Made at {{Redhill}}},
  shorttitle = {Observations of the Spots on the {{Sun}}},
  author = {Carrington, Richard Christopher},
  year = {1863},
  month = jan,
  journal = {Observations of the spots on the Sun: from November 9},
  publisher = {{Williams and Norgate}},
  url = {https://ui.adsabs.harvard.edu/abs/1863oss..book.....C},
  urldate = {2025-02-10},
  annotation = {ADS Bibcode: 1863oss..book.....C}
}

@techreport{urban_investigation_2007,
  title = {Investigation of {{Change}} in the {{Computational Technique}} of the {{Sun}}'s {{Physical Ephemeris}} in {{The Astronomical Almanac}}},
  author = {Urban, Sean E. and Kaplan, George H.},
  year = {2007},
  month = mar,
  address = {Washington, D.C., USA},
  institution = {U.S. Naval Observatory},
  url = {https://apps.dtic.mil/sti/pdfs/ADA482955.pdf},
  langid = {english}
}

@article{the_sunpy_community_sunpy_2020,
  title = {The {{SunPy Project}}: {{Open Source Development}} and {{Status}} of the {{Version}} 1.0 {{Core Package}}},
  shorttitle = {The {{SunPy Project}}},
  author = {{The SunPy Community} and Barnes, Will T. and Bobra, Monica G. and Christe, Steven D. and Freij, Nabil and Hayes, Laura A. and Ireland, Jack and Mumford, Stuart and {Perez-Suarez}, David and Ryan, Daniel F. and Shih, Albert Y. and Chanda, Prateek and Glogowski, Kolja and Hewett, Russell and Hughitt, V. Keith and Hill, Andrew and Hiware, Kaustubh and Inglis, Andrew and Kirk, Michael S. F. and Konge, Sudarshan and Mason, James Paul and Maloney, Shane Anthony and Murray, Sophie A. and Panda, Asish and Park, Jongyeob and Pereira, Tiago M. D. and Reardon, Kevin and Savage, Sabrina and Sip{\H o}cz, Brigitta M. and Stansby, David and Jain, Yash and Taylor, Garrison and Yadav, Tannmay and {Rajul} and Dang, Trung Kien},
  year = {2020},
  month = feb,
  journal = {The Astrophysical Journal},
  volume = {890},
  pages = {68},
  doi = {10.3847/1538-4357/ab4f7a},
  urldate = {2020-09-21}
}

@article{mumford_sunpy_2020,
  title = {{{SunPy}}: {{A Python}} Package for {{Solar Physics}}},
  shorttitle = {{{SunPy}}},
  author = {Mumford, Stuart J. and Freij, Nabil and Christe, Steven and Ireland, Jack and Mayer, Florian and Hughitt, V. Keith and Shih, Albert Y. and Ryan, Daniel F. and Liedtke, Simon and {P{\'e}rez-Su{\'a}rez}, David and Chakraborty, Pritish and K, Vishnunarayan and Inglis, Andrew and Pattnaik, Punyaslok and Sip{\H o}cz, Brigitta and Sharma, Rishabh and Leonard, Andrew and Stansby, David and Hewett, Russell and Hamilton, Alex and Hayes, Laura and Panda, Asish and Earnshaw, Matt and Choudhary, Nitin and Kumar, Ankit and Chanda, Prateek and Haque, Md Akramul and Kirk, Michael S. and Mueller, Michael and Konge, Sudarshan and Srivastava, Rajul and Jain, Yash and Bennett, Samuel and Baruah, Ankit and Barnes, Will and Charlton, Michael and Maloney, Shane and Chorley, Nicky and Himanshu and Modi, Sanskar and Mason, James Paul and Naman9639 and Rozo, Jose Ivan Campos and Manley, Larry and Chatterjee, Agneet and Evans, John and Malocha, Michael and Bobra, Monica G. and Ghosh, Sourav and Airmansmith97 and Sta{\'n}czak, Dominik and Visscher, Ruben De and Verma, Shresth and Agrawal, Ankit and Buddhika, Dumindu and Sharma, Swapnil and Park, Jongyeob and Bates, Matt and Goel, Dhruv and Taylor, Garrison and Cetusic, Goran and Jacob and Inchaurrandieta, Mateo and Dacie, Sally and Dubey, Sanjeev and Sharma, Deepankar and Bray, Erik M. and Rideout, Jai Ram and Zahniy, Serge and Meszaros, Tomas and Bose, Abhigyan and Chicrala, Andr{\'e} and Ankit and Guennou, Chlo{\'e} and D'Avella, Daniel and Williams, Daniel and Ballew, Jordan and Murphy, Nick and Lodha, Priyank and Robitaille, Thomas and Krishan, Yash and Hill, Andrew and Eigenbrot, Arthur and Mampaey, Benjamin and Wiedemann, Bernhard M. and Molina, Carlos and Ke{\c s}kek, Duygu and Habib, Ishtyaq and Letts, Joseph and Baz{\'a}n, Juanjo and Arbolante, Quinn and Gomillion, Reid and Kothari, Yash and Sharma, Yash and Stevens, Abigail L. and {Price-Whelan}, Adrian and Mehrotra, Ambar and Kustov, Arseniy and Stone, Brandon and nil Dang, Trung Kien and Arias, Emmanuel and Dover, Fionnlagh Mackenzie and Verstringe, Freek and Kumar, Gulshan and Mathur, Harsh and Babuschkin, Igor and Wimbish, Jaylen and {Buitrago-Casas}, Juan Camilo and Krishna, Kalpesh and Hiware, Kaustubh and Mangaonkar, Manas and Mendero, Matthew and Schoentgen, Micka{\"e}l and Gyenge, Norbert G. and Streicher, Ole and Mekala, Rajasekhar Reddy and Mishra, Rishabh and Srikanth, Shashank and Jain, Sarthak and Yadav, Tannmay and Wilkinson, Tessa D. and d Pereira, Tiago M. and Agrawal, Yudhik and Jamescalixto and Yasintoda and Murray, Sophie A.},
  year = {2020},
  month = feb,
  journal = {Journal of Open Source Software},
  volume = {5},
  number = {46},
  pages = {1832},
  issn = {2475-9066},
  doi = {10.21105/joss.01832},
  urldate = {2020-09-21},
  langid = {english}
}

@article{sunpy_community_sunpypython_2015,
  title = {{{SunPy}}---{{Python}} for Solar Physics},
  author = {{SunPy Community} and Mumford, Stuart J. and Christe, Steven and {P{\'e}rez-Su{\'a}rez}, David and Ireland, Jack and Shih, Albert Y. and Inglis, Andrew R. and Liedtke, Simon and Hewett, Russell J. and Mayer, Florian and Hughitt, Keith and Freij, Nabil and Meszaros, Tomas and Bennett, Samuel M. and Malocha, Michael and Evans, John and Agrawal, Ankit and Leonard, Andrew J. and Robitaille, Thomas P. and Mampaey, Benjamin and {Campos-Rozo}, Jose Iv{\'a}n and Kirk, Michael S.},
  year = {2015},
  month = jan,
  journal = {Computational Science and Discovery},
  volume = {8},
  pages = {014009},
  doi = {10.1088/1749-4699/8/1/014009},
  urldate = {2017-01-27}
}

@article{the_sunpy_community_sunpy_2023,
  title = {The {{SunPy Project}}: {{An}} Interoperable Ecosystem for Solar Data Analysis},
  shorttitle = {The {{SunPy Project}}},
  author = {{The SunPy Community} and Barnes, Will T. and Christe, Steven and Freij, Nabil and Hayes, Laura A. and Stansby, David and Ireland, Jack and Mumford, Stuart J. and Ryan, Daniel F. and Shih, Albert Y.},
  year = {2023},
  journal = {Frontiers in Astronomy and Space Sciences},
  volume = {10},
  issn = {2296-987X},
  urldate = {2023-05-10}
=======
@article{avrett_loeser_2008,
 abstract = {We present the results of optically thick non-LTE radiative transfer calculations of lines and continua of H, C I-IV, and O I-VI and other elements using a new one-dimensional, time-independent model corresponding to the average quiet-Sun chromosphere and transition region. The model is based principally on the Curdt et al. SUMER atlas of the extreme ultraviolet spectrum. Our model of the chromosphere is a semiempirical one, with the temperature distribution adjusted to obtain optimum agreement between calculated and observed continuum intensities, line intensities, and line profiles. Our model of the transition region is determined theoretically from a balance between (a) radiative losses and (b) the downward energy flow from the corona due to thermal conduction and particle diffusion, and using boundary conditions at the base of the transition region established at the top of the chromosphere from the semiempirical model. The quiet-Sun model presented here should be considered as a replacement of the earlier model C of Vernazza et al., since our new model is based on an energy-balance transition region, a better underlying photospheric model, a more extensive set of chromospheric observations, and improved calculations. The photospheric structure of the model given here is the same as in Table 3 of Fontenla, Avrett, Thuiller, & Harder. We show comparisons between calculated and observed continua, and between the calculated and observed profiles of all significant lines of H, C I-IV, and O I-VI in the wavelength range 67-173 nm. While some of the calculated lines are not in emission as observed, we find reasonable general agreement, given the uncertainties in atomic rates and cross sections, and we document the sources of the rates and cross sections used in the calculation. We anticipate that future improvements in the atomic data will give improved agreement with the observations.},
 author = {Avrett, Eugene H. and Loeser, Rudolf},
 doi = {10.1086/523671},
 journal = {The Astrophysical Journal Supplement Series},
 keywords = {},
 number = {1},
 pages = {229-276},
 title = {Models of the Solar Chromosphere and Transition Region from SUMER and HRTS Observations: Formation of the Extreme-Ultraviolet Spectrum of Hydrogen, Carbon, and Oxygen},
 url = {https://app.dimensions.ai/details/publication/pub.1058794093},
 volume = {175},
 year = {2008}
>>>>>>> d7338bc5
}<|MERGE_RESOLUTION|>--- conflicted
+++ resolved
@@ -284,7 +284,6 @@
       adsnote = {Provided by the SAO/NASA Astrophysics Data System}
 }
 
-<<<<<<< HEAD
 @book{carrington_observations_1863,
   title = {Observations of the Spots on the {{Sun}}: From {{November}} 9, 1853, to {{March}} 24, 1861, Made at {{Redhill}}},
   shorttitle = {Observations of the Spots on the {{Sun}}},
@@ -359,7 +358,8 @@
   volume = {10},
   issn = {2296-987X},
   urldate = {2023-05-10}
-=======
+  }
+
 @article{avrett_loeser_2008,
  abstract = {We present the results of optically thick non-LTE radiative transfer calculations of lines and continua of H, C I-IV, and O I-VI and other elements using a new one-dimensional, time-independent model corresponding to the average quiet-Sun chromosphere and transition region. The model is based principally on the Curdt et al. SUMER atlas of the extreme ultraviolet spectrum. Our model of the chromosphere is a semiempirical one, with the temperature distribution adjusted to obtain optimum agreement between calculated and observed continuum intensities, line intensities, and line profiles. Our model of the transition region is determined theoretically from a balance between (a) radiative losses and (b) the downward energy flow from the corona due to thermal conduction and particle diffusion, and using boundary conditions at the base of the transition region established at the top of the chromosphere from the semiempirical model. The quiet-Sun model presented here should be considered as a replacement of the earlier model C of Vernazza et al., since our new model is based on an energy-balance transition region, a better underlying photospheric model, a more extensive set of chromospheric observations, and improved calculations. The photospheric structure of the model given here is the same as in Table 3 of Fontenla, Avrett, Thuiller, & Harder. We show comparisons between calculated and observed continua, and between the calculated and observed profiles of all significant lines of H, C I-IV, and O I-VI in the wavelength range 67-173 nm. While some of the calculated lines are not in emission as observed, we find reasonable general agreement, given the uncertainties in atomic rates and cross sections, and we document the sources of the rates and cross sections used in the calculation. We anticipate that future improvements in the atomic data will give improved agreement with the observations.},
  author = {Avrett, Eugene H. and Loeser, Rudolf},
@@ -372,5 +372,5 @@
  url = {https://app.dimensions.ai/details/publication/pub.1058794093},
  volume = {175},
  year = {2008}
->>>>>>> d7338bc5
+
 }