repos:
<<<<<<< HEAD
  # This should be before any formatting hooks like isort
  - repo: https://github.com/charliermarsh/ruff-pre-commit
    rev: "v0.0.254"
    hooks:
      - id: ruff
        args: ["--fix"]

=======
  # The warnings/errors we check for here are:
  # E901 - SyntaxError or IndentationError
  # E902 - IOError
  # F822 - undefined name in __all__
  # F823 - local variable name referenced before assignment
  # Others are taken care of by autopep8
  - repo: https://github.com/PyCQA/flake8
    rev: 6.0.0
    hooks:
      - id: flake8
        args:
          [
            "--count",
            "--select",
            "E901,E902,F822,F823",
          ]
        exclude: ".*(.fits|.fts|.fit|.header|.txt|tca.*|extern.*|.rst|.md|cm/__init__.py|sunpy/extern|sunpy/visualization/colormaps/color_tables.py)$"
  - repo: https://github.com/PyCQA/autoflake
    rev: v2.1.1
    hooks:
      - id: autoflake
        args:
          [
            "--in-place",
            "--remove-all-unused-imports",
            "--remove-unused-variable",
          ]
        exclude: ".*(.fits|.fts|.fit|.header|.txt|tca.*|extern.*|.rst|.md|__init__.py|sunpy/extern|docs/conf.py)$"
>>>>>>> 40cc4af0
  - repo: https://github.com/PyCQA/isort
    rev: 5.12.0
    hooks:
      - id: isort
        args: ["--sp", "setup.cfg"]
        exclude: ".*(.fits|.fts|.fit|.header|.txt|tca.*|extern.*|.rst|.md|cm/__init__.py|sunpy/extern|docs/conf.py)$"
<<<<<<< HEAD
=======
  - repo: https://github.com/pre-commit/mirrors-autopep8
    rev: v2.0.2
    hooks:
      - id: autopep8
        args: ["--in-place","--max-line-length", "200"]
        exclude: ".*(.fits|.fts|.fit|.header|.txt|tca.*|extern.*|.rst|.md|cm/__init__.py|sunpy/extern|sunpy/visualization/colormaps/color_tables.py)$"
>>>>>>> 40cc4af0
  - repo: https://github.com/pre-commit/pre-commit-hooks
    rev: v4.4.0
    hooks:
      - id: check-ast
      - id: check-case-conflict
      - id: trailing-whitespace
        exclude: ".*(.fits|.fts|.fit|.header|.txt)$"
      - id: check-yaml
      - id: debug-statements
      - id: check-added-large-files
        args: ['--enforce-all','--maxkb=1054']
      - id: end-of-file-fixer
        exclude: ".*(.fits|.fts|.fit|.header|.txt|tca.*|.json)$|^CITATION.rst$"
      - id: mixed-line-ending
        exclude: ".*(.fits|.fts|.fit|.header|.txt|tca.*)$"

  - repo: local
    hooks:
      - id: generate-sunpy-net-hek-attrs
        name: generate sunpy.net.hek.attrs
        entry: python tools/hek_mkcls.py
        language: system
        pass_filenames: false
        files: (^tools/(hek_mkcls|hektemplate)\.py$)|(^sunpy/net/hek/attrs\.py$)
      - id: git-diff
        name: git diff
        entry: git diff --color --exit-code
        language: system
        pass_filenames: false
        always_run: true

  - repo: https://github.com/codespell-project/codespell
    rev: v2.2.4
    hooks:
      - id: codespell
        args: ['--config setup.cfg']
ci:
  autofix_prs: false<|MERGE_RESOLUTION|>--- conflicted
+++ resolved
@@ -1,57 +1,16 @@
 repos:
-<<<<<<< HEAD
   # This should be before any formatting hooks like isort
   - repo: https://github.com/charliermarsh/ruff-pre-commit
     rev: "v0.0.254"
     hooks:
       - id: ruff
         args: ["--fix"]
-
-=======
-  # The warnings/errors we check for here are:
-  # E901 - SyntaxError or IndentationError
-  # E902 - IOError
-  # F822 - undefined name in __all__
-  # F823 - local variable name referenced before assignment
-  # Others are taken care of by autopep8
-  - repo: https://github.com/PyCQA/flake8
-    rev: 6.0.0
-    hooks:
-      - id: flake8
-        args:
-          [
-            "--count",
-            "--select",
-            "E901,E902,F822,F823",
-          ]
-        exclude: ".*(.fits|.fts|.fit|.header|.txt|tca.*|extern.*|.rst|.md|cm/__init__.py|sunpy/extern|sunpy/visualization/colormaps/color_tables.py)$"
-  - repo: https://github.com/PyCQA/autoflake
-    rev: v2.1.1
-    hooks:
-      - id: autoflake
-        args:
-          [
-            "--in-place",
-            "--remove-all-unused-imports",
-            "--remove-unused-variable",
-          ]
-        exclude: ".*(.fits|.fts|.fit|.header|.txt|tca.*|extern.*|.rst|.md|__init__.py|sunpy/extern|docs/conf.py)$"
->>>>>>> 40cc4af0
   - repo: https://github.com/PyCQA/isort
     rev: 5.12.0
     hooks:
       - id: isort
         args: ["--sp", "setup.cfg"]
         exclude: ".*(.fits|.fts|.fit|.header|.txt|tca.*|extern.*|.rst|.md|cm/__init__.py|sunpy/extern|docs/conf.py)$"
-<<<<<<< HEAD
-=======
-  - repo: https://github.com/pre-commit/mirrors-autopep8
-    rev: v2.0.2
-    hooks:
-      - id: autopep8
-        args: ["--in-place","--max-line-length", "200"]
-        exclude: ".*(.fits|.fts|.fit|.header|.txt|tca.*|extern.*|.rst|.md|cm/__init__.py|sunpy/extern|sunpy/visualization/colormaps/color_tables.py)$"
->>>>>>> 40cc4af0
   - repo: https://github.com/pre-commit/pre-commit-hooks
     rev: v4.4.0
     hooks:
@@ -67,7 +26,6 @@
         exclude: ".*(.fits|.fts|.fit|.header|.txt|tca.*|.json)$|^CITATION.rst$"
       - id: mixed-line-ending
         exclude: ".*(.fits|.fts|.fit|.header|.txt|tca.*)$"
-
   - repo: local
     hooks:
       - id: generate-sunpy-net-hek-attrs
@@ -82,7 +40,6 @@
         language: system
         pass_filenames: false
         always_run: true
-
   - repo: https://github.com/codespell-project/codespell
     rev: v2.2.4
     hooks:
