exclude: "\\.asdf$"
repos:
    # This should be before any formatting hooks like isort
  - repo: https://github.com/astral-sh/ruff-pre-commit
<<<<<<< HEAD
    rev: "v0.2.2"
=======
    rev: "v0.3.5"
>>>>>>> b0cb336f
    hooks:
      - id: ruff
        args: ["--fix"]
  - repo: https://github.com/PyCQA/isort
    rev: 5.13.2
    hooks:
      - id: isort
        exclude: ".*(.fits|.fts|.fit|.header|.txt|tca.*|extern.*|sunpy/extern)$"
  - repo: https://github.com/pre-commit/pre-commit-hooks
    rev: v4.5.0
    hooks:
      - id: check-ast
      - id: check-case-conflict
      - id: trailing-whitespace
        exclude: ".*(.fits|.fts|.fit|.header|.txt)$"
      - id: check-yaml
      - id: debug-statements
      - id: check-added-large-files
        args: ["--enforce-all", "--maxkb=1054"]
      - id: end-of-file-fixer
        exclude: ".*(.fits|.fts|.fit|.header|.txt|tca.*|.json)$|^CITATION.rst$"
      - id: mixed-line-ending
        exclude: ".*(.fits|.fts|.fit|.header|.txt|tca.*)$"
  - repo: https://github.com/codespell-project/codespell
    rev: v2.2.6
    hooks:
      - id: codespell
        additional_dependencies:
          - tomli
        args: ["--write-changes"]
  - repo: local
    hooks:
      - id: generate-sunpy-net-hek-attrs
        name: generate sunpy.net.hek.attrs
        entry: python tools/hek_mkcls.py
        language: system
        pass_filenames: false
        files: (^tools/(hek_mkcls|hektemplate)\.py$)|(^sunpy/net/hek/attrs\.py$)
      - id: git-diff
        name: git diff
        entry: git diff --color --exit-code
        language: system
        pass_filenames: false
        always_run: true
ci:
  autofix_prs: false
  autoupdate_schedule: "quarterly"<|MERGE_RESOLUTION|>--- conflicted
+++ resolved
@@ -2,11 +2,7 @@
 repos:
     # This should be before any formatting hooks like isort
   - repo: https://github.com/astral-sh/ruff-pre-commit
-<<<<<<< HEAD
-    rev: "v0.2.2"
-=======
     rev: "v0.3.5"
->>>>>>> b0cb336f
     hooks:
       - id: ruff
         args: ["--fix"]
